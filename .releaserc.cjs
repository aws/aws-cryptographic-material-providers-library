--- conflicted
+++ resolved
@@ -173,11 +173,7 @@
       },
     ],
     [
-<<<<<<< HEAD
-      // Re-polymorph Python code to update .dtr files as part of the release commit
-=======
       // Re-transpile Python code to update .dtr files as part of the release commit
->>>>>>> 00e130d1
       "@semantic-release/exec",
       {
         "prepareCmd": "make -C TestVectorsAwsCryptographicMaterialProviders transpile_python"
