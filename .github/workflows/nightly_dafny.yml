# This workflow invokes other workflows with the nightly Dafny build
name: Dafny Nightly

on:
  schedule:
    # Nightly build against Dafny's nightly prereleases,
    # for early warning of verification issues or regressions.
    # Timing chosen to be adequately after Dafny's own nightly build,
    # but this might need to be tweaked:
    # https://github.com/dafny-lang/dafny/blob/master/.github/workflows/deep-tests.yml#L16
    - cron: "30 16 * * *"

jobs:
  dafny-nightly-format:
    # Don't run the cron builds on forks
    if: github.event_name != 'schedule' || github.repository_owner == 'aws'
<<<<<<< HEAD
    uses: ./.github/workflows/library_dafny_format.yml
    with:
      dafny: 'nightly-latest'
=======
    uses: ./.github/workflows/library_format.yml
    with:
      dafny: "nightly-latest"
>>>>>>> 3e2a1654
  dafny-nightly-verification:
    # Don't run the cron builds on forks
    if: github.event_name != 'schedule' || github.repository_owner == 'aws'
    uses: ./.github/workflows/library_dafny_verification.yml
    with:
      dafny: "nightly-latest"
  dafny-nightly-java:
    if: github.event_name != 'schedule' || github.repository_owner == 'aws'
    uses: ./.github/workflows/library_java_tests.yml
    with:
      dafny: "nightly-latest"
  dafny-nightly-net:
    if: github.event_name != 'schedule' || github.repository_owner == 'aws'
    uses: ./.github/workflows/library_net_tests.yml
    with:
      dafny: "nightly-latest"<|MERGE_RESOLUTION|>--- conflicted
+++ resolved
@@ -14,15 +14,9 @@
   dafny-nightly-format:
     # Don't run the cron builds on forks
     if: github.event_name != 'schedule' || github.repository_owner == 'aws'
-<<<<<<< HEAD
-    uses: ./.github/workflows/library_dafny_format.yml
-    with:
-      dafny: 'nightly-latest'
-=======
     uses: ./.github/workflows/library_format.yml
     with:
       dafny: "nightly-latest"
->>>>>>> 3e2a1654
   dafny-nightly-verification:
     # Don't run the cron builds on forks
     if: github.event_name != 'schedule' || github.repository_owner == 'aws'
