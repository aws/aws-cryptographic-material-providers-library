# This workflow performs tests in Java.
name: Library Java tests

on:
  workflow_call:
    inputs:
      dafny:
        description: "The Dafny version to run"
        required: true
        type: string
      regenerate-code:
        description: "Regenerate code using smithy-dafny"
        required: false
        default: false
        type: boolean

jobs:
  testJava:
    strategy:
      fail-fast: false
      matrix:
        library:
          [
            AwsCryptographyPrimitives,
            ComAmazonawsKms,
            ComAmazonawsDynamodb,
            AwsCryptographicMaterialProviders,
            TestVectorsAwsCryptographicMaterialProviders,
            StandardLibrary,
          ]
        os: [
            # TODO just test on mac for now
            # windows-latest,
            ubuntu-latest,
            macos-12,
          ]
    runs-on: ${{ matrix.os }}
    permissions:
      id-token: write
      contents: read
    defaults:
      run:
        shell: bash
    steps:
      - name: Support longpaths on Git checkout
        run: |
          git config --global core.longpaths true
      # KMS and MPL tests need to use credentials which can call KMS
      - name: Configure AWS Credentials for Tests
        uses: aws-actions/configure-aws-credentials@v4
        if: matrix.library == 'ComAmazonawsKms' || matrix.library == 'ComAmazonawsDynamodb' || matrix.library == 'AwsCryptographicMaterialProviders' || matrix.library == 'TestVectorsAwsCryptographicMaterialProviders'
        with:
          aws-region: us-west-2
          role-to-assume: arn:aws:iam::370957321024:role/GitHub-CI-MPL-Dafny-Role-us-west-2
          role-session-name: JavaTests

      - uses: actions/checkout@v4
      # The specification submodule is private so we don't have access, but we don't need
      # it to verify the Dafny code. Instead we manually pull the submodules we DO need.
      - run: git submodule update --init libraries
      - run: git submodule update --init smithy-dafny

      - name: Setup Dafny
        uses: dafny-lang/setup-dafny-action@v1.7.0
        with:
          dafny-version: ${{ inputs.dafny }}

      - name: Regenerate code using smithy-dafny if necessary
        if: ${{ inputs.regenerate-code }}
        uses: ./.github/actions/polymorph_codegen
        with:
          dafny: ${{ env.DAFNY_VERSION }}
          library: ${{ matrix.library }}
          diff-generated-code: false

<<<<<<< HEAD
=======
      - name: Copy over keys.json so that it is discoverable by the tests
        uses: gradle/gradle-build-action@v2
        with:
          arguments: copyKeysJSON
          build-root-directory: ./TestVectorsAwsCryptographicMaterialProviders/runtimes/java

>>>>>>> 75a253ba
      - name: Setup Java 8
        uses: actions/setup-java@v3
        with:
          distribution: "corretto"
          java-version: 8

      - name: Build ${{ matrix.library }} implementation
        working-directory: ./${{ matrix.library }}
        run: |
          # This works because `node` is installed by default on GHA runners
          CORES=$(node -e 'console.log(os.cpus().length)')
          make build_java CORES=$CORES

      - name: Test ${{ matrix.library }}
        working-directory: ./${{ matrix.library }}
        run: |
          make test_java

      - name: Setup Java 11
        uses: actions/setup-java@v3
        with:
          distribution: "corretto"
          java-version: 11

      - name: Clean for next Java
        uses: gradle/gradle-build-action@v3
        with:
          arguments: clean
          build-root-directory: ./${{ matrix.library }}/runtimes/java

      - name: Compile Java 11
        uses: gradle/gradle-build-action@v3
        with:
          arguments: build
          build-root-directory: ./${{ matrix.library }}/runtimes/java

      - name: Test Java 11
        uses: gradle/gradle-build-action@v3
        with:
          arguments: runTests
          build-root-directory: ./${{ matrix.library }}/runtimes/java

      - name: Setup Java 16
        uses: actions/setup-java@v3
        with:
          distribution: "corretto"
          java-version: 16

      - name: Clean for next Java
        uses: gradle/gradle-build-action@v3
        with:
          arguments: clean
          build-root-directory: ./${{ matrix.library }}/runtimes/java

      - name: Compile Java 16
        uses: gradle/gradle-build-action@v3
        with:
          arguments: build
          build-root-directory: ./${{ matrix.library }}/runtimes/java

      - name: Test Java 16
        uses: gradle/gradle-build-action@v3
        with:
          arguments: runTests
          build-root-directory: ./${{ matrix.library }}/runtimes/java

      - name: Setup Java 17
        uses: actions/setup-java@v3
        with:
          distribution: "corretto"
          java-version: 17

      - name: Clean for next Java
        uses: gradle/gradle-build-action@v3
        with:
          arguments: clean
          build-root-directory: ./${{ matrix.library }}/runtimes/java

      - name: Compile Java 17
        uses: gradle/gradle-build-action@v3
        with:
          arguments: build
          build-root-directory: ./${{ matrix.library }}/runtimes/java

      - name: Test Java 17
        uses: gradle/gradle-build-action@v3
        with:
          arguments: runTests
          build-root-directory: ./${{ matrix.library }}/runtimes/java<|MERGE_RESOLUTION|>--- conflicted
+++ resolved
@@ -73,15 +73,12 @@
           library: ${{ matrix.library }}
           diff-generated-code: false
 
-<<<<<<< HEAD
-=======
       - name: Copy over keys.json so that it is discoverable by the tests
         uses: gradle/gradle-build-action@v2
         with:
           arguments: copyKeysJSON
           build-root-directory: ./TestVectorsAwsCryptographicMaterialProviders/runtimes/java
 
->>>>>>> 75a253ba
       - name: Setup Java 8
         uses: actions/setup-java@v3
         with:
