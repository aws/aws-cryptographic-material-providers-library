# This workflow regenerates code using smithy-dafny and checks that the output matches what's checked in.
name: Library Code Generation
on:
  workflow_call:
    inputs:
      dafny:
        description: "The Dafny version to run"
        required: true
        type: string

jobs:
  code-generation:
    strategy:
      fail-fast: false
      matrix:
        library:
          [
            TestVectorsAwsCryptographicMaterialProviders,
            AwsCryptographyPrimitives,
            ComAmazonawsKms,
            ComAmazonawsDynamodb,
            AwsCryptographicMaterialProviders,
            StandardLibrary,
          ]
        # Note dotnet is only used for formatting generated code
        # in this workflow
        dotnet-version: ["6.0.x"]
        # Note python is only used for formatting generated code
        # in this workflow.
        # The workflow installs black and docformatter and runs them on generated code.
        python-version: [3.11]
        go-version: [1.23]
        os: [ubuntu-22.04]
    runs-on: ${{ matrix.os }}
    defaults:
      run:
        shell: bash
    env:
      DOTNET_CLI_TELEMETRY_OPTOUT: 1
      DOTNET_NOLOGO: 1
    steps:
      - name: Support longpaths
        run: |
          git config --global core.longpaths true

      - uses: actions/checkout@v4
      # The specification submodule is private so we don't have access, but we don't need
      # it to verify the Dafny code. Instead we manually pull the submodules we DO need.
      - run: git submodule update --init libraries
      - run: git submodule update --init --recursive smithy-dafny

      # Only used to format generated code
      # and to translate version strings such as "nightly-latest"
      # to an actual DAFNY_VERSION.
      - name: Setup Dafny
        uses: dafny-lang/setup-dafny-action@v1.8.0
        with:
          dafny-version: ${{ inputs.dafny }}

      - name: Setup .NET Core SDK ${{ matrix.dotnet-version }}
        uses: actions/setup-dotnet@v3
        with:
          dotnet-version: ${{ matrix.dotnet-version }}

<<<<<<< HEAD
=======
      # even though we just installed dotnet 6, maybe dotnet 8 is out there somewhere
      - name: Create temporary global.json
        run: echo '{"sdk":{"rollForward":"latestFeature","version":"6.0.0"}}' > ./global.json

      - name: Setup Java 17 for codegen
        uses: actions/setup-java@v3
        with:
          distribution: "corretto"
          java-version: "17"

      - name: Install Smithy-Dafny codegen dependencies
        uses: ./.github/actions/install_smithy_dafny_codegen_dependencies

      - name: Setup Python, black, and docformatter for code formatting
        uses: actions/setup-python@v4
        with:
          python-version: ${{ matrix.python-version }}
          architecture: x64
      - run: |
          python -m pip install --upgrade pip
          python -m pip install --upgrade black
          python -m pip install --upgrade docformatter

      - name: Install Go
        uses: actions/setup-go@v5
        with:
          go-version: ${{ matrix.go-version }}

      - name: Install Go imports
        run: |
          go install golang.org/x/tools/cmd/goimports@latest

>>>>>>> 7383f057
      - uses: ./.github/actions/polymorph_codegen
        with:
          dafny: ${{ env.DAFNY_VERSION }}
          library: ${{ matrix.library }}
          diff-generated-code: true<|MERGE_RESOLUTION|>--- conflicted
+++ resolved
@@ -62,8 +62,6 @@
         with:
           dotnet-version: ${{ matrix.dotnet-version }}
 
-<<<<<<< HEAD
-=======
       # even though we just installed dotnet 6, maybe dotnet 8 is out there somewhere
       - name: Create temporary global.json
         run: echo '{"sdk":{"rollForward":"latestFeature","version":"6.0.0"}}' > ./global.json
@@ -74,19 +72,6 @@
           distribution: "corretto"
           java-version: "17"
 
-      - name: Install Smithy-Dafny codegen dependencies
-        uses: ./.github/actions/install_smithy_dafny_codegen_dependencies
-
-      - name: Setup Python, black, and docformatter for code formatting
-        uses: actions/setup-python@v4
-        with:
-          python-version: ${{ matrix.python-version }}
-          architecture: x64
-      - run: |
-          python -m pip install --upgrade pip
-          python -m pip install --upgrade black
-          python -m pip install --upgrade docformatter
-
       - name: Install Go
         uses: actions/setup-go@v5
         with:
@@ -96,7 +81,6 @@
         run: |
           go install golang.org/x/tools/cmd/goimports@latest
 
->>>>>>> 7383f057
       - uses: ./.github/actions/polymorph_codegen
         with:
           dafny: ${{ env.DAFNY_VERSION }}
