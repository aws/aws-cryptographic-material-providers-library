# This workflow checks if specfic files were modified,
# if they were they require more than one approval from CODEOWNERS
name: Check Smithy Files

on:
  pull_request_review:
    types: [submitted]

jobs:
  require-approvals:
    runs-on: ubuntu-latest
    permissions:
      issues: write
      pull-requests: write
    steps:
      - uses: actions/checkout@v3
        with:
          fetch-depth: 0

      - name: Get Files changed
        id: file-changes
        shell: bash
        env:
          GITHUB_HEAD: ${{github.event.pull_request.head.ref}}
        run:
          # Checks to see if any of the smithy Models are being updated.
          # Doing this check allows us to catch things like, missing @javadoc trait documentation or bug in smithy dafny that has not be resolved.
<<<<<<< HEAD
          echo "FILES=$(git diff --name-only origin/main origin/${GITHUB_HEAD_REF} | grep '\.smithy$' | tr '\n' ' ')" >> "$GITHUB_OUTPUT"
=======
          echo "FILES=$(git diff --name-only origin/main origin/${GITHUB_HEAD} | grep '\.smithy$' | tr '\n' ' ')" >> "$GITHUB_OUTPUT"
>>>>>>> 7d3b6091

      - name: Check if FILES is not empty
        id: comment
        env:
          PR_NUMBER: ${{ github.event.pull_request.number }}
          GITHUB_TOKEN: ${{ secrets.GITHUB_TOKEN }}
          FILES: ${{ steps.file-changes.outputs.FILES }}
        if: ${{env.FILES != ''}}
        run: |
          # TODO: If https://github.com/smithy-lang/smithy-dafny/issues/491 is resolved, remove comment about this issue.
<<<<<<< HEAD
          COMMENT="@${{github.actor}}, I noticed you are updating the smithy model files.\nDoes this update need new or updated javadoc trait documentation?\n Are you adding constraints inside list, map or union? Do you know about this issue: https://github.com/smithy-lang/smithy-dafny/issues/491?"
=======
          COMMENT="@${{github.event.pull_request.user.login}} and @${{github.actor}}, I noticed you are updating the smithy model files.\nDoes this update need new or updated user documentation?\n Are you adding constraints inside list, map or union? Do you know about this issue: https://github.com/smithy-lang/smithy-dafny/issues/491?"
>>>>>>> 7d3b6091
          COMMENT_URL="https://api.github.com/repos/${{ github.repository }}/issues/${PR_NUMBER}/comments"
          curl -s -H "Authorization: token ${GITHUB_TOKEN}" -X POST $COMMENT_URL -d "{\"body\":\"$COMMENT\"}"<|MERGE_RESOLUTION|>--- conflicted
+++ resolved
@@ -25,11 +25,7 @@
         run:
           # Checks to see if any of the smithy Models are being updated.
           # Doing this check allows us to catch things like, missing @javadoc trait documentation or bug in smithy dafny that has not be resolved.
-<<<<<<< HEAD
-          echo "FILES=$(git diff --name-only origin/main origin/${GITHUB_HEAD_REF} | grep '\.smithy$' | tr '\n' ' ')" >> "$GITHUB_OUTPUT"
-=======
           echo "FILES=$(git diff --name-only origin/main origin/${GITHUB_HEAD} | grep '\.smithy$' | tr '\n' ' ')" >> "$GITHUB_OUTPUT"
->>>>>>> 7d3b6091
 
       - name: Check if FILES is not empty
         id: comment
@@ -40,10 +36,6 @@
         if: ${{env.FILES != ''}}
         run: |
           # TODO: If https://github.com/smithy-lang/smithy-dafny/issues/491 is resolved, remove comment about this issue.
-<<<<<<< HEAD
-          COMMENT="@${{github.actor}}, I noticed you are updating the smithy model files.\nDoes this update need new or updated javadoc trait documentation?\n Are you adding constraints inside list, map or union? Do you know about this issue: https://github.com/smithy-lang/smithy-dafny/issues/491?"
-=======
           COMMENT="@${{github.event.pull_request.user.login}} and @${{github.actor}}, I noticed you are updating the smithy model files.\nDoes this update need new or updated user documentation?\n Are you adding constraints inside list, map or union? Do you know about this issue: https://github.com/smithy-lang/smithy-dafny/issues/491?"
->>>>>>> 7d3b6091
           COMMENT_URL="https://api.github.com/repos/${{ github.repository }}/issues/${PR_NUMBER}/comments"
           curl -s -H "Authorization: token ${GITHUB_TOKEN}" -X POST $COMMENT_URL -d "{\"body\":\"$COMMENT\"}"