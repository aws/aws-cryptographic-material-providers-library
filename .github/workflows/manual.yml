# This workflow invokes other workflows with the requested Dafny build.
# It is primarily meant for manual compatibility testing,
# such as trying out what the next pending nightly build will do ahead of time.
name: Manual CI

on:
  workflow_dispatch:
    inputs:
      dafny:
        description: "The Dafny version to use"
        required: true
        type: string
      regenerate-code:
        description: "Regenerate code using smithy-dafny"
        required: false
        default: true
        type: boolean

jobs:
  manual-ci-format:
    uses: ./.github/workflows/library_format.yml
    with:
      dafny: ${{ inputs.dafny }}
      regenerate-code: ${{ inputs.regenerate-code }}
  manual-ci-verification:
    uses: ./.github/workflows/library_dafny_verification.yml
    with:
      dafny: ${{ inputs.dafny }}
      regenerate-code: ${{ inputs.regenerate-code }}
  manual-ci-java:
    uses: ./.github/workflows/library_java_tests.yml
    with:
      dafny: ${{ inputs.dafny }}
      regenerate-code: ${{ inputs.regenerate-code }}
  manual-ci-net:
    uses: ./.github/workflows/library_net_tests.yml
    with:
      dafny: ${{ inputs.dafny }}
<<<<<<< HEAD
=======
      regenerate-code: ${{ inputs.regenerate-code }}
  manual-interop-test:
    uses: ./.github/workflows/library_interop_tests.yml
    with:
      dafny: ${{ inputs.dafny }}
>>>>>>> 75a253ba
      regenerate-code: ${{ inputs.regenerate-code }}<|MERGE_RESOLUTION|>--- conflicted
+++ resolved
@@ -36,12 +36,9 @@
     uses: ./.github/workflows/library_net_tests.yml
     with:
       dafny: ${{ inputs.dafny }}
-<<<<<<< HEAD
-=======
       regenerate-code: ${{ inputs.regenerate-code }}
   manual-interop-test:
     uses: ./.github/workflows/library_interop_tests.yml
     with:
       dafny: ${{ inputs.dafny }}
->>>>>>> 75a253ba
       regenerate-code: ${{ inputs.regenerate-code }}