--- conflicted
+++ resolved
@@ -13,15 +13,9 @@
 
 jobs:
   manual-ci-format:
-<<<<<<< HEAD
-    uses: ./.github/workflows/library_dafny_format.yml
-    with:
-      dafny: '4.2.0'
-=======
     uses: ./.github/workflows/library_format.yml
     with:
       dafny: ${{ inputs.dafny }}
->>>>>>> 3e2a1654
   manual-ci-verification:
     uses: ./.github/workflows/library_dafny_verification.yml
     with:
