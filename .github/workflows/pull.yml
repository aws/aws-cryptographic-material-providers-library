--- conflicted
+++ resolved
@@ -34,17 +34,14 @@
     uses: ./.github/workflows/library_net_tests.yml
     with:
       dafny: ${{needs.getVersion.outputs.version}}
-<<<<<<< HEAD
   pr-ci-python:
     needs: getVersion
     uses: ./.github/workflows/library_python_tests.yml
     with:
-      # TODO: Once minimum Dafny version is 4.4.0, point this at `getVersion` output
-      dafny: 4.4.0
-=======
+      # TODO: Once minimum Dafny version is 4.7.0, point this at `getVersion` output
+      dafny: 4.7.0
   pr-interop-test:
     needs: getVersion
     uses: ./.github/workflows/library_interop_tests.yml
     with:
-      dafny: ${{needs.getVersion.outputs.version}}
->>>>>>> 22895800
+      dafny: ${{needs.getVersion.outputs.version}}