# This workflow runs for every pull request
name: PR CI

on:
  pull_request:

jobs:
<<<<<<< HEAD
  pr-ci-format:
    uses: ./.github/workflows/library_dafny_format.yml
    with:
      dafny: '4.2.0'
=======
  getVersion:
    uses: ./.github/workflows/dafny_version.yaml
  pr-ci-format:
    needs: getVersion
    uses: ./.github/workflows/library_format.yml
    with:
      dafny: ${{needs.getVersion.outputs.version}}
>>>>>>> 3e2a1654
  pr-ci-verification:
    needs: getVersion
    uses: ./.github/workflows/library_dafny_verification.yml
    with:
      dafny: ${{needs.getVersion.outputs.version}}
  pr-ci-java:
    needs: getVersion
    uses: ./.github/workflows/library_java_tests.yml
    with:
      dafny: ${{needs.getVersion.outputs.version}}
  pr-ci-net:
    needs: getVersion
    uses: ./.github/workflows/library_net_tests.yml
    with:
      dafny: ${{needs.getVersion.outputs.version}}<|MERGE_RESOLUTION|>--- conflicted
+++ resolved
@@ -5,12 +5,6 @@
   pull_request:
 
 jobs:
-<<<<<<< HEAD
-  pr-ci-format:
-    uses: ./.github/workflows/library_dafny_format.yml
-    with:
-      dafny: '4.2.0'
-=======
   getVersion:
     uses: ./.github/workflows/dafny_version.yaml
   pr-ci-format:
@@ -18,7 +12,6 @@
     uses: ./.github/workflows/library_format.yml
     with:
       dafny: ${{needs.getVersion.outputs.version}}
->>>>>>> 3e2a1654
   pr-ci-verification:
     needs: getVersion
     uses: ./.github/workflows/library_dafny_verification.yml
