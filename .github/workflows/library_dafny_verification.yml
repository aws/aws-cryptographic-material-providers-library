# This workflow performs static analysis checks.
name: Library Dafny verification

on:
  workflow_call:
    inputs:
      dafny:
        description: "The Dafny version to run"
        required: true
        type: string
      regenerate-code:
        description: "Regenerate code using smithy-dafny"
        required: false
        default: false
        type: boolean

jobs:
  verification:
    strategy:
      fail-fast: false
      matrix:
        library:
          [
            TestVectorsAwsCryptographicMaterialProviders,
            AwsCryptographyPrimitives,
            ComAmazonawsKms,
            ComAmazonawsDynamodb,
            AwsCryptographicMaterialProviders,
            StandardLibrary,
          ]
        os: [
<<<<<<< HEAD
          ubuntu-latest,
          # TODO: Re-enable macOS after https://t.corp.amazon.com/P205755286
          # macos-latest-large
=======
            ubuntu-22.04,
            # TODO: Re-enable macOS after https://t.corp.amazon.com/P205755286
            # macos-latest-large
>>>>>>> 7f59a7e0
          ]
    runs-on: ${{ matrix.os }}
    defaults:
      run:
        shell: bash
    env:
      DOTNET_CLI_TELEMETRY_OPTOUT: 1
      DOTNET_NOLOGO: 1
    steps:
      - name: Support longpaths
        run: |
          git config --global core.longpaths true

      - uses: actions/checkout@v4
      # The specification submodule is private so we don't have access, but we don't need
      # it to verify the Dafny code. Instead we manually pull the submodules we DO need.
      - run: git submodule update --init libraries
      - run: git submodule update --init --recursive smithy-dafny

      - name: Setup Dafny
        uses: dafny-lang/setup-dafny-action@v1.8.0
        with:
          dafny-version: ${{ inputs.dafny }}

      # dafny-reportgenerator requires next6
      # but only 7.0 is installed on macos-13-large
      - name: Setup .NET Core SDK '6.0.x'
        uses: actions/setup-dotnet@v3
        with:
          dotnet-version: "6.0.x"

      - name: Regenerate code using smithy-dafny if necessary
        if: ${{ inputs.regenerate-code }}
        uses: ./.github/actions/polymorph_codegen
        with:
          dafny: ${{ env.DAFNY_VERSION }}
          library: ${{ matrix.library }}
          diff-generated-code: false

      - name: Verify ${{ matrix.library }} Dafny code
        working-directory: ./${{ matrix.library }}
        run: |
          # This works because `node` is installed by default on GHA runners
          CORES=$(node -e 'console.log(os.cpus().length)')
          make verify CORES=$CORES

      - name: Check solver resource use
        if: success() || failure()
        working-directory: ./${{ matrix.library }}
        run: |
          make dafny-reportgenerator<|MERGE_RESOLUTION|>--- conflicted
+++ resolved
@@ -29,15 +29,9 @@
             StandardLibrary,
           ]
         os: [
-<<<<<<< HEAD
-          ubuntu-latest,
-          # TODO: Re-enable macOS after https://t.corp.amazon.com/P205755286
-          # macos-latest-large
-=======
             ubuntu-22.04,
             # TODO: Re-enable macOS after https://t.corp.amazon.com/P205755286
             # macos-latest-large
->>>>>>> 7f59a7e0
           ]
     runs-on: ${{ matrix.os }}
     defaults:
