# This workflow performs static analysis checks.
name: Library Dafny verification

on:
  workflow_call:
    inputs:
      dafny:
        description: "The Dafny version to run"
        required: true
        type: string
jobs:
  verification:
    strategy:
      matrix:
<<<<<<< HEAD
        library: [
          TestVectorsAwsCryptographicMaterialProviders,
          AwsCryptographyPrimitives,
          ComAmazonawsKms,
          ComAmazonawsDynamodb,
          AwsCryptographicMaterialProviders, 
          StandardLibrary,
        ]
        os: [ macos-latest-large ]
=======
        library:
          [
            TestVectorsAwsCryptographicMaterialProviders,
            AwsCryptographyPrimitives,
            ComAmazonawsKms,
            ComAmazonawsDynamodb,
            AwsCryptographicMaterialProviders,
            StandardLibrary,
          ]
        os: [macos-latest-large]
>>>>>>> 3e2a1654
    runs-on: ${{ matrix.os }}
    env:
      DOTNET_CLI_TELEMETRY_OPTOUT: 1
      DOTNET_NOLOGO: 1
    steps:
      - name: Support longpaths
        run: |
          git config --global core.longpaths true

      - uses: actions/checkout@v2
      # The specification submodule is private so we don't have access, but we don't need
      # it to verify the Dafny code. Instead we manually pull the submodule we DO need.
      - run: git submodule update --init libraries

      - name: Setup Dafny
        uses: dafny-lang/setup-dafny-action@v1.6.1
        with:
          dafny-version: ${{ inputs.dafny }}

      # dafny-reportgenerator requires next6
      # but only 7.0 is installed on macos-latest-large
      - name: Setup .NET Core SDK '6.0.x'
        uses: actions/setup-dotnet@v3
        with:
<<<<<<< HEAD
          dotnet-version: '6.0.x'
=======
          dotnet-version: "6.0.x"
>>>>>>> 3e2a1654

      - name: Verify ${{ matrix.library }} Dafny code
        shell: bash
        working-directory: ./${{ matrix.library }}
        run: |
          # This works because `node` is installed by default on GHA runners
          CORES=$(node -e 'console.log(os.cpus().length)')
          make verify CORES=$CORES

      - name: Check solver resource use
        if: success() || failure()
        shell: bash
        working-directory: ./${{ matrix.library }}
        run: |
          make dafny-reportgenerator<|MERGE_RESOLUTION|>--- conflicted
+++ resolved
@@ -12,17 +12,6 @@
   verification:
     strategy:
       matrix:
-<<<<<<< HEAD
-        library: [
-          TestVectorsAwsCryptographicMaterialProviders,
-          AwsCryptographyPrimitives,
-          ComAmazonawsKms,
-          ComAmazonawsDynamodb,
-          AwsCryptographicMaterialProviders, 
-          StandardLibrary,
-        ]
-        os: [ macos-latest-large ]
-=======
         library:
           [
             TestVectorsAwsCryptographicMaterialProviders,
@@ -33,7 +22,6 @@
             StandardLibrary,
           ]
         os: [macos-latest-large]
->>>>>>> 3e2a1654
     runs-on: ${{ matrix.os }}
     env:
       DOTNET_CLI_TELEMETRY_OPTOUT: 1
@@ -58,11 +46,7 @@
       - name: Setup .NET Core SDK '6.0.x'
         uses: actions/setup-dotnet@v3
         with:
-<<<<<<< HEAD
-          dotnet-version: '6.0.x'
-=======
           dotnet-version: "6.0.x"
->>>>>>> 3e2a1654
 
       - name: Verify ${{ matrix.library }} Dafny code
         shell: bash
