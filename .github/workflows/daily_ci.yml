# This workflow runs every weekday at 15:00 UTC (8AM PDT)
name: Daily CI

on:
  schedule:
    - cron: "00 15 * * 1-5"

jobs:
  getVersion:
    # Don't run the cron builds on forks
    if: github.event_name != 'schedule' || github.repository_owner == 'aws'
    uses: ./.github/workflows/dafny_version.yaml
  getVerifyVersion:
    if: github.event_name != 'schedule' || github.repository_owner == 'aws'
    uses: ./.github/workflows/dafny_verify_version.yaml
  daily-ci-format:
    needs: getVersion
    if: github.event_name != 'schedule' || github.repository_owner == 'aws'
    uses: ./.github/workflows/library_format.yml
    with:
      dafny: ${{needs.getVersion.outputs.version}}
  daily-ci-codegen:
<<<<<<< HEAD
    needs: getVersion
    if: github.event_name != 'schedule' || github.repository_owner == 'aws'
    uses: ./.github/workflows/library_codegen.yml
    with:
      dafny: ${{needs.getVersion.outputs.version}}
  daily-ci-verification:
=======
>>>>>>> 75a253ba
    needs: getVersion
    if: github.event_name != 'schedule' || github.repository_owner == 'aws'
    uses: ./.github/workflows/library_codegen.yml
    with:
      dafny: ${{needs.getVersion.outputs.version}}
  daily-ci-verification:
    needs: getVerifyVersion
    if: github.event_name != 'schedule' || github.repository_owner == 'aws'
    uses: ./.github/workflows/library_dafny_verification.yml
    with:
      dafny: ${{needs.getVerifyVersion.outputs.version}}
  daily-ci-java:
    needs: getVersion
    if: github.event_name != 'schedule' || github.repository_owner == 'aws'
    uses: ./.github/workflows/library_java_tests.yml
    with:
      dafny: ${{needs.getVersion.outputs.version}}
  daily-ci-net:
    needs: getVersion
    if: github.event_name != 'schedule' || github.repository_owner == 'aws'
    uses: ./.github/workflows/library_net_tests.yml
    with:
      dafny: ${{needs.getVersion.outputs.version}}
  daily-interop-test:
    needs: getVersion
    if: github.event_name != 'schedule' || github.repository_owner == 'aws'
    uses: ./.github/workflows/library_interop_tests.yml
    with:
      dafny: ${{needs.getVersion.outputs.version}}<|MERGE_RESOLUTION|>--- conflicted
+++ resolved
@@ -20,15 +20,6 @@
     with:
       dafny: ${{needs.getVersion.outputs.version}}
   daily-ci-codegen:
-<<<<<<< HEAD
-    needs: getVersion
-    if: github.event_name != 'schedule' || github.repository_owner == 'aws'
-    uses: ./.github/workflows/library_codegen.yml
-    with:
-      dafny: ${{needs.getVersion.outputs.version}}
-  daily-ci-verification:
-=======
->>>>>>> 75a253ba
     needs: getVersion
     if: github.event_name != 'schedule' || github.repository_owner == 'aws'
     uses: ./.github/workflows/library_codegen.yml
