--- conflicted
+++ resolved
@@ -7,12 +7,6 @@
       - main
 
 jobs:
-<<<<<<< HEAD
-  push-ci-format:
-    uses: ./.github/workflows/library_dafny_format.yml
-    with:
-      dafny: '4.2.0'
-=======
   getVersion:
     uses: ./.github/workflows/dafny_version.yaml
   push-ci-format:
@@ -20,7 +14,6 @@
     uses: ./.github/workflows/library_format.yml
     with:
       dafny: ${{needs.getVersion.outputs.version}}
->>>>>>> 3e2a1654
   push-ci-verification:
     needs: getVersion
     uses: ./.github/workflows/library_dafny_verification.yml
