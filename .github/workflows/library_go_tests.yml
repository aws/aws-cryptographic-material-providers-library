--- conflicted
+++ resolved
@@ -19,11 +19,7 @@
     strategy:
       fail-fast: false
       matrix:
-<<<<<<< HEAD
-        library: [StandardLibrary, ComAmazonawsKms, ComAmazonawsDynamodb]
-=======
-        library: [StandardLibrary, AwsCryptographyPrimitives]
->>>>>>> ce6e9421
+        library: [StandardLibrary, ComAmazonawsKms, ComAmazonawsDynamodb, AwsCryptographyPrimitives]
         go-version: ["1.23"]
         os: [
             # TODO fix Dafny-generated tests on Windows;
