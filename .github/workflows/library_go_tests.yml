--- conflicted
+++ resolved
@@ -19,11 +19,7 @@
     strategy:
       fail-fast: false
       matrix:
-<<<<<<< HEAD
-        library: [StandardLibrary, ComAmazonawsDynamodb]
-=======
-        library: [StandardLibrary, ComAmazonawsKms]
->>>>>>> 12ef8226
+        library: [StandardLibrary, ComAmazonawsKms, ComAmazonawsDynamodb]
         go-version: ["1.23"]
         os: [
             # TODO fix Dafny-generated tests on Windows;
