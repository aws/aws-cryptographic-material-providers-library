// Copyright Amazon.com Inc. or its affiliates. All Rights Reserved.
// SPDX-License-Identifier: Apache-2.0

include "../src/Index.dfy"
include "../src/ECDH.dfy"

module TestECDH {
  import Primitives = AtomicPrimitives
  import opened StandardLibrary.UInt
  import Types = AwsCryptographyPrimitivesTypes
  import UTF8
  import HexStrings
  import Base64
  import opened Wrappers
  import ECDH

  const P256 := Types.ECDHCurveSpec.ECC_NIST_P256
  const P384 := Types.ECDHCurveSpec.ECC_NIST_P384
  const P521 := Types.ECDHCurveSpec.ECC_NIST_P521
  // TODO SM2

  // THESE ARE TESTING RESOURCES; DO NOT USE IN A PROD ENVIRONMENT
  // RUN openssl ecparam -name secp256r1 -genkey -noout -out private.pem
  const ECC_P256_PRIVATE := "-----BEGIN PRIVATE KEY-----\n"
                            + "MIGHAgEAMBMGByqGSM49AgEGCCqGSM49AwEHBG0wawIBAQQgw+7YSKEOEAh8/DFZ\n"
                            + "22oSTm/D3jo4nH5tN48IUp0WjyuhRANCAASnUgx7SrlHhPIn3McZfc3cEIs8+XFf\n"
                            + "7JvhcuV1wWELGZ8AjuwnKjE0ielEwSY5HYzWCF773FvJaWGYGYGhSba8\n"
                            + "-----END PRIVATE KEY-----"
  // HEX REPRESENATION OF THE PUBLIC KEY
  // RUN openssl ec -in public_key.der -pubin -outform DER | xxd -p -c 256
  const ECC_P256_PUBLIC := "3059301306072a8648ce3d020106082a8648ce3d03010703420004a7520c7b4ab9478"
                           + "4f227dcc7197dcddc108b3cf9715fec9be172e575c1610b199f008eec272a313489"
                           + "e944c126391d8cd6085efbdc5bc96961981981a149b6bc"

  const ECC_P384_PRIVATE := "-----BEGIN PRIVATE KEY-----\n"
                            + "MIG2AgEAMBAGByqGSM49AgEGBSuBBAAiBIGeMIGbAgEBBDAE/GcrZaGaZKKnWsbi\n"
                            + "6OiMB8HlhoyF1CQeaZHFdp1VFu7mSM2mUrSolCfpYRB50aahZANiAAQayPW6B3aV\n"
                            + "GKWFBbDH3SeuMhiY2GIPG+tBEHmMZ3QUaG6qNnQxXS+QpR95IWyQWZjInyDk2upe\n"
                            + "b1TivP0UYay+dIS8MrBFM7oLBsJIqxGiRQ1EPFIpBLv4mmteOma5qt8=\n"
                            + "-----END PRIVATE KEY-----"
  const ECC_384_PUBLIC := "3076301006072a8648ce3d020106052b81040022036200041ac8f5ba07769518a58505"
                          + "b0c7dd27ae321898d8620f1beb4110798c677414686eaa3674315d2f90a51f79216c"
                          + "905998c89f20e4daea5e6f54e2bcfd1461acbe7484bc32b04533ba0b06c248ab11a2"
                          + "450d443c522904bbf89a6b5e3a66b9aadf"

  const ECC_P521_PRIVATE := "-----BEGIN PRIVATE KEY-----\n"
                            + "MIHuAgEAMBAGByqGSM49AgEGBSuBBAAjBIHWMIHTAgEBBEIB3azBoPIuF7SY3Z7g\n"
                            + "xK/dEnSqoqBsHaoiI78Sfs9Ydxsd/3Ref4xZC0v58EwZjKxIMWwcqxSNzg8yLOAV\n"
                            + "oaRbwryhgYkDgYYABAHeMnMkadh2nketUTcDvKE4WCcdTdIFKaDqwtMIbq/y5N4E\n"
                            + "I77OxYwKP7IdGBC9n/GkcNIWx6R91zc3AId9a7VrOQF9+HitnblByL1u3N6kWhUf\n"
                            + "C3ury11T8dkNW+LbVkmX8B3+s6VaEQWKa+SYBemPV05aJhU0xaaF/MhsLGwKLpPp\n"
                            + "Qg==\n"
                            + "-----END PRIVATE KEY-----"
  const ECC_P521_PUBLIC := "30819b301006072a8648ce3d020106052b81040023038186000401de32732469d8769e"
                           + "47ad513703bca13858271d4dd20529a0eac2d3086eaff2e4de0423becec58c0a3fb2"
                           + "1d1810bd9ff1a470d216c7a47dd7373700877d6bb56b39017df878ad9db941c8bd6e"
                           + "dcdea45a151f0b7babcb5d53f1d90d5be2db564997f01dfeb3a55a11058a6be49805"
                           + "e98f574e5a261534c5a685fcc86c2c6c0a2e93e942"

<<<<<<< HEAD
  // const ECC_256_PUBLIC_INF := "3019301306072a8648ce3d020106082a8648ce3d03010703020000"
  // const ECC_384_PUBLIC_INF := "3016301006072a8648ce3d020106052b8104002203020000"
  // const ECC_521_PUBLIC_INF := "3016301006072a8648ce3d020106052b8104002303020000"


=======
  // Known value infinity public keys.
  // These MUST fail with a known error message when loaded by the crypto provider.
  const ECC_256_PUBLIC_INF_FAIL_ON_LOAD := "3019301306072a8648ce3d020106082a8648ce3d03010703020000"
  const ECC_384_PUBLIC_INF_FAIL_ON_LOAD := "3016301006072a8648ce3d020106052b8104002203020000"
  const ECC_521_PUBLIC_INF_FAIL_ON_LOAD := "3016301006072a8648ce3d020106052b8104002303020000"

  // Known value out of bounds public keys.
  // These MUST fail with a known error message when loaded by the crypto provider.
  const ECC_P256_PUBLIC_GP_FAIL_ON_LOAD :=
    "3059301306072a8648ce3d020106082a8648ce3d03010703420004fffffffffffffffff"
    + "fffffffffffffffffffffffffffffffffffffffffffffffffffffffffffffffffffff"
    + "ffffffffffffffffffffffffffffffffffffffffff"
  const ECC_P384_PUBLIC_GP_FAIL_ON_LOAD :=
    "3076301006072a8648ce3d020106052b8104002203620004fffffffffffffffffffffff"
    + "ffffffffffffffffffffffffffffffffffffffffffffffffffffffffffffffffffffff"
    + "ffffffffffffffffffffffffffffffffffffffffffffffffffffffffffffffffffffff"
    + "fffffffffffffffffffffffffffff"
  const ECC_P521_PUBLIC_GP_FAIL_ON_LOAD :=
    "30819b301006072a8648ce3d020106052b810400230381860004ffffffffffffffffffff"
    + "ffffffffffffffffffffffffffffffffffffffffffffffffffffffffffffffffffffff"
    + "ffffffffffffffffffffffffffffffffffffffffffffffffffffffffffffffffffffff"
    + "ffffffffffffffffffffffffffffffffffffffffffffffffffffffffffffffffffffff"
    + "ffffffffffffffffffffffffffffffffff"

  // Known value infinity public keys.
  // These MUST fail when loaded by the crypto provider or when running extern NIST validation.
>>>>>>> dc9bd8a8
  const ECC_256_PUBLIC_INF := "3059301306072a864886f70d0106082a864886f70d03010703420004000000000000"
                              + "00000000000000000000000000000000000000000000000000000000000000000000"
                              + "00000000000000000000000000000000000000000000000000000000"
  const ECC_384_PUBLIC_INF := "3076301006072a864886f70d0106052b810400220362000400000000000000000000"
                              + "00000000000000000000000000000000000000000000000000000000000000000000"
                              + "00000000000000000000000000000000000000000000000000000000000000000000"
                              + "00000000000000"
  const ECC_521_PUBLIC_INF := "3081ee3010060772a8648ce3d02106052b81040023038186000400000000000000000"
                              + "000000000000000000000000000000000000000000000000000000000000000000000"
                              + "000000000000000000000000000000000000000000000000000000000000000000000"
                              + "000000000000000000000000000000000000000000000000000000000000000000000"
                              + "0000000000000000000000000000000000000000000000000000000000000000000000"
                              + "00000000000000000000000000000000000000000000"

<<<<<<< HEAD
  const ECC_P256_PUBLIC_GP := "3059301306072a8648ce3d020106082a8648ce3d03010703420004ffffffffffffffffffffffffffffffffffffffffffffffffffffffffffffffffffffffffffffffffffffffffffffffffffffffffffffffffffffffffffffffff"
=======
  // Known value out of bounds public keys.
  // These MUST fail when loaded by the crypto provider or when running extern NIST validation.
  const ECC_P256_PUBLIC_GP := "3059301306072a864886f70d0106082a864886f70d03010703420004000000000000000"
                              + "00000000000000000000000000000000000000000000000000000000000000000000000"
                              + "00000000000000000000000000000000000000000000000000000000000000000000000"
                              + "000000001"
>>>>>>> dc9bd8a8
  const ECC_P384_PUBLIC_GP := "3076301006072a864886f70d0106052b810400220362000400000000000000000000000"
                              + "00000000000000000000000000000000000000000000000000000000000000000000000"
                              + "00000000000000000000000000000000000000000000000000000000000000000000000"
                              + "00000000000000000000000000000000000000000000000000000000000000000000000"
                              + "00000000000000000000000000000000000000000000000000000000000000000000000"
                              + "0000000000000000000000000000001"
  const ECC_P521_PUBLIC_GP := "3081ee3010060772a8648ce3d02106052b8104002303818600040000000000000000000"
                              + "00000000000000000000000000000000000000000000000000000000000000000000000"
                              + "00000000000000000000000000000000000000000000000000000000000000000000000"
                              + "00000000000000000000000000000000000000000000000000000000000000000000000"
                              + "00000000000000000000000000000000000000000000000000000000000000000000000"
                              + "00000000000000000000000000000000001"

  const INFINITY_POINT_ERR_MSG_JAVA := "encoded key spec not recognized: Point at infinity"
  const INFINITY_POINT_ERR_MSG_NET6 := "Point at infinity (Parameter 'q')"
  const INFINITY_POINT_ERR_MSG_NET48 := "Point at infinity\r\nParameter name: q"
  const INFINITY_POINT_ERR_MSG_PYTHON := "('Unable to load EC key', [<OpenSSLError(code=134217832, lib=16, reason=104, reason_text=invalid form)>, <OpenSSLError(code=50331853, lib=6, reason=205, reason_text=keymgmt export failure)>])"

  const OUT_OF_BOUNDS_ERR_MSG_JAVA := "encoded key spec not recognized: x value invalid for"
  const OUT_OF_BOUNDS_ERR_MSG_NET6 := "value invalid for Fp field element (Parameter 'x')"
  const OUT_OF_BOUNDS_ERR_MSG_NE48 := "value invalid for Fp field element\r\nParameter name: x"

  method {:test} TestKeyGen()
  {
    var supportedCurves := [P256, P384, P521];
    for i := 0 to |supportedCurves|
    {
      var curve := supportedCurves[i];
      var keypair :- expect ECDH.GenerateEccKeyPair(
        Types.GenerateECCKeyPairInput(
          eccCurve := curve
        )
      );
    }
  }

  method {:test} TestGetPublicKeyFromPrivatePem()
  {
    var pemPrivateKeys := [ECC_P256_PRIVATE, ECC_P384_PRIVATE, ECC_P521_PRIVATE];
    var derPublicKeys := [ECC_P256_PUBLIC, ECC_384_PUBLIC, ECC_P521_PUBLIC];
    var supportedCurves := [P256, P384, P521];

    for i := 0 to |supportedCurves|
    {
      var curve := supportedCurves[i];
      var privateKey :- expect UTF8.Encode(pemPrivateKeys[i]);
      var looseHexPublicKey := expectLooseHexString(derPublicKeys[i]);
      var publicKeyBytes := HexStrings.FromHexString(looseHexPublicKey);

      var expectedPublicKey :- expect ECDH.ParsePublicKey(
        Types.ParsePublicKeyInput(
          publicKey := publicKeyBytes
        ));

      var publicKey :- expect ECDH.GetPublicKeyFromPrivate(
        Types.GetPublicKeyFromPrivateKeyInput(
          eccCurve := curve,
          privateKey := Types.ECCPrivateKey(pem := privateKey)
        )
      );

      expect publicKey.publicKey == expectedPublicKey.publicKey.der;
    }
  }

  method {:test} TestGetPublicKeyFromPrivateIncorrectCruve()
  {
    var curve := P384;
    var privateKey :- expect UTF8.Encode(ECC_P256_PRIVATE);
    var looseHexPublicKey := expectLooseHexString(ECC_P256_PUBLIC);
    var publicKeyBytes := HexStrings.FromHexString(looseHexPublicKey);

    var expectedPublicKey :- expect ECDH.ParsePublicKey(
      Types.ParsePublicKeyInput(
        publicKey := publicKeyBytes
      ));

    var publicKey := ECDH.GetPublicKeyFromPrivate(
      Types.GetPublicKeyFromPrivateKeyInput(
        eccCurve := curve,
        privateKey := Types.ECCPrivateKey(pem := privateKey)
      )
    );

    expect publicKey.Failure?;
  }

  method expectLooseHexString(s: string)
    returns (s2: HexStrings.LooseHexString)
  {
    expect HexStrings.IsLooseHexString(s);
    return s;
  }


  method {:test} TestValidatePublicKeySuccess()
  {
    var supportedCurves := [P256, P384, P521];
    for i := 0 to |supportedCurves|
    {
      var curve := supportedCurves[i];
      var keypairA :- expect ECDH.GenerateEccKeyPair(
        Types.GenerateECCKeyPairInput(
          eccCurve := curve
        )
      );
      var keypairB :- expect ECDH.GenerateEccKeyPair(
        Types.GenerateECCKeyPairInput(
          eccCurve := curve
        )
      );

      var validPublicKeyB :- expect ECDH.ValidatePublicKey(
        Types.ValidatePublicKeyInput(
          eccCurve := curve,
          publicKey := keypairB.publicKey.der
        )
      );
    }

  }

  method {:test} TestValidatePublicKeyFailure()
  {
    var supportedCurves := [P256, P384, P521];
    for i := 0 to |supportedCurves|
    {
      for j := 0 to |supportedCurves|
      {
        var curve_i := supportedCurves[i];
        var curve_j := supportedCurves[j];

        var keypairA :- expect ECDH.GenerateEccKeyPair(
          Types.GenerateECCKeyPairInput(
            eccCurve := curve_i
          )
        );
        var keypairB :- expect ECDH.GenerateEccKeyPair(
          Types.GenerateECCKeyPairInput(
            eccCurve := curve_j
          )
        );

        var validPublicKeyB := ECDH.ValidatePublicKey(
          Types.ValidatePublicKeyInput(
            eccCurve := curve_i,
            publicKey := keypairB.publicKey.der
          )
        );

        if curve_i != curve_j {
          expect validPublicKeyB.Failure?;
        } else {
          expect validPublicKeyB.Success?;
        }

      }
    }
  }

  method {:test} TestValidatePublicKeyFailurePointAtINFFailOnLoad()
  {
    var publicKeysWithPointsAtINF := [
      ECC_256_PUBLIC_INF_FAIL_ON_LOAD, ECC_384_PUBLIC_INF_FAIL_ON_LOAD, ECC_521_PUBLIC_INF_FAIL_ON_LOAD
    ];
    var supportedCurves := [P256, P384, P521];
    for i := 0 to |supportedCurves|
    {
      var looseHexPublicKey := expectLooseHexString(publicKeysWithPointsAtINF[i]);
      var publicKeyBytes := HexStrings.FromHexString(looseHexPublicKey);

      var validPublicKey:= ECDH.ValidatePublicKey(
        Types.ValidatePublicKeyInput(
          eccCurve := supportedCurves[i],
          publicKey := publicKeyBytes
        )
      );
      expect validPublicKey.Failure?;

      expect validPublicKey.error.AwsCryptographicPrimitivesError?;
      var errMsg := validPublicKey.error.message;

      expect (
          errMsg == INFINITY_POINT_ERR_MSG_JAVA ||
          errMsg == INFINITY_POINT_ERR_MSG_NET6 ||
          errMsg == INFINITY_POINT_ERR_MSG_NET48
        );
    }
  }

  method {:test} TestValidatePublicKeyFailurePointAtINF()
  {
    var publicKeysWithPointsAtINF := [ECC_256_PUBLIC_INF, ECC_384_PUBLIC_INF, ECC_521_PUBLIC_INF];
    var supportedCurves := [P256, P384, P521];
    for i := 0 to |supportedCurves|
    {
      var looseHexPublicKey := expectLooseHexString(publicKeysWithPointsAtINF[i]);
      var publicKeyBytes := HexStrings.FromHexString(looseHexPublicKey);

      var validPublicKey:= ECDH.ValidatePublicKey(
        Types.ValidatePublicKeyInput(
          eccCurve := supportedCurves[i],
          publicKey := publicKeyBytes
        )
      );
      expect validPublicKey.Failure?;
      print(validPublicKey.error);
    }
  }

  method {:test} TestValidatePublicKeyFailurePointGreaterThanPFailOnLoad()
  {
    var publicKeysWithPointsGreaterThanP := [
      ECC_P256_PUBLIC_GP_FAIL_ON_LOAD, ECC_P384_PUBLIC_GP_FAIL_ON_LOAD, ECC_P521_PUBLIC_GP_FAIL_ON_LOAD
    ];
    var supportedCurves := [P256, P384, P521];
    for i := 0 to |supportedCurves|
    {
      var looseHexPublicKey := expectLooseHexString(publicKeysWithPointsGreaterThanP[i]);
      var publicKeyBytes := HexStrings.FromHexString(looseHexPublicKey);

      var validPublicKey:= ECDH.ValidatePublicKey(
        Types.ValidatePublicKeyInput(
          eccCurve := supportedCurves[i],
          publicKey := publicKeyBytes
        )
      );
      expect validPublicKey.Failure?;

      expect validPublicKey.error.AwsCryptographicPrimitivesError?;
      var errMsg := validPublicKey.error.message;
      expect (
          seq_contains(errMsg, OUT_OF_BOUNDS_ERR_MSG_JAVA) ||
          errMsg == OUT_OF_BOUNDS_ERR_MSG_NET6 ||
          errMsg == OUT_OF_BOUNDS_ERR_MSG_NE48
        );
    }
  }

  method {:test} TestValidatePublicKeyFailurePointGreaterThanP()
  {
    var publicKeysWithPointsGreaterThanP := [ECC_P256_PUBLIC_GP, ECC_P384_PUBLIC_GP, ECC_P521_PUBLIC_GP];
    var supportedCurves := [P256, P384, P521];
    for i := 0 to |supportedCurves|
    {
      var looseHexPublicKey := expectLooseHexString(publicKeysWithPointsGreaterThanP[i]);
      var publicKeyBytes := HexStrings.FromHexString(looseHexPublicKey);

      var validPublicKey:= ECDH.ValidatePublicKey(
        Types.ValidatePublicKeyInput(
          eccCurve := supportedCurves[i],
          publicKey := publicKeyBytes
        )
      );
      expect validPublicKey.Failure?;
      print(validPublicKey.error);
    }
  }

  method {:test} TestGenerateSharedSecret()
  {
    var supportedCurves := [P256, P384, P521];
    for i := 0 to |supportedCurves|
    {
      var curve := supportedCurves[i];
      var keypairA :- expect ECDH.GenerateEccKeyPair(
        Types.GenerateECCKeyPairInput(
          eccCurve := curve
        )
      );
      var keypairB :- expect ECDH.GenerateEccKeyPair(
        Types.GenerateECCKeyPairInput(
          eccCurve := curve
        )
      );

      expect
        && keypairA.privateKey != keypairB.privateKey
        && keypairA.publicKey != keypairB.publicKey;


      var validPublicKeyB :- expect ECDH.ValidatePublicKey(
        Types.ValidatePublicKeyInput(
          eccCurve := curve,
          publicKey := keypairB.publicKey.der
        )
      );

      var sharedSecretA :- expect ECDH.DeriveSharedSecret(
        Types.DeriveSharedSecretInput(
          eccCurve := curve,
          privateKey := keypairA.privateKey,
          publicKey := keypairB.publicKey
        )
      );

      var sharedSecretB :- expect ECDH.DeriveSharedSecret(
        Types.DeriveSharedSecretInput(
          eccCurve := curve,
          privateKey := keypairB.privateKey,
          publicKey := keypairA.publicKey
        )
      );

      expect sharedSecretA == sharedSecretB;
    }
  }

  method {:test} TestCompressDecompressPublicKey() {
    var supportedCurves := [P256, P384, P521];
    for i := 0 to |supportedCurves|
    {
      var curve := supportedCurves[i];
      var keypair :- expect ECDH.GenerateEccKeyPair(
        Types.GenerateECCKeyPairInput(
          eccCurve := curve
        )
      );
      var originalPublicKey := keypair.publicKey;

      var compressedPublicKeyResult :- expect ECDH.CompressPublicKey(
        Types.CompressPublicKeyInput(
          publicKey := originalPublicKey,
          eccCurve := curve
        )
      );

      expect compressedPublicKeyResult.compressedPublicKey != originalPublicKey.der;

      var compressedPublicKey := compressedPublicKeyResult.compressedPublicKey;

      var decompressedPublicKeyResult :- expect ECDH.DecompressPublicKey(
        Types.DecompressPublicKeyInput(
          compressedPublicKey := compressedPublicKey,
          eccCurve := curve
        )
      );

      var decompressedPublicKey := decompressedPublicKeyResult.publicKey;

      expect originalPublicKey.der == decompressedPublicKey.der;
    }
  }

  method {:test} TestCompressDecompressConstantPublicKeys() {
    var derX509PublicKeys := [ECC_P256_PUBLIC, ECC_384_PUBLIC, ECC_P521_PUBLIC];
    var curves := [P256, P384, P521];
    for i := 0 to |curves|
    {
      var curve := curves[i];
      var originalPublicKey := derX509PublicKeys[i];
      var publicKeyBytes := HexStrings.FromHexString(originalPublicKey);

      var compressedPublicKeyResult :- expect ECDH.CompressPublicKey(
        Types.CompressPublicKeyInput(
          publicKey := Types.ECCPublicKey(der := publicKeyBytes),
          eccCurve := curve
        )
      );

      expect compressedPublicKeyResult.compressedPublicKey != publicKeyBytes;

      var compressedPublicKey := compressedPublicKeyResult.compressedPublicKey;

      var decompressedPublicKeyResult :- expect ECDH.DecompressPublicKey(
        Types.DecompressPublicKeyInput(
          compressedPublicKey := compressedPublicKey,
          eccCurve := curve
        )
      );

      var decompressedPublicKey := decompressedPublicKeyResult.publicKey;

      expect publicKeyBytes == decompressedPublicKey.der;
    }
  }

  method {:test} TestPublicKeyValidationTestVectorsInfinity()
  {
    var curves := [P256, P384, P521];

    for i := 0 to |curves|
    {
      var der_ecc_inf :- expect GetInfinityPublicKey(curves[i]);

      var validPublicKeyB := ECDH.ValidatePublicKey(
        Types.ValidatePublicKeyInput(
          eccCurve := curves[i],
          publicKey := der_ecc_inf
        ));

      expect validPublicKeyB.Failure?;
      expect validPublicKeyB.error.AwsCryptographicPrimitivesError?;
      var errMsg := validPublicKeyB.error.message;

      expect (
          errMsg == INFINITY_POINT_ERR_MSG_JAVA ||
          errMsg == INFINITY_POINT_ERR_MSG_NET6 ||
          errMsg == INFINITY_POINT_ERR_MSG_NET48 ||
          errMsg == INFINITY_POINT_ERR_MSG_PYTHON
        );
    }
  }

  method {:test} TestPublicKeyValidationTestVectorsOutOfBounds()
  {
    var curves := [P256, P384, P521];

    for i := 0 to |curves|
    {
      var der_ecc_inf :- expect GetOutOfBoundsPublicKey(curves[i]);

      var validPublicKeyB := ECDH.ValidatePublicKey(
        Types.ValidatePublicKeyInput(
          eccCurve := curves[i],
          publicKey := der_ecc_inf
        ));

      expect validPublicKeyB.Failure?;
      expect validPublicKeyB.error.AwsCryptographicPrimitivesError?;
      var errMsg := validPublicKeyB.error.message;

      expect (
          seq_contains(errMsg, OUT_OF_BOUNDS_ERR_MSG_JAVA) ||
          errMsg == OUT_OF_BOUNDS_ERR_MSG_NET6 ||
          errMsg == OUT_OF_BOUNDS_ERR_MSG_NE48
        );
    }

  }

  predicate method  {:tailrecursion} seq_contains<T(==)>(haystack : seq<T>, needle : seq<T>)
  {
    if |needle| == 0 then
      true
    else if |haystack| == 0 then
      false
    else if |haystack| < |needle|  then
      false
    else if needle[0] == haystack[0] && needle[1..] <= haystack[1..] then
      true
    else
      seq_contains(haystack[1..], needle)
  }

  method {:extern "ECDH.ECCUtils", "GetInfinityPublicKey" } GetInfinityPublicKey(curve: Types.ECDHCurveSpec)
    returns (res: Result<seq<uint8>, Types.Error>)

  method {:extern "ECDH.ECCUtils", "GetOutOfBoundsPublicKey" } GetOutOfBoundsPublicKey(curve: Types.ECDHCurveSpec)
    returns (res: Result<seq<uint8>, Types.Error>)

}<|MERGE_RESOLUTION|>--- conflicted
+++ resolved
@@ -57,13 +57,6 @@
                            + "dcdea45a151f0b7babcb5d53f1d90d5be2db564997f01dfeb3a55a11058a6be49805"
                            + "e98f574e5a261534c5a685fcc86c2c6c0a2e93e942"
 
-<<<<<<< HEAD
-  // const ECC_256_PUBLIC_INF := "3019301306072a8648ce3d020106082a8648ce3d03010703020000"
-  // const ECC_384_PUBLIC_INF := "3016301006072a8648ce3d020106052b8104002203020000"
-  // const ECC_521_PUBLIC_INF := "3016301006072a8648ce3d020106052b8104002303020000"
-
-
-=======
   // Known value infinity public keys.
   // These MUST fail with a known error message when loaded by the crypto provider.
   const ECC_256_PUBLIC_INF_FAIL_ON_LOAD := "3019301306072a8648ce3d020106082a8648ce3d03010703020000"
@@ -90,7 +83,6 @@
 
   // Known value infinity public keys.
   // These MUST fail when loaded by the crypto provider or when running extern NIST validation.
->>>>>>> dc9bd8a8
   const ECC_256_PUBLIC_INF := "3059301306072a864886f70d0106082a864886f70d03010703420004000000000000"
                               + "00000000000000000000000000000000000000000000000000000000000000000000"
                               + "00000000000000000000000000000000000000000000000000000000"
@@ -105,16 +97,12 @@
                               + "0000000000000000000000000000000000000000000000000000000000000000000000"
                               + "00000000000000000000000000000000000000000000"
 
-<<<<<<< HEAD
-  const ECC_P256_PUBLIC_GP := "3059301306072a8648ce3d020106082a8648ce3d03010703420004ffffffffffffffffffffffffffffffffffffffffffffffffffffffffffffffffffffffffffffffffffffffffffffffffffffffffffffffffffffffffffffffff"
-=======
   // Known value out of bounds public keys.
   // These MUST fail when loaded by the crypto provider or when running extern NIST validation.
   const ECC_P256_PUBLIC_GP := "3059301306072a864886f70d0106082a864886f70d03010703420004000000000000000"
                               + "00000000000000000000000000000000000000000000000000000000000000000000000"
                               + "00000000000000000000000000000000000000000000000000000000000000000000000"
                               + "000000001"
->>>>>>> dc9bd8a8
   const ECC_P384_PUBLIC_GP := "3076301006072a864886f70d0106052b810400220362000400000000000000000000000"
                               + "00000000000000000000000000000000000000000000000000000000000000000000000"
                               + "00000000000000000000000000000000000000000000000000000000000000000000000"
@@ -131,11 +119,12 @@
   const INFINITY_POINT_ERR_MSG_JAVA := "encoded key spec not recognized: Point at infinity"
   const INFINITY_POINT_ERR_MSG_NET6 := "Point at infinity (Parameter 'q')"
   const INFINITY_POINT_ERR_MSG_NET48 := "Point at infinity\r\nParameter name: q"
-  const INFINITY_POINT_ERR_MSG_PYTHON := "('Unable to load EC key', [<OpenSSLError(code=134217832, lib=16, reason=104, reason_text=invalid form)>, <OpenSSLError(code=50331853, lib=6, reason=205, reason_text=keymgmt export failure)>])"
+  const INFINITY_POINT_ERR_MSG_PYTHON := "Unable to load EC key"
 
   const OUT_OF_BOUNDS_ERR_MSG_JAVA := "encoded key spec not recognized: x value invalid for"
   const OUT_OF_BOUNDS_ERR_MSG_NET6 := "value invalid for Fp field element (Parameter 'x')"
   const OUT_OF_BOUNDS_ERR_MSG_NE48 := "value invalid for Fp field element\r\nParameter name: x"
+  const OUT_OF_BOUNDS_ERR_MSG_PYTHON := "Could not deserialize key data. The data may be in an incorrect format"
 
   method {:test} TestKeyGen()
   {
@@ -300,7 +289,8 @@
       expect (
           errMsg == INFINITY_POINT_ERR_MSG_JAVA ||
           errMsg == INFINITY_POINT_ERR_MSG_NET6 ||
-          errMsg == INFINITY_POINT_ERR_MSG_NET48
+          errMsg == INFINITY_POINT_ERR_MSG_NET48 ||
+          seq_contains(errMsg, INFINITY_POINT_ERR_MSG_PYTHON)
         );
     }
   }
@@ -349,7 +339,8 @@
       expect (
           seq_contains(errMsg, OUT_OF_BOUNDS_ERR_MSG_JAVA) ||
           errMsg == OUT_OF_BOUNDS_ERR_MSG_NET6 ||
-          errMsg == OUT_OF_BOUNDS_ERR_MSG_NE48
+          errMsg == OUT_OF_BOUNDS_ERR_MSG_NE48 ||
+          seq_contains(errMsg, OUT_OF_BOUNDS_ERR_MSG_PYTHON)
         );
     }
   }
@@ -514,7 +505,7 @@
           errMsg == INFINITY_POINT_ERR_MSG_JAVA ||
           errMsg == INFINITY_POINT_ERR_MSG_NET6 ||
           errMsg == INFINITY_POINT_ERR_MSG_NET48 ||
-          errMsg == INFINITY_POINT_ERR_MSG_PYTHON
+          seq_contains(errMsg, INFINITY_POINT_ERR_MSG_PYTHON)
         );
     }
   }
@@ -540,7 +531,8 @@
       expect (
           seq_contains(errMsg, OUT_OF_BOUNDS_ERR_MSG_JAVA) ||
           errMsg == OUT_OF_BOUNDS_ERR_MSG_NET6 ||
-          errMsg == OUT_OF_BOUNDS_ERR_MSG_NE48
+          errMsg == OUT_OF_BOUNDS_ERR_MSG_NE48 ||
+          seq_contains(errMsg, OUT_OF_BOUNDS_ERR_MSG_PYTHON)
         );
     }
 
