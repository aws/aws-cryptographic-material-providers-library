// Copyright Amazon.com Inc. or its affiliates. All Rights Reserved.
// SPDX-License-Identifier: Apache-2.0

include "../src/Index.dfy"
include "../src/ECDH.dfy"

module TestECDH {
  import Primitives = AtomicPrimitives
  import opened StandardLibrary.UInt
  import Types = AwsCryptographyPrimitivesTypes
  import UTF8
  import HexStrings
  import Base64
  import opened Wrappers
  import ECDH

  const P256 := Types.ECDHCurveSpec.ECC_NIST_P256
  const P384 := Types.ECDHCurveSpec.ECC_NIST_P384
  const P521 := Types.ECDHCurveSpec.ECC_NIST_P521
  // TODO SM2

  // THESE ARE TESTING RESOURCES; DO NOT USE IN A PROD ENVIRONMENT
  // RUN openssl ecparam -name secp256r1 -genkey -noout -out private.pem
  const ECC_P256_PRIVATE := "-----BEGIN PRIVATE KEY-----\n"
                            + "MIGHAgEAMBMGByqGSM49AgEGCCqGSM49AwEHBG0wawIBAQQgw+7YSKEOEAh8/DFZ\n"
                            + "22oSTm/D3jo4nH5tN48IUp0WjyuhRANCAASnUgx7SrlHhPIn3McZfc3cEIs8+XFf\n"
                            + "7JvhcuV1wWELGZ8AjuwnKjE0ielEwSY5HYzWCF773FvJaWGYGYGhSba8\n"
                            + "-----END PRIVATE KEY-----"
  // HEX REPRESENATION OF THE PUBLIC KEY
  // RUN openssl ec -in public_key.der -pubin -outform DER | xxd -p -c 256
  const ECC_P256_PUBLIC := "3059301306072a8648ce3d020106082a8648ce3d03010703420004a7520c7b4ab9478"
                           + "4f227dcc7197dcddc108b3cf9715fec9be172e575c1610b199f008eec272a313489"
                           + "e944c126391d8cd6085efbdc5bc96961981981a149b6bc"

  const ECC_P384_PRIVATE := "-----BEGIN PRIVATE KEY-----\n"
                            + "MIG2AgEAMBAGByqGSM49AgEGBSuBBAAiBIGeMIGbAgEBBDAE/GcrZaGaZKKnWsbi\n"
                            + "6OiMB8HlhoyF1CQeaZHFdp1VFu7mSM2mUrSolCfpYRB50aahZANiAAQayPW6B3aV\n"
                            + "GKWFBbDH3SeuMhiY2GIPG+tBEHmMZ3QUaG6qNnQxXS+QpR95IWyQWZjInyDk2upe\n"
                            + "b1TivP0UYay+dIS8MrBFM7oLBsJIqxGiRQ1EPFIpBLv4mmteOma5qt8=\n"
                            + "-----END PRIVATE KEY-----"
  const ECC_384_PUBLIC := "3076301006072a8648ce3d020106052b81040022036200041ac8f5ba07769518a58505"
                          + "b0c7dd27ae321898d8620f1beb4110798c677414686eaa3674315d2f90a51f79216c"
                          + "905998c89f20e4daea5e6f54e2bcfd1461acbe7484bc32b04533ba0b06c248ab11a2"
                          + "450d443c522904bbf89a6b5e3a66b9aadf"

  const ECC_P521_PRIVATE := "-----BEGIN PRIVATE KEY-----\n"
                            + "MIHuAgEAMBAGByqGSM49AgEGBSuBBAAjBIHWMIHTAgEBBEIB3azBoPIuF7SY3Z7g\n"
                            + "xK/dEnSqoqBsHaoiI78Sfs9Ydxsd/3Ref4xZC0v58EwZjKxIMWwcqxSNzg8yLOAV\n"
                            + "oaRbwryhgYkDgYYABAHeMnMkadh2nketUTcDvKE4WCcdTdIFKaDqwtMIbq/y5N4E\n"
                            + "I77OxYwKP7IdGBC9n/GkcNIWx6R91zc3AId9a7VrOQF9+HitnblByL1u3N6kWhUf\n"
                            + "C3ury11T8dkNW+LbVkmX8B3+s6VaEQWKa+SYBemPV05aJhU0xaaF/MhsLGwKLpPp\n"
                            + "Qg==\n"
                            + "-----END PRIVATE KEY-----"
  const ECC_P521_PUBLIC := "30819b301006072a8648ce3d020106052b81040023038186000401de32732469d8769e"
                           + "47ad513703bca13858271d4dd20529a0eac2d3086eaff2e4de0423becec58c0a3fb2"
                           + "1d1810bd9ff1a470d216c7a47dd7373700877d6bb56b39017df878ad9db941c8bd6e"
                           + "dcdea45a151f0b7babcb5d53f1d90d5be2db564997f01dfeb3a55a11058a6be49805"
                           + "e98f574e5a261534c5a685fcc86c2c6c0a2e93e942"

  // Known value infinity public keys.
  // These MUST fail with a known error message when loaded by the crypto provider.
  const ECC_256_PUBLIC_INF_FAIL_ON_LOAD := "3019301306072a8648ce3d020106082a8648ce3d03010703020000"
  const ECC_384_PUBLIC_INF_FAIL_ON_LOAD := "3016301006072a8648ce3d020106052b8104002203020000"
  const ECC_521_PUBLIC_INF_FAIL_ON_LOAD := "3016301006072a8648ce3d020106052b8104002303020000"

  // Known value out of bounds public keys.
  // These MUST fail with a known error message when loaded by the crypto provider.
  const ECC_P256_PUBLIC_GP_FAIL_ON_LOAD :=
    "3059301306072a8648ce3d020106082a8648ce3d03010703420004fffffffffffffffff"
    + "fffffffffffffffffffffffffffffffffffffffffffffffffffffffffffffffffffff"
    + "ffffffffffffffffffffffffffffffffffffffffff"
  const ECC_P384_PUBLIC_GP_FAIL_ON_LOAD :=
    "3076301006072a8648ce3d020106052b8104002203620004fffffffffffffffffffffff"
    + "ffffffffffffffffffffffffffffffffffffffffffffffffffffffffffffffffffffff"
    + "ffffffffffffffffffffffffffffffffffffffffffffffffffffffffffffffffffffff"
    + "fffffffffffffffffffffffffffff"
  const ECC_P521_PUBLIC_GP_FAIL_ON_LOAD :=
    "30819b301006072a8648ce3d020106052b810400230381860004ffffffffffffffffffff"
    + "ffffffffffffffffffffffffffffffffffffffffffffffffffffffffffffffffffffff"
    + "ffffffffffffffffffffffffffffffffffffffffffffffffffffffffffffffffffffff"
    + "ffffffffffffffffffffffffffffffffffffffffffffffffffffffffffffffffffffff"
    + "ffffffffffffffffffffffffffffffffff"

  // Known value infinity public keys.
  // These MUST fail when loaded by the crypto provider or when running extern NIST validation.
  const ECC_256_PUBLIC_INF := "3059301306072a864886f70d0106082a864886f70d03010703420004000000000000"
                              + "00000000000000000000000000000000000000000000000000000000000000000000"
                              + "00000000000000000000000000000000000000000000000000000000"
  const ECC_384_PUBLIC_INF := "3076301006072a864886f70d0106052b810400220362000400000000000000000000"
                              + "00000000000000000000000000000000000000000000000000000000000000000000"
                              + "00000000000000000000000000000000000000000000000000000000000000000000"
                              + "00000000000000"
  const ECC_521_PUBLIC_INF := "3081ee3010060772a8648ce3d02106052b81040023038186000400000000000000000"
                              + "000000000000000000000000000000000000000000000000000000000000000000000"
                              + "000000000000000000000000000000000000000000000000000000000000000000000"
                              + "000000000000000000000000000000000000000000000000000000000000000000000"
                              + "0000000000000000000000000000000000000000000000000000000000000000000000"
                              + "00000000000000000000000000000000000000000000"

  // Known value out of bounds public keys.
  // These MUST fail when loaded by the crypto provider or when running extern NIST validation.
  const ECC_P256_PUBLIC_GP := "3059301306072a864886f70d0106082a864886f70d03010703420004000000000000000"
                              + "00000000000000000000000000000000000000000000000000000000000000000000000"
                              + "00000000000000000000000000000000000000000000000000000000000000000000000"
                              + "000000001"
  const ECC_P384_PUBLIC_GP := "3076301006072a864886f70d0106052b810400220362000400000000000000000000000"
                              + "00000000000000000000000000000000000000000000000000000000000000000000000"
                              + "00000000000000000000000000000000000000000000000000000000000000000000000"
                              + "00000000000000000000000000000000000000000000000000000000000000000000000"
                              + "00000000000000000000000000000000000000000000000000000000000000000000000"
                              + "0000000000000000000000000000001"
  const ECC_P521_PUBLIC_GP := "3081ee3010060772a8648ce3d02106052b8104002303818600040000000000000000000"
                              + "00000000000000000000000000000000000000000000000000000000000000000000000"
                              + "00000000000000000000000000000000000000000000000000000000000000000000000"
                              + "00000000000000000000000000000000000000000000000000000000000000000000000"
                              + "00000000000000000000000000000000000000000000000000000000000000000000000"
                              + "00000000000000000000000000000000001"

  const INFINITY_POINT_ERR_MSG_JAVA := "encoded key spec not recognized: Point at infinity"
  const INFINITY_POINT_ERR_MSG_NET6 := "Point at infinity (Parameter 'q')"
  const INFINITY_POINT_ERR_MSG_NET48 := "Point at infinity\r\nParameter name: q"
  const INFINITY_POINT_ERR_MSG_PYTHON := "Unable to load EC key"

  const OUT_OF_BOUNDS_ERR_MSG_JAVA := "encoded key spec not recognized: x value invalid for"
  const OUT_OF_BOUNDS_ERR_MSG_NET6 := "value invalid for Fp field element (Parameter 'x')"
  const OUT_OF_BOUNDS_ERR_MSG_NE48 := "value invalid for Fp field element\r\nParameter name: x"
  const OUT_OF_BOUNDS_ERR_MSG_PYTHON := "Could not deserialize key data. The data may be in an incorrect format"

  method {:test} TestKeyGen()
  {
    var supportedCurves := [P256, P384, P521];
    for i := 0 to |supportedCurves|
    {
      var curve := supportedCurves[i];
      var keypair :- expect ECDH.GenerateEccKeyPair(
        Types.GenerateECCKeyPairInput(
          eccCurve := curve
        )
      );
    }
  }

  method {:test} TestGetPublicKeyFromPrivatePem()
  {
    var pemPrivateKeys := [ECC_P256_PRIVATE, ECC_P384_PRIVATE, ECC_P521_PRIVATE];
    var derPublicKeys := [ECC_P256_PUBLIC, ECC_384_PUBLIC, ECC_P521_PUBLIC];
    var supportedCurves := [P256, P384, P521];

    for i := 0 to |supportedCurves|
    {
      var curve := supportedCurves[i];
      var privateKey :- expect UTF8.Encode(pemPrivateKeys[i]);
      var looseHexPublicKey := expectLooseHexString(derPublicKeys[i]);
      var publicKeyBytes := HexStrings.FromHexString(looseHexPublicKey);

      var expectedPublicKey :- expect ECDH.ParsePublicKey(
        Types.ParsePublicKeyInput(
          publicKey := publicKeyBytes
        ));

      var publicKey :- expect ECDH.GetPublicKeyFromPrivate(
        Types.GetPublicKeyFromPrivateKeyInput(
          eccCurve := curve,
          privateKey := Types.ECCPrivateKey(pem := privateKey)
        )
      );

      expect publicKey.publicKey == expectedPublicKey.publicKey.der;
    }
  }

  method {:test} TestGetPublicKeyFromPrivateIncorrectCruve()
  {
    var curve := P384;
    var privateKey :- expect UTF8.Encode(ECC_P256_PRIVATE);
    var looseHexPublicKey := expectLooseHexString(ECC_P256_PUBLIC);
    var publicKeyBytes := HexStrings.FromHexString(looseHexPublicKey);

    var expectedPublicKey :- expect ECDH.ParsePublicKey(
      Types.ParsePublicKeyInput(
        publicKey := publicKeyBytes
      ));

    var publicKey := ECDH.GetPublicKeyFromPrivate(
      Types.GetPublicKeyFromPrivateKeyInput(
        eccCurve := curve,
        privateKey := Types.ECCPrivateKey(pem := privateKey)
      )
    );

    expect publicKey.Failure?;
  }

  method expectLooseHexString(s: string)
    returns (s2: HexStrings.LooseHexString)
  {
    expect HexStrings.IsLooseHexString(s);
    return s;
  }


  method {:test} TestValidatePublicKeySuccess()
  {
    var supportedCurves := [P256, P384, P521];
    for i := 0 to |supportedCurves|
    {
      var curve := supportedCurves[i];
      var keypairA :- expect ECDH.GenerateEccKeyPair(
        Types.GenerateECCKeyPairInput(
          eccCurve := curve
        )
      );
      var keypairB :- expect ECDH.GenerateEccKeyPair(
        Types.GenerateECCKeyPairInput(
          eccCurve := curve
        )
      );

      var validPublicKeyB :- expect ECDH.ValidatePublicKey(
        Types.ValidatePublicKeyInput(
          eccCurve := curve,
          publicKey := keypairB.publicKey.der
        )
      );
    }

  }

  method {:test} TestValidatePublicKeyFailure()
  {
    var supportedCurves := [P256, P384, P521];
    for i := 0 to |supportedCurves|
    {
      for j := 0 to |supportedCurves|
      {
        var curve_i := supportedCurves[i];
        var curve_j := supportedCurves[j];

        var keypairA :- expect ECDH.GenerateEccKeyPair(
          Types.GenerateECCKeyPairInput(
            eccCurve := curve_i
          )
        );
        var keypairB :- expect ECDH.GenerateEccKeyPair(
          Types.GenerateECCKeyPairInput(
            eccCurve := curve_j
          )
        );

        var validPublicKeyB := ECDH.ValidatePublicKey(
          Types.ValidatePublicKeyInput(
            eccCurve := curve_i,
            publicKey := keypairB.publicKey.der
          )
        );

        if curve_i != curve_j {
          expect validPublicKeyB.Failure?;
        } else {
          expect validPublicKeyB.Success?;
        }

      }
    }
  }

  method {:test} TestValidatePublicKeyFailurePointAtINFFailOnLoad()
  {
    var publicKeysWithPointsAtINF := [
      ECC_256_PUBLIC_INF_FAIL_ON_LOAD, ECC_384_PUBLIC_INF_FAIL_ON_LOAD, ECC_521_PUBLIC_INF_FAIL_ON_LOAD
    ];
    var supportedCurves := [P256, P384, P521];
    for i := 0 to |supportedCurves|
    {
      var looseHexPublicKey := expectLooseHexString(publicKeysWithPointsAtINF[i]);
      var publicKeyBytes := HexStrings.FromHexString(looseHexPublicKey);

      var validPublicKey:= ECDH.ValidatePublicKey(
        Types.ValidatePublicKeyInput(
          eccCurve := supportedCurves[i],
          publicKey := publicKeyBytes
        )
      );
      expect validPublicKey.Failure?;

      expect validPublicKey.error.AwsCryptographicPrimitivesError?;
      var errMsg := validPublicKey.error.message;

      expect (
          errMsg == INFINITY_POINT_ERR_MSG_JAVA ||
          errMsg == INFINITY_POINT_ERR_MSG_NET6 ||
<<<<<<< HEAD
          errMsg == INFINITY_POINT_ERR_MSG_NET48 ||
          seq_contains(errMsg, INFINITY_POINT_ERR_MSG_PYTHON)
=======
          errMsg == INFINITY_POINT_ERR_MSG_NET48
>>>>>>> 59c65e95
        );
    }
  }

  method {:test} TestValidatePublicKeyFailurePointAtINF()
  {
    var publicKeysWithPointsAtINF := [ECC_256_PUBLIC_INF, ECC_384_PUBLIC_INF, ECC_521_PUBLIC_INF];
    var supportedCurves := [P256, P384, P521];
    for i := 0 to |supportedCurves|
    {
      var looseHexPublicKey := expectLooseHexString(publicKeysWithPointsAtINF[i]);
      var publicKeyBytes := HexStrings.FromHexString(looseHexPublicKey);

      var validPublicKey:= ECDH.ValidatePublicKey(
        Types.ValidatePublicKeyInput(
          eccCurve := supportedCurves[i],
          publicKey := publicKeyBytes
        )
      );
      expect validPublicKey.Failure?;
      print(validPublicKey.error);
    }
  }

  method {:test} TestValidatePublicKeyFailurePointGreaterThanPFailOnLoad()
  {
    var publicKeysWithPointsGreaterThanP := [
      ECC_P256_PUBLIC_GP_FAIL_ON_LOAD, ECC_P384_PUBLIC_GP_FAIL_ON_LOAD, ECC_P521_PUBLIC_GP_FAIL_ON_LOAD
    ];
    var supportedCurves := [P256, P384, P521];
    for i := 0 to |supportedCurves|
    {
      var looseHexPublicKey := expectLooseHexString(publicKeysWithPointsGreaterThanP[i]);
      var publicKeyBytes := HexStrings.FromHexString(looseHexPublicKey);

      var validPublicKey:= ECDH.ValidatePublicKey(
        Types.ValidatePublicKeyInput(
          eccCurve := supportedCurves[i],
          publicKey := publicKeyBytes
        )
      );
      expect validPublicKey.Failure?;

      expect validPublicKey.error.AwsCryptographicPrimitivesError?;
      var errMsg := validPublicKey.error.message;
      expect (
          seq_contains(errMsg, OUT_OF_BOUNDS_ERR_MSG_JAVA) ||
          errMsg == OUT_OF_BOUNDS_ERR_MSG_NET6 ||
          errMsg == OUT_OF_BOUNDS_ERR_MSG_NE48 ||
          seq_contains(errMsg, OUT_OF_BOUNDS_ERR_MSG_PYTHON)
        );
    }
  }

  method {:test} TestValidatePublicKeyFailurePointGreaterThanPFailOnLoad()
  {
    var publicKeysWithPointsGreaterThanP := [
      ECC_P256_PUBLIC_GP_FAIL_ON_LOAD, ECC_P384_PUBLIC_GP_FAIL_ON_LOAD, ECC_P521_PUBLIC_GP_FAIL_ON_LOAD
    ];
    var supportedCurves := [P256, P384, P521];
    for i := 0 to |supportedCurves|
    {
      var looseHexPublicKey := expectLooseHexString(publicKeysWithPointsGreaterThanP[i]);
      var publicKeyBytes := HexStrings.FromHexString(looseHexPublicKey);

      var validPublicKey:= ECDH.ValidatePublicKey(
        Types.ValidatePublicKeyInput(
          eccCurve := supportedCurves[i],
          publicKey := publicKeyBytes
        )
      );
      expect validPublicKey.Failure?;

      expect validPublicKey.error.AwsCryptographicPrimitivesError?;
      var errMsg := validPublicKey.error.message;
      expect (
          seq_contains(errMsg, OUT_OF_BOUNDS_ERR_MSG_JAVA) ||
          errMsg == OUT_OF_BOUNDS_ERR_MSG_NET6 ||
          errMsg == OUT_OF_BOUNDS_ERR_MSG_NE48
        );
    }
  }

  method {:test} TestValidatePublicKeyFailurePointGreaterThanP()
  {
    var publicKeysWithPointsGreaterThanP := [ECC_P256_PUBLIC_GP, ECC_P384_PUBLIC_GP, ECC_P521_PUBLIC_GP];
    var supportedCurves := [P256, P384, P521];
    for i := 0 to |supportedCurves|
    {
      var looseHexPublicKey := expectLooseHexString(publicKeysWithPointsGreaterThanP[i]);
      var publicKeyBytes := HexStrings.FromHexString(looseHexPublicKey);

      var validPublicKey:= ECDH.ValidatePublicKey(
        Types.ValidatePublicKeyInput(
          eccCurve := supportedCurves[i],
          publicKey := publicKeyBytes
        )
      );
      expect validPublicKey.Failure?;
      print(validPublicKey.error);
    }
  }

  method {:test} TestGenerateSharedSecret()
  {
    var supportedCurves := [P256, P384, P521];
    for i := 0 to |supportedCurves|
    {
      var curve := supportedCurves[i];
      var keypairA :- expect ECDH.GenerateEccKeyPair(
        Types.GenerateECCKeyPairInput(
          eccCurve := curve
        )
      );
      var keypairB :- expect ECDH.GenerateEccKeyPair(
        Types.GenerateECCKeyPairInput(
          eccCurve := curve
        )
      );

      expect
        && keypairA.privateKey != keypairB.privateKey
        && keypairA.publicKey != keypairB.publicKey;


      var validPublicKeyB :- expect ECDH.ValidatePublicKey(
        Types.ValidatePublicKeyInput(
          eccCurve := curve,
          publicKey := keypairB.publicKey.der
        )
      );

      var sharedSecretA :- expect ECDH.DeriveSharedSecret(
        Types.DeriveSharedSecretInput(
          eccCurve := curve,
          privateKey := keypairA.privateKey,
          publicKey := keypairB.publicKey
        )
      );

      var sharedSecretB :- expect ECDH.DeriveSharedSecret(
        Types.DeriveSharedSecretInput(
          eccCurve := curve,
          privateKey := keypairB.privateKey,
          publicKey := keypairA.publicKey
        )
      );

      expect sharedSecretA == sharedSecretB;
    }
  }

  method {:test} TestCompressDecompressPublicKey() {
    var supportedCurves := [P256, P384, P521];
    for i := 0 to |supportedCurves|
    {
      var curve := supportedCurves[i];
      var keypair :- expect ECDH.GenerateEccKeyPair(
        Types.GenerateECCKeyPairInput(
          eccCurve := curve
        )
      );
      var originalPublicKey := keypair.publicKey;

      var compressedPublicKeyResult :- expect ECDH.CompressPublicKey(
        Types.CompressPublicKeyInput(
          publicKey := originalPublicKey,
          eccCurve := curve
        )
      );

      expect compressedPublicKeyResult.compressedPublicKey != originalPublicKey.der;

      var compressedPublicKey := compressedPublicKeyResult.compressedPublicKey;

      var decompressedPublicKeyResult :- expect ECDH.DecompressPublicKey(
        Types.DecompressPublicKeyInput(
          compressedPublicKey := compressedPublicKey,
          eccCurve := curve
        )
      );

      var decompressedPublicKey := decompressedPublicKeyResult.publicKey;

      expect originalPublicKey.der == decompressedPublicKey.der;
    }
  }

  method {:test} TestCompressDecompressConstantPublicKeys() {
    var derX509PublicKeys := [ECC_P256_PUBLIC, ECC_384_PUBLIC, ECC_P521_PUBLIC];
    var curves := [P256, P384, P521];
    for i := 0 to |curves|
    {
      var curve := curves[i];
      var originalPublicKey := derX509PublicKeys[i];
      var publicKeyBytes := HexStrings.FromHexString(originalPublicKey);

      var compressedPublicKeyResult :- expect ECDH.CompressPublicKey(
        Types.CompressPublicKeyInput(
          publicKey := Types.ECCPublicKey(der := publicKeyBytes),
          eccCurve := curve
        )
      );

      expect compressedPublicKeyResult.compressedPublicKey != publicKeyBytes;

      var compressedPublicKey := compressedPublicKeyResult.compressedPublicKey;

      var decompressedPublicKeyResult :- expect ECDH.DecompressPublicKey(
        Types.DecompressPublicKeyInput(
          compressedPublicKey := compressedPublicKey,
          eccCurve := curve
        )
      );

      var decompressedPublicKey := decompressedPublicKeyResult.publicKey;

      expect publicKeyBytes == decompressedPublicKey.der;
    }
  }

  method {:test} TestPublicKeyValidationTestVectorsInfinity()
  {
    var curves := [P256, P384, P521];

    for i := 0 to |curves|
    {
      var der_ecc_inf :- expect GetInfinityPublicKey(curves[i]);

      var validPublicKeyB := ECDH.ValidatePublicKey(
        Types.ValidatePublicKeyInput(
          eccCurve := curves[i],
          publicKey := der_ecc_inf
        ));

      expect validPublicKeyB.Failure?;
      expect validPublicKeyB.error.AwsCryptographicPrimitivesError?;
      var errMsg := validPublicKeyB.error.message;

      expect (
          errMsg == INFINITY_POINT_ERR_MSG_JAVA ||
          errMsg == INFINITY_POINT_ERR_MSG_NET6 ||
          errMsg == INFINITY_POINT_ERR_MSG_NET48 ||
          seq_contains(errMsg, INFINITY_POINT_ERR_MSG_PYTHON)
        );
    }
  }

  method {:test} TestPublicKeyValidationTestVectorsOutOfBounds()
  {
    var curves := [P256, P384, P521];

    for i := 0 to |curves|
    {
      var der_ecc_inf :- expect GetOutOfBoundsPublicKey(curves[i]);

      var validPublicKeyB := ECDH.ValidatePublicKey(
        Types.ValidatePublicKeyInput(
          eccCurve := curves[i],
          publicKey := der_ecc_inf
        ));

      expect validPublicKeyB.Failure?;
      expect validPublicKeyB.error.AwsCryptographicPrimitivesError?;
      var errMsg := validPublicKeyB.error.message;

      expect (
          seq_contains(errMsg, OUT_OF_BOUNDS_ERR_MSG_JAVA) ||
          errMsg == OUT_OF_BOUNDS_ERR_MSG_NET6 ||
          errMsg == OUT_OF_BOUNDS_ERR_MSG_NE48 ||
          seq_contains(errMsg, OUT_OF_BOUNDS_ERR_MSG_PYTHON)
        );
    }

  }

  predicate method  {:tailrecursion} seq_contains<T(==)>(haystack : seq<T>, needle : seq<T>)
  {
    if |needle| == 0 then
      true
    else if |haystack| == 0 then
      false
    else if |haystack| < |needle|  then
      false
    else if needle[0] == haystack[0] && needle[1..] <= haystack[1..] then
      true
    else
      seq_contains(haystack[1..], needle)
  }

  method {:extern "ECDH.ECCUtils", "GetInfinityPublicKey" } GetInfinityPublicKey(curve: Types.ECDHCurveSpec)
    returns (res: Result<seq<uint8>, Types.Error>)

  method {:extern "ECDH.ECCUtils", "GetOutOfBoundsPublicKey" } GetOutOfBoundsPublicKey(curve: Types.ECDHCurveSpec)
    returns (res: Result<seq<uint8>, Types.Error>)

}<|MERGE_RESOLUTION|>--- conflicted
+++ resolved
@@ -289,12 +289,8 @@
       expect (
           errMsg == INFINITY_POINT_ERR_MSG_JAVA ||
           errMsg == INFINITY_POINT_ERR_MSG_NET6 ||
-<<<<<<< HEAD
           errMsg == INFINITY_POINT_ERR_MSG_NET48 ||
           seq_contains(errMsg, INFINITY_POINT_ERR_MSG_PYTHON)
-=======
-          errMsg == INFINITY_POINT_ERR_MSG_NET48
->>>>>>> 59c65e95
         );
     }
   }
