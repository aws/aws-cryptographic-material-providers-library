--- conflicted
+++ resolved
@@ -2,88 +2,6 @@
 // SPDX-License-Identifier: Apache-2.0
 // Do not modify this file. This file is machine generated, and any changes to it will be overwritten.
 include "../../StandardLibrary/src/Index.dfy"
-<<<<<<< HEAD
- module {:extern "software_amazon_cryptography_primitives_internaldafny_types" } AwsCryptographyPrimitivesTypes
- {
- import opened Wrappers
- import opened StandardLibrary.UInt
- import opened UTF8
- // Generic helpers for verification of mock/unit tests.
- datatype DafnyCallEvent<I, O> = DafnyCallEvent(input: I, output: O)
- 
- // Begin Generated Types
- 
- datatype AES_CTR = | AES_CTR (
- nameonly keyLength: SymmetricKeyLength ,
- nameonly nonceLength: Uint8Bits
- )
- datatype AES_GCM = | AES_GCM (
- nameonly keyLength: SymmetricKeyLength ,
- nameonly tagLength: Uint8Bytes ,
- nameonly ivLength: Uint8Bits
- )
- datatype AESDecryptInput = | AESDecryptInput (
- nameonly encAlg: AES_GCM ,
- nameonly key: seq<uint8> ,
- nameonly cipherTxt: seq<uint8> ,
- nameonly authTag: seq<uint8> ,
- nameonly iv: seq<uint8> ,
- nameonly aad: seq<uint8>
- )
- datatype AESEncryptInput = | AESEncryptInput (
- nameonly encAlg: AES_GCM ,
- nameonly iv: seq<uint8> ,
- nameonly key: seq<uint8> ,
- nameonly msg: seq<uint8> ,
- nameonly aad: seq<uint8>
- )
- datatype AESEncryptOutput = | AESEncryptOutput (
- nameonly cipherText: seq<uint8> ,
- nameonly authTag: seq<uint8>
- )
- datatype AesKdfCtrInput = | AesKdfCtrInput (
- nameonly ikm: seq<uint8> ,
- nameonly expectedLength: PositiveInteger ,
- nameonly nonce: Option<seq<uint8>> := Option.None
- )
- class IAwsCryptographicPrimitivesClientCallHistory {
- ghost constructor() {
- GenerateRandomBytes := [];
- Digest := [];
- HMac := [];
- HkdfExtract := [];
- HkdfExpand := [];
- Hkdf := [];
- KdfCounterMode := [];
- AesKdfCounterMode := [];
- AESEncrypt := [];
- AESDecrypt := [];
- GenerateRSAKeyPair := [];
- GetRSAKeyModulusLength := [];
- RSADecrypt := [];
- RSAEncrypt := [];
- GenerateECDSASignatureKey := [];
- ECDSASign := [];
- ECDSAVerify := [];
-}
- ghost var GenerateRandomBytes: seq<DafnyCallEvent<GenerateRandomBytesInput, Result<seq<uint8>, Error>>>
- ghost var Digest: seq<DafnyCallEvent<DigestInput, Result<seq<uint8>, Error>>>
- ghost var HMac: seq<DafnyCallEvent<HMacInput, Result<seq<uint8>, Error>>>
- ghost var HkdfExtract: seq<DafnyCallEvent<HkdfExtractInput, Result<seq<uint8>, Error>>>
- ghost var HkdfExpand: seq<DafnyCallEvent<HkdfExpandInput, Result<seq<uint8>, Error>>>
- ghost var Hkdf: seq<DafnyCallEvent<HkdfInput, Result<seq<uint8>, Error>>>
- ghost var KdfCounterMode: seq<DafnyCallEvent<KdfCtrInput, Result<seq<uint8>, Error>>>
- ghost var AesKdfCounterMode: seq<DafnyCallEvent<AesKdfCtrInput, Result<seq<uint8>, Error>>>
- ghost var AESEncrypt: seq<DafnyCallEvent<AESEncryptInput, Result<AESEncryptOutput, Error>>>
- ghost var AESDecrypt: seq<DafnyCallEvent<AESDecryptInput, Result<seq<uint8>, Error>>>
- ghost var GenerateRSAKeyPair: seq<DafnyCallEvent<GenerateRSAKeyPairInput, Result<GenerateRSAKeyPairOutput, Error>>>
- ghost var GetRSAKeyModulusLength: seq<DafnyCallEvent<GetRSAKeyModulusLengthInput, Result<GetRSAKeyModulusLengthOutput, Error>>>
- ghost var RSADecrypt: seq<DafnyCallEvent<RSADecryptInput, Result<seq<uint8>, Error>>>
- ghost var RSAEncrypt: seq<DafnyCallEvent<RSAEncryptInput, Result<seq<uint8>, Error>>>
- ghost var GenerateECDSASignatureKey: seq<DafnyCallEvent<GenerateECDSASignatureKeyInput, Result<GenerateECDSASignatureKeyOutput, Error>>>
- ghost var ECDSASign: seq<DafnyCallEvent<ECDSASignInput, Result<seq<uint8>, Error>>>
- ghost var ECDSAVerify: seq<DafnyCallEvent<ECDSAVerifyInput, Result<bool, Error>>>
-=======
 module {:extern "software.amazon.cryptography.primitives.internaldafny.types" } AwsCryptographyPrimitivesTypes
 {
   import opened Wrappers
@@ -948,7 +866,6 @@
     }
 
   }
->>>>>>> 58d74f6d
 }
  trait {:termination false} IAwsCryptographicPrimitivesClient
  {
