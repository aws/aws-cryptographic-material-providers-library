--- conflicted
+++ resolved
@@ -12,19 +12,8 @@
 
 [tool.poetry.dependencies]
 python = "^3.11.0"
-<<<<<<< HEAD
-# TODO: Depend on PyPi once Smithy-Python publishes their Python package there
-smithy-python = { path = "../../../smithy-dafny/codegen/smithy-dafny-codegen-modules/smithy-python/python-packages/smithy-python", develop = false}
-DafnyRuntimePython = "^4.7.0"
-standard-library = {path = "../../../StandardLibrary/runtimes/python", develop = false}
-cryptography = "^41.0.0"
-=======
-# TODO: Bump this to 4.8.0
-# TODO: Longer-term, write something to pull this in from the project's project.properties file
-DafnyRuntimePython = "~4.7.0"
 aws-cryptography-internal-standard-library = {path = "../../../StandardLibrary/runtimes/python", develop = false}
 cryptography = "^41.0.3"
->>>>>>> b782290e
 
 [tool.poetry.group.test.dependencies]
 pytest = "^7.4.0"
