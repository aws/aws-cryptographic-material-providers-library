--- conflicted
+++ resolved
@@ -5,11 +5,7 @@
     <GenerateAssemblyInfo>false</GenerateAssemblyInfo>
     <IsPackable>true</IsPackable>
     
-<<<<<<< HEAD
-    <Version>1.4.0</Version>
-=======
     <Version>1.5.1</Version>
->>>>>>> 75a253ba
     
     <AssemblyName>AWS.Cryptography.Internal.AwsCryptographyPrimitives</AssemblyName>
     <PackageId>AWS.Cryptography.Internal.AwsCryptographyPrimitives</PackageId>
