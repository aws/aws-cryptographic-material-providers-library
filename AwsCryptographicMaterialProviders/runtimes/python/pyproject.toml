--- conflicted
+++ resolved
@@ -1,10 +1,6 @@
 [tool.poetry]
 name = "aws-cryptographic-material-providers"
-<<<<<<< HEAD
-version = "1.7.1"
-=======
 version = "1.7.3"
->>>>>>> 2926609c
 description = "AWS Cryptographic Material Providers Library for Python"
 authors = ["AWS Crypto Tools <aws-crypto-tools@amazon.com>"]
 packages = [
