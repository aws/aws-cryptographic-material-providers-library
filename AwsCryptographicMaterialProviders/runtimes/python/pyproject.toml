--- conflicted
+++ resolved
@@ -25,7 +25,6 @@
 [tool.poetry.group.test.dependencies]
 pytest = "^7.4.0"
 
-<<<<<<< HEAD
 # Package release
 
 [tool.poetry.group.release]
@@ -35,13 +34,17 @@
 poetry = "1.8.3"
 twine = "4.0.1"
 wheel = "0.38.4"
-=======
+
+# Package documentation
+
+[tool.poetry.group.docs]
+optional = true
+
 [tool.poetry.group.docs.dependencies]
 toml = "^0.10.2"
 myst-parser = "^4"
 sphinx = "^7"
 sphinx_rtd_theme = "^2"
->>>>>>> bff96ab1
 
 [build-system]
 requires = ["poetry-core"]
