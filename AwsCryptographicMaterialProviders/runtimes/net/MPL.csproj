--- conflicted
+++ resolved
@@ -56,12 +56,7 @@
   </PropertyGroup>
 
     <ItemGroup>
-<<<<<<< HEAD
-        <PackageReference Include="AWSSDK.Core" Version="3.7.304.2" />
-        <PackageReference Include="DafnyRuntime" Version="$(DafnyVersion)" />
-=======
         <PackageReference Include="DafnyRuntime" Version="[4.2.0,$(DafnyVersion)]" />
->>>>>>> e16539e9
         <PackageReference Include="BouncyCastle.Cryptography" Version="2.3.1" />
         <ProjectReference Include="../../../AwsCryptographyPrimitives/runtimes/net/Crypto.csproj" />
         <ProjectReference Include="../../../ComAmazonawsDynamodb/runtimes/net/ComAmazonawsDynamodb.csproj" />
