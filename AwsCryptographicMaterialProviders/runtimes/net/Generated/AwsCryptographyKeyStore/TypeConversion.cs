--- conflicted
+++ resolved
@@ -424,7 +424,6 @@
     public static software.amazon.cryptography.keystore.internaldafny.types._IBranchKeyMaterials ToDafny_N3_aws__N12_cryptography__N8_keyStore__S18_BranchKeyMaterials(AWS.Cryptography.KeyStore.BranchKeyMaterials value)
     {
 
-<<<<<<< HEAD
  return new software.amazon.cryptography.keystore.internaldafny.types.BranchKeyMaterials ( ToDafny_N3_aws__N12_cryptography__N8_keyStore__S18_BranchKeyMaterials__M19_branchKeyIdentifier(value.BranchKeyIdentifier) , ToDafny_N3_aws__N12_cryptography__N8_keyStore__S18_BranchKeyMaterials__M16_branchKeyVersion(value.BranchKeyVersion) , ToDafny_N3_aws__N12_cryptography__N8_keyStore__S18_BranchKeyMaterials__M17_encryptionContext(value.EncryptionContext) , ToDafny_N3_aws__N12_cryptography__N8_keyStore__S18_BranchKeyMaterials__M9_branchKey(value.BranchKey) ) ;
 }
  internal static AWS.Cryptography.KeyStore.BeaconKeyMaterials FromDafny_N3_aws__N12_cryptography__N8_keyStore__S18_BeaconKeyMaterials (software.amazon.cryptography.keystore.internaldafny.types._IBeaconKeyMaterials value) {
@@ -634,264 +633,3 @@
 }
 }
 }
-=======
-      return new software.amazon.cryptography.keystore.internaldafny.types.BranchKeyMaterials(ToDafny_N3_aws__N12_cryptography__N8_keyStore__S18_BranchKeyMaterials__M19_branchKeyIdentifier(value.BranchKeyIdentifier), ToDafny_N3_aws__N12_cryptography__N8_keyStore__S18_BranchKeyMaterials__M16_branchKeyVersion(value.BranchKeyVersion), ToDafny_N3_aws__N12_cryptography__N8_keyStore__S18_BranchKeyMaterials__M17_encryptionContext(value.EncryptionContext), ToDafny_N3_aws__N12_cryptography__N8_keyStore__S18_BranchKeyMaterials__M9_branchKey(value.BranchKey));
-    }
-    public static AWS.Cryptography.KeyStore.BeaconKeyMaterials FromDafny_N3_aws__N12_cryptography__N8_keyStore__S18_BeaconKeyMaterials(software.amazon.cryptography.keystore.internaldafny.types._IBeaconKeyMaterials value)
-    {
-      software.amazon.cryptography.keystore.internaldafny.types.BeaconKeyMaterials concrete = (software.amazon.cryptography.keystore.internaldafny.types.BeaconKeyMaterials)value; AWS.Cryptography.KeyStore.BeaconKeyMaterials converted = new AWS.Cryptography.KeyStore.BeaconKeyMaterials(); converted.BeaconKeyIdentifier = (string)FromDafny_N3_aws__N12_cryptography__N8_keyStore__S18_BeaconKeyMaterials__M19_beaconKeyIdentifier(concrete._beaconKeyIdentifier);
-      converted.EncryptionContext = (System.Collections.Generic.Dictionary<string, string>)FromDafny_N3_aws__N12_cryptography__N8_keyStore__S18_BeaconKeyMaterials__M17_encryptionContext(concrete._encryptionContext);
-      if (concrete._beaconKey.is_Some) converted.BeaconKey = (System.IO.MemoryStream)FromDafny_N3_aws__N12_cryptography__N8_keyStore__S18_BeaconKeyMaterials__M9_beaconKey(concrete._beaconKey);
-      if (concrete._hmacKeys.is_Some) converted.HmacKeys = (System.Collections.Generic.Dictionary<string, System.IO.MemoryStream>)FromDafny_N3_aws__N12_cryptography__N8_keyStore__S18_BeaconKeyMaterials__M8_hmacKeys(concrete._hmacKeys); return converted;
-    }
-    public static software.amazon.cryptography.keystore.internaldafny.types._IBeaconKeyMaterials ToDafny_N3_aws__N12_cryptography__N8_keyStore__S18_BeaconKeyMaterials(AWS.Cryptography.KeyStore.BeaconKeyMaterials value)
-    {
-      System.IO.MemoryStream var_beaconKey = value.IsSetBeaconKey() ? value.BeaconKey : (System.IO.MemoryStream)null;
-      System.Collections.Generic.Dictionary<string, System.IO.MemoryStream> var_hmacKeys = value.IsSetHmacKeys() ? value.HmacKeys : (System.Collections.Generic.Dictionary<string, System.IO.MemoryStream>)null;
-      return new software.amazon.cryptography.keystore.internaldafny.types.BeaconKeyMaterials(ToDafny_N3_aws__N12_cryptography__N8_keyStore__S18_BeaconKeyMaterials__M19_beaconKeyIdentifier(value.BeaconKeyIdentifier), ToDafny_N3_aws__N12_cryptography__N8_keyStore__S18_BeaconKeyMaterials__M17_encryptionContext(value.EncryptionContext), ToDafny_N3_aws__N12_cryptography__N8_keyStore__S18_BeaconKeyMaterials__M9_beaconKey(var_beaconKey), ToDafny_N3_aws__N12_cryptography__N8_keyStore__S18_BeaconKeyMaterials__M8_hmacKeys(var_hmacKeys));
-    }
-    public static string FromDafny_N3_com__N9_amazonaws__N8_dynamodb__S9_TableName(Dafny.ISequence<char> value)
-    {
-      return new string(value.Elements);
-    }
-    public static Dafny.ISequence<char> ToDafny_N3_com__N9_amazonaws__N8_dynamodb__S9_TableName(string value)
-    {
-      return Dafny.Sequence<char>.FromString(value);
-    }
-    public static System.Collections.Generic.List<string> FromDafny_N3_aws__N12_cryptography__N8_keyStore__S14_GrantTokenList(Dafny.ISequence<Dafny.ISequence<char>> value)
-    {
-      return new System.Collections.Generic.List<string>(value.Elements.Select(FromDafny_N3_aws__N12_cryptography__N8_keyStore__S14_GrantTokenList__M6_member));
-    }
-    public static Dafny.ISequence<Dafny.ISequence<char>> ToDafny_N3_aws__N12_cryptography__N8_keyStore__S14_GrantTokenList(System.Collections.Generic.List<string> value)
-    {
-      return Dafny.Sequence<Dafny.ISequence<char>>.FromArray(value.Select(ToDafny_N3_aws__N12_cryptography__N8_keyStore__S14_GrantTokenList__M6_member).ToArray());
-    }
-    public static Amazon.DynamoDBv2.IAmazonDynamoDB FromDafny_N3_aws__N12_cryptography__N8_keyStore__S18_DdbClientReference(software.amazon.cryptography.services.dynamodb.internaldafny.types.IDynamoDBClient value)
-    {
-      if (value is Com.Amazonaws.Dynamodb.DynamoDBv2Shim shim) { return shim._impl; }
-      throw new System.ArgumentException("Custom implementations of Amazon.DynamoDBv2.IAmazonDynamoDBv2 are not supported yet");
-    }
-    public static software.amazon.cryptography.services.dynamodb.internaldafny.types.IDynamoDBClient ToDafny_N3_aws__N12_cryptography__N8_keyStore__S18_DdbClientReference(Amazon.DynamoDBv2.IAmazonDynamoDB value)
-    {
-      if (value is Amazon.DynamoDBv2.AmazonDynamoDBClient impl) { return new Com.Amazonaws.Dynamodb.DynamoDBv2Shim(impl); }
-      throw new System.ArgumentException("Custom implementations of Amazon.DynamoDBv2.IAmazonDynamoDBv2 are not supported yet");
-    }
-    public static Amazon.KeyManagementService.IAmazonKeyManagementService FromDafny_N3_aws__N12_cryptography__N8_keyStore__S18_KmsClientReference(software.amazon.cryptography.services.kms.internaldafny.types.IKMSClient value)
-    {
-      if (value is Com.Amazonaws.Kms.KeyManagementServiceShim shim) { return shim._impl; }
-      throw new System.ArgumentException("Custom implementations of Amazon.KeyManagementService.IAmazonKeyManagementService are not supported yet");
-    }
-    public static software.amazon.cryptography.services.kms.internaldafny.types.IKMSClient ToDafny_N3_aws__N12_cryptography__N8_keyStore__S18_KmsClientReference(Amazon.KeyManagementService.IAmazonKeyManagementService value)
-    {
-      if (value is Amazon.KeyManagementService.AmazonKeyManagementServiceClient impl) { return new Com.Amazonaws.Kms.KeyManagementServiceShim(impl); }
-      throw new System.ArgumentException("Custom implementations of Amazon.KeyManagementService.IAmazonKeyManagementService are not supported yet");
-    }
-    public static string FromDafny_N3_com__N9_amazonaws__N3_kms__S9_KeyIdType(Dafny.ISequence<char> value)
-    {
-      return new string(value.Elements);
-    }
-    public static Dafny.ISequence<char> ToDafny_N3_com__N9_amazonaws__N3_kms__S9_KeyIdType(string value)
-    {
-      return Dafny.Sequence<char>.FromString(value);
-    }
-    public static string FromDafny_N3_aws__N12_cryptography__N8_keyStore__S17_EncryptionContext__M3_key(Dafny.ISequence<byte> value)
-    {
-      return FromDafny_N3_aws__N12_cryptography__N8_keyStore__S9_Utf8Bytes(value);
-    }
-    public static Dafny.ISequence<byte> ToDafny_N3_aws__N12_cryptography__N8_keyStore__S17_EncryptionContext__M3_key(string value)
-    {
-      return ToDafny_N3_aws__N12_cryptography__N8_keyStore__S9_Utf8Bytes(value);
-    }
-    public static string FromDafny_N3_aws__N12_cryptography__N8_keyStore__S17_EncryptionContext__M5_value(Dafny.ISequence<byte> value)
-    {
-      return FromDafny_N3_aws__N12_cryptography__N8_keyStore__S9_Utf8Bytes(value);
-    }
-    public static Dafny.ISequence<byte> ToDafny_N3_aws__N12_cryptography__N8_keyStore__S17_EncryptionContext__M5_value(string value)
-    {
-      return ToDafny_N3_aws__N12_cryptography__N8_keyStore__S9_Utf8Bytes(value);
-    }
-    public static string FromDafny_N3_aws__N12_cryptography__N8_keyStore__S18_BranchKeyMaterials__M19_branchKeyIdentifier(Dafny.ISequence<char> value)
-    {
-      return FromDafny_N6_smithy__N3_api__S6_String(value);
-    }
-    public static Dafny.ISequence<char> ToDafny_N3_aws__N12_cryptography__N8_keyStore__S18_BranchKeyMaterials__M19_branchKeyIdentifier(string value)
-    {
-      return ToDafny_N6_smithy__N3_api__S6_String(value);
-    }
-    public static string FromDafny_N3_aws__N12_cryptography__N8_keyStore__S18_BranchKeyMaterials__M16_branchKeyVersion(Dafny.ISequence<byte> value)
-    {
-      return FromDafny_N3_aws__N12_cryptography__N8_keyStore__S9_Utf8Bytes(value);
-    }
-    public static Dafny.ISequence<byte> ToDafny_N3_aws__N12_cryptography__N8_keyStore__S18_BranchKeyMaterials__M16_branchKeyVersion(string value)
-    {
-      return ToDafny_N3_aws__N12_cryptography__N8_keyStore__S9_Utf8Bytes(value);
-    }
-    public static System.Collections.Generic.Dictionary<string, string> FromDafny_N3_aws__N12_cryptography__N8_keyStore__S18_BranchKeyMaterials__M17_encryptionContext(Dafny.IMap<Dafny.ISequence<byte>, Dafny.ISequence<byte>> value)
-    {
-      return FromDafny_N3_aws__N12_cryptography__N8_keyStore__S17_EncryptionContext(value);
-    }
-    public static Dafny.IMap<Dafny.ISequence<byte>, Dafny.ISequence<byte>> ToDafny_N3_aws__N12_cryptography__N8_keyStore__S18_BranchKeyMaterials__M17_encryptionContext(System.Collections.Generic.Dictionary<string, string> value)
-    {
-      return ToDafny_N3_aws__N12_cryptography__N8_keyStore__S17_EncryptionContext(value);
-    }
-    public static System.IO.MemoryStream FromDafny_N3_aws__N12_cryptography__N8_keyStore__S18_BranchKeyMaterials__M9_branchKey(Dafny.ISequence<byte> value)
-    {
-      return FromDafny_N3_aws__N12_cryptography__N8_keyStore__S6_Secret(value);
-    }
-    public static Dafny.ISequence<byte> ToDafny_N3_aws__N12_cryptography__N8_keyStore__S18_BranchKeyMaterials__M9_branchKey(System.IO.MemoryStream value)
-    {
-      return ToDafny_N3_aws__N12_cryptography__N8_keyStore__S6_Secret(value);
-    }
-    public static string FromDafny_N3_aws__N12_cryptography__N8_keyStore__S18_BeaconKeyMaterials__M19_beaconKeyIdentifier(Dafny.ISequence<char> value)
-    {
-      return FromDafny_N6_smithy__N3_api__S6_String(value);
-    }
-    public static Dafny.ISequence<char> ToDafny_N3_aws__N12_cryptography__N8_keyStore__S18_BeaconKeyMaterials__M19_beaconKeyIdentifier(string value)
-    {
-      return ToDafny_N6_smithy__N3_api__S6_String(value);
-    }
-    public static System.Collections.Generic.Dictionary<string, string> FromDafny_N3_aws__N12_cryptography__N8_keyStore__S18_BeaconKeyMaterials__M17_encryptionContext(Dafny.IMap<Dafny.ISequence<byte>, Dafny.ISequence<byte>> value)
-    {
-      return FromDafny_N3_aws__N12_cryptography__N8_keyStore__S17_EncryptionContext(value);
-    }
-    public static Dafny.IMap<Dafny.ISequence<byte>, Dafny.ISequence<byte>> ToDafny_N3_aws__N12_cryptography__N8_keyStore__S18_BeaconKeyMaterials__M17_encryptionContext(System.Collections.Generic.Dictionary<string, string> value)
-    {
-      return ToDafny_N3_aws__N12_cryptography__N8_keyStore__S17_EncryptionContext(value);
-    }
-    public static System.IO.MemoryStream FromDafny_N3_aws__N12_cryptography__N8_keyStore__S18_BeaconKeyMaterials__M9_beaconKey(Wrappers_Compile._IOption<Dafny.ISequence<byte>> value)
-    {
-      return value.is_None ? (System.IO.MemoryStream)null : FromDafny_N3_aws__N12_cryptography__N8_keyStore__S6_Secret(value.Extract());
-    }
-    public static Wrappers_Compile._IOption<Dafny.ISequence<byte>> ToDafny_N3_aws__N12_cryptography__N8_keyStore__S18_BeaconKeyMaterials__M9_beaconKey(System.IO.MemoryStream value)
-    {
-      return value == null ? Wrappers_Compile.Option<Dafny.ISequence<byte>>.create_None() : Wrappers_Compile.Option<Dafny.ISequence<byte>>.create_Some(ToDafny_N3_aws__N12_cryptography__N8_keyStore__S6_Secret((System.IO.MemoryStream)value));
-    }
-    public static System.Collections.Generic.Dictionary<string, System.IO.MemoryStream> FromDafny_N3_aws__N12_cryptography__N8_keyStore__S18_BeaconKeyMaterials__M8_hmacKeys(Wrappers_Compile._IOption<Dafny.IMap<Dafny.ISequence<char>, Dafny.ISequence<byte>>> value)
-    {
-      return value.is_None ? (System.Collections.Generic.Dictionary<string, System.IO.MemoryStream>)null : FromDafny_N3_aws__N12_cryptography__N8_keyStore__S10_HmacKeyMap(value.Extract());
-    }
-    public static Wrappers_Compile._IOption<Dafny.IMap<Dafny.ISequence<char>, Dafny.ISequence<byte>>> ToDafny_N3_aws__N12_cryptography__N8_keyStore__S18_BeaconKeyMaterials__M8_hmacKeys(System.Collections.Generic.Dictionary<string, System.IO.MemoryStream> value)
-    {
-      return value == null ? Wrappers_Compile.Option<Dafny.IMap<Dafny.ISequence<char>, Dafny.ISequence<byte>>>.create_None() : Wrappers_Compile.Option<Dafny.IMap<Dafny.ISequence<char>, Dafny.ISequence<byte>>>.create_Some(ToDafny_N3_aws__N12_cryptography__N8_keyStore__S10_HmacKeyMap((System.Collections.Generic.Dictionary<string, System.IO.MemoryStream>)value));
-    }
-    public static string FromDafny_N3_aws__N12_cryptography__N8_keyStore__S14_GrantTokenList__M6_member(Dafny.ISequence<char> value)
-    {
-      return FromDafny_N6_smithy__N3_api__S6_String(value);
-    }
-    public static Dafny.ISequence<char> ToDafny_N3_aws__N12_cryptography__N8_keyStore__S14_GrantTokenList__M6_member(string value)
-    {
-      return ToDafny_N6_smithy__N3_api__S6_String(value);
-    }
-    public static string FromDafny_N3_aws__N12_cryptography__N8_keyStore__S9_Utf8Bytes(Dafny.ISequence<byte> value)
-    {
-      System.Text.UTF8Encoding utf8 = new System.Text.UTF8Encoding(false, true);
-      return utf8.GetString(value.Elements);
-    }
-    public static Dafny.ISequence<byte> ToDafny_N3_aws__N12_cryptography__N8_keyStore__S9_Utf8Bytes(string value)
-    {
-      System.Text.UTF8Encoding utf8 = new System.Text.UTF8Encoding(false, true);
-      return Dafny.Sequence<byte>.FromArray(utf8.GetBytes(value));
-    }
-    public static System.IO.MemoryStream FromDafny_N3_aws__N12_cryptography__N8_keyStore__S6_Secret(Dafny.ISequence<byte> value)
-    {
-      return new System.IO.MemoryStream(value.Elements);
-    }
-    public static Dafny.ISequence<byte> ToDafny_N3_aws__N12_cryptography__N8_keyStore__S6_Secret(System.IO.MemoryStream value)
-    {
-      return Dafny.Sequence<byte>.FromArray(value.ToArray());
-    }
-    public static System.Collections.Generic.Dictionary<string, System.IO.MemoryStream> FromDafny_N3_aws__N12_cryptography__N8_keyStore__S10_HmacKeyMap(Dafny.IMap<Dafny.ISequence<char>, Dafny.ISequence<byte>> value)
-    {
-      return value.ItemEnumerable.ToDictionary(pair => FromDafny_N3_aws__N12_cryptography__N8_keyStore__S10_HmacKeyMap__M3_key(pair.Car), pair => FromDafny_N3_aws__N12_cryptography__N8_keyStore__S10_HmacKeyMap__M5_value(pair.Cdr));
-    }
-    public static Dafny.IMap<Dafny.ISequence<char>, Dafny.ISequence<byte>> ToDafny_N3_aws__N12_cryptography__N8_keyStore__S10_HmacKeyMap(System.Collections.Generic.Dictionary<string, System.IO.MemoryStream> value)
-    {
-      return Dafny.Map<Dafny.ISequence<char>, Dafny.ISequence<byte>>.FromCollection(value.Select(pair =>
-         new Dafny.Pair<Dafny.ISequence<char>, Dafny.ISequence<byte>>(ToDafny_N3_aws__N12_cryptography__N8_keyStore__S10_HmacKeyMap__M3_key(pair.Key), ToDafny_N3_aws__N12_cryptography__N8_keyStore__S10_HmacKeyMap__M5_value(pair.Value))
-     ));
-    }
-    public static string FromDafny_N3_aws__N12_cryptography__N8_keyStore__S10_HmacKeyMap__M3_key(Dafny.ISequence<char> value)
-    {
-      return FromDafny_N6_smithy__N3_api__S6_String(value);
-    }
-    public static Dafny.ISequence<char> ToDafny_N3_aws__N12_cryptography__N8_keyStore__S10_HmacKeyMap__M3_key(string value)
-    {
-      return ToDafny_N6_smithy__N3_api__S6_String(value);
-    }
-    public static System.IO.MemoryStream FromDafny_N3_aws__N12_cryptography__N8_keyStore__S10_HmacKeyMap__M5_value(Dafny.ISequence<byte> value)
-    {
-      return FromDafny_N3_aws__N12_cryptography__N8_keyStore__S6_Secret(value);
-    }
-    public static Dafny.ISequence<byte> ToDafny_N3_aws__N12_cryptography__N8_keyStore__S10_HmacKeyMap__M5_value(System.IO.MemoryStream value)
-    {
-      return ToDafny_N3_aws__N12_cryptography__N8_keyStore__S6_Secret(value);
-    }
-    public static System.Exception FromDafny_CommonError(software.amazon.cryptography.keystore.internaldafny.types._IError value)
-    {
-      switch (value)
-      {
-        case software.amazon.cryptography.keystore.internaldafny.types.Error_ComAmazonawsKms dafnyVal:
-          // BEGIN MANUAL EDIT
-          return Com.Amazonaws.Kms.TypeConversion.FromDafny_CommonError(
-          // END MANUAL EDIT
-            dafnyVal._ComAmazonawsKms
-          );
-        case software.amazon.cryptography.keystore.internaldafny.types.Error_ComAmazonawsDynamodb dafnyVal:
-          return Com.Amazonaws.Dynamodb.TypeConversion.FromDafny_CommonError(
-            dafnyVal._ComAmazonawsDynamodb
-          );
-        case software.amazon.cryptography.keystore.internaldafny.types.Error_KeyStoreException dafnyVal:
-          return FromDafny_N3_aws__N12_cryptography__N8_keyStore__S17_KeyStoreException(dafnyVal);
-        case software.amazon.cryptography.keystore.internaldafny.types.Error_CollectionOfErrors dafnyVal:
-          return new CollectionOfErrors(
-              new System.Collections.Generic.List<Exception>(dafnyVal.dtor_list.CloneAsArray()
-                .Select(x => TypeConversion.FromDafny_CommonError(x))),
-              new string(dafnyVal.dtor_message.Elements));
-        case software.amazon.cryptography.keystore.internaldafny.types.Error_Opaque dafnyVal:
-          return new OpaqueError(dafnyVal._obj);
-        default:
-          // The switch MUST be complete for _IError, so `value` MUST NOT be an _IError. (How did you get here?)
-          return new OpaqueError();
-      }
-    }
-    public static software.amazon.cryptography.keystore.internaldafny.types._IError ToDafny_CommonError(System.Exception value)
-    {
-      switch (value.GetType().Namespace)
-      {
-        // BEGIN MANUAL EDIT
-        case "Com.Amazonaws.KMS":
-          return software.amazon.cryptography.keystore.internaldafny.types.Error.create_ComAmazonawsKms(
-            Com.Amazonaws.Kms.TypeConversion.ToDafny_CommonError(value)
-          );
-        // END MANUAL EDIT
-        case "Com.Amazonaws.Dynamodb":
-          return software.amazon.cryptography.keystore.internaldafny.types.Error.create_ComAmazonawsDynamodb(
-            Com.Amazonaws.Dynamodb.TypeConversion.ToDafny_CommonError(value)
-          );
-      }
-      switch (value)
-      {
-        case AWS.Cryptography.KeyStore.KeyStoreException exception:
-          return ToDafny_N3_aws__N12_cryptography__N8_keyStore__S17_KeyStoreException(exception);
-        case CollectionOfErrors collectionOfErrors:
-          return new software.amazon.cryptography.keystore.internaldafny.types.Error_CollectionOfErrors(
-            Dafny.Sequence<software.amazon.cryptography.keystore.internaldafny.types._IError>
-              .FromArray(
-                collectionOfErrors.list.Select
-                    (x => TypeConversion.ToDafny_CommonError(x))
-                  .ToArray()),
-            Dafny.Sequence<char>.FromString(collectionOfErrors.Message)
-          );
-        // OpaqueError is redundant, but listed for completeness.
-        case OpaqueError exception:
-          return new software.amazon.cryptography.keystore.internaldafny.types.Error_Opaque(exception);
-        case System.Exception exception:
-          return new software.amazon.cryptography.keystore.internaldafny.types.Error_Opaque(exception);
-        default:
-          // The switch MUST be complete for System.Exception, so `value` MUST NOT be an System.Exception. (How did you get here?)
-          return new software.amazon.cryptography.keystore.internaldafny.types.Error_Opaque(value);
-      }
-    }
-  }
->>>>>>> a6edf30c
-}