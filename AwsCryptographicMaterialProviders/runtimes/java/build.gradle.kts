import java.io.File
import java.io.FileInputStream
import java.util.Properties
import java.net.URI
import javax.annotation.Nullable

plugins {
    `java-library`
    `maven-publish`
    `signing`
    id("com.github.johnrengelman.shadow") version "7.1.2"
    id("io.github.gradle-nexus.publish-plugin") version "1.3.0"
}

var props = Properties().apply {
    load(FileInputStream(File(rootProject.rootDir, "../../../project.properties")))
}
var dafnyVersion = props.getProperty("dafnyVersion")

group = "software.amazon.cryptography"
<<<<<<< HEAD
version = "1.4.0-SNAPSHOT"
=======
version = "1.5.1-SNAPSHOT"
>>>>>>> 75a253ba
description = "AWS Cryptographic Material Providers Library"

java {
    toolchain.languageVersion.set(JavaLanguageVersion.of(8))
    sourceSets["main"].java {
        mainSourceSet()
    }
    sourceSets["test"].java {
        srcDir("src/test")
    }
    withJavadocJar()
    withSourcesJar()
}

var caUrl: URI? = null
@Nullable
val caUrlStr: String? = System.getenv("CODEARTIFACT_URL_JAVA_CONVERSION")
if (!caUrlStr.isNullOrBlank()) {
    caUrl = URI.create(caUrlStr)
}

var caPassword: String? = null
@Nullable
val caPasswordString: String? = System.getenv("CODEARTIFACT_AUTH_TOKEN")
if (!caPasswordString.isNullOrBlank()) {
    caPassword = caPasswordString
}

repositories {
    mavenCentral()
    mavenLocal()
    if (caUrl != null && caPassword != null) {
        maven {
            name = "CodeArtifact"
            url = caUrl!!
            credentials {
                username = "aws"
                password = caPassword!!
            }
        }
    }
}

dependencies {
    // generated dependencies
    implementation("software.amazon.cryptography:StandardLibrary:1.0-SNAPSHOT")
    implementation("software.amazon.cryptography:AwsCryptographyPrimitives:1.0-SNAPSHOT")
    implementation("software.amazon.cryptography:ComAmazonawsKms:1.0-SNAPSHOT")
    implementation("software.amazon.cryptography:ComAmazonawsDynamodb:1.0-SNAPSHOT")

    // Dafny dependencies
    implementation("org.dafny:DafnyRuntime:${dafnyVersion}")
    implementation("software.amazon.smithy.dafny:conversion:0.1")

    // sdk dependencies
<<<<<<< HEAD
    implementation(platform("software.amazon.awssdk:bom:2.25.1"))
=======
    implementation(platform("software.amazon.awssdk:bom:2.26.3"))
>>>>>>> 75a253ba
    implementation("software.amazon.awssdk:dynamodb")
    implementation("software.amazon.awssdk:kms")

    // BC
    implementation("org.bouncycastle:bcprov-jdk18on:1.78.1")

    // https://mvnrepository.com/artifact/org.testng/testng
    testImplementation("org.testng:testng:7.5")
}

publishing {
    publications.create<MavenPublication>("mavenLocal") {
        groupId = "software.amazon.cryptography"
        artifactId = "aws-cryptographic-material-providers"
        artifact(tasks["shadowJar"])
        artifact(tasks["javadocJar"])
        artifact(tasks["sourcesJar"])

        // Since we ship the MPL bundled with our generated dependencies they should not be included in the generated pom.xml
        // however; we also use additional dependencies runtime dependencies that are needed in order to properly run the mpl.
        // When you bundle a shadow jar you don't need to include any dependencies in the pom.xml since everything is on the jar, but since
        // we are selective so we have to "manually" write our own pom file.
        buildPom(this )
    }

    publications.create<MavenPublication>("maven") {
        groupId = "software.amazon.cryptography"
        artifactId = "aws-cryptographic-material-providers"
        artifact(tasks["shadowJar"])
        artifact(tasks["javadocJar"])
        artifact(tasks["sourcesJar"])

        // Since we ship the MPL bundled with our generated dependencies they should not be included in the generated pom.xml
        // however; we also use additional dependencies runtime dependencies that are needed in order to properly run the mpl.
        // When you bundle a shadow jar you don't need to include any dependencies in the pom.xml since everything is on the jar, but since
        // we are selective so we have to "manually" write our own pom file.
        buildPom(this)
    }

    repositories {
        mavenLocal()
        maven {
            name = "PublishToCodeArtifactStaging"
            url = URI.create("https://crypto-tools-internal-587316601012.d.codeartifact.us-east-1.amazonaws.com/maven/java-mpl-staging/")
            credentials {
                username = "aws"
                password = System.getenv("CODEARTIFACT_TOKEN")
            }
        }
    }
}

tasks.withType<JavaCompile>() {
    options.encoding = "UTF-8"
}


tasks.withType<Jar>() {
    // to compile a sources jar we need a strategy on how to deal with duplicates;
    // we choose to include duplicate classes.
    duplicatesStrategy = DuplicatesStrategy.INCLUDE
}

tasks {
    register("runTests", JavaExec::class.java) {
        mainClass.set("TestsFromDafny")
        classpath = sourceSets["test"].runtimeClasspath
    }
}

tasks.jar {
    enabled = false
}

tasks.javadoc {
    options {
        (this as CoreJavadocOptions).addStringOption("Xdoclint:none", "-quiet")
    }
    exclude("src/main/dafny-generated")
}

tasks.build {
    dependsOn(tasks.shadowJar)
}

tasks.shadowJar {
    mergeServiceFiles()
    archiveClassifier.set("")

    dependencies {
        include(dependency("software.amazon.cryptography:StandardLibrary:1.0-SNAPSHOT"))
        include(dependency("software.amazon.cryptography:AwsCryptographyPrimitives:1.0-SNAPSHOT"))
        include(dependency("software.amazon.cryptography:ComAmazonawsKms:1.0-SNAPSHOT"))
        include(dependency("software.amazon.cryptography:ComAmazonawsDynamodb:1.0-SNAPSHOT"))
    }

    configurations {
        sourceSets["main"].java {
            mainSourceSet()
        }
    }
}

nexusPublishing {
    // We are using the nexusPublishing plugin since it is recommended by Sonatype Gradle Project configurations
    // and it is easy to supply the creds we need to deploy
    // https://github.com/gradle-nexus/publish-plugin/
    repositories {
        sonatype {
            nexusUrl.set(uri("https://aws.oss.sonatype.org/service/local/"))
            snapshotRepositoryUrl.set(uri("https://aws.oss.sonatype.org/content/repositories/snapshots/"))
            username.set(System.getenv("SONA_USERNAME"))
            password.set(System.getenv("SONA_PASSWORD"))
        }
    }
}

signing {
    useGpgCmd()

    // Dynamically set these properties
    project.ext.set("signing.gnupg.executable", "gpg")
    project.ext.set("signing.gnupg.useLegacyGpg" , "true")
    project.ext.set("signing.gnupg.homeDir", System.getenv("HOME") + "/.gnupg/")
    project.ext.set("signing.gnupg.optionsFile", System.getenv("HOME") + "/.gnupg/gpg.conf")
    project.ext.set("signing.gnupg.keyName", System.getenv("GPG_KEY"))
    project.ext.set("signing.gnupg.passphrase", System.getenv("GPG_PASS"))

    // Signing is required if building a release version and if we're going to publish it.
    // Otherwise if doing a maven publication we will sign
    setRequired({
        gradle.getTaskGraph().hasTask("publish")
    })
    sign(publishing.publications["maven"])
}

fun SourceDirectorySet.mainSourceSet() {
    srcDir("src/main/java")
    srcDir("src/main/dafny-generated")
    srcDir("src/main/smithy-generated")
}


tasks.test {
    useTestNG()

    // This will show System.out.println statements
    testLogging.showStandardStreams = true

    testLogging {
        lifecycle {
            events = mutableSetOf(org.gradle.api.tasks.testing.logging.TestLogEvent.FAILED, org.gradle.api.tasks.testing.logging.TestLogEvent.PASSED, org.gradle.api.tasks.testing.logging.TestLogEvent.SKIPPED)
            exceptionFormat = org.gradle.api.tasks.testing.logging.TestExceptionFormat.FULL
            showExceptions = true
            showCauses = true
            showStackTraces = true
            showStandardStreams = true
        }
        info.events = lifecycle.events
        info.exceptionFormat = lifecycle.exceptionFormat
    }

    // See https://github.com/gradle/kotlin-dsl/issues/836
    addTestListener(object : TestListener {
        override fun beforeSuite(suite: TestDescriptor) {}
        override fun beforeTest(testDescriptor: TestDescriptor) {}
        override fun afterTest(testDescriptor: TestDescriptor, result: TestResult) {}

        override fun afterSuite(suite: TestDescriptor, result: TestResult) {
            if (suite.parent == null) { // root suite
                logger.lifecycle("----")
                logger.lifecycle("Test result: ${result.resultType}")
                logger.lifecycle("Test summary: ${result.testCount} tests, " +
                        "${result.successfulTestCount} succeeded, " +
                        "${result.failedTestCount} failed, " +
                        "${result.skippedTestCount} skipped")
            }
        }
    })
}

fun buildPom(mavenPublication: MavenPublication) {
    mavenPublication.pom.withXml {
        var dependencyManagementNode = asNode().appendNode("dependencyManagement").appendNode("dependencies").appendNode("dependency")
        var sdkPomDependency = project.configurations.implementation.get().dependencies.find { dependency -> dependency.group.equals("software.amazon.awssdk") && dependency.name.equals("bom") }
        if (sdkPomDependency != null) {
            dependencyManagementNode.appendNode("groupId", sdkPomDependency.group)
            dependencyManagementNode.appendNode("artifactId", sdkPomDependency.name)
            dependencyManagementNode.appendNode("version", sdkPomDependency.version)
            dependencyManagementNode.appendNode("type", "pom")
            dependencyManagementNode.appendNode("scope", "import")
        }

        var dependenciesNode = asNode().appendNode("dependencies")
        project.configurations.implementation.get().dependencies.forEach {
            // we don't want to include generated dependencies
            if (!(it.name.equals("StandardLibrary") ||
                            it.name.equals("AwsCryptographyPrimitives") ||
                            it.name.equals("ComAmazonawsKms") ||
                            it.name.equals("ComAmazonawsDynamodb") ||
                            it.name.equals("bom"))
            ) {
                var dependencyNode = dependenciesNode.appendNode("dependency")
                dependencyNode.appendNode("groupId", it.group)
                dependencyNode.appendNode("artifactId", it.name)
                if (!it.version.isNullOrEmpty()) {
                    dependencyNode.appendNode("version", it.version)
                }
                dependencyNode.appendNode("scope", "runtime")
            }
        }
    }

    // Include extra information in the POMs.
    project.afterEvaluate {
        mavenPublication.pom {
            name.set("AWS Cryptographic Material Providers Library")
            description.set("The AWS Cryptographic Material Providers Library for Java")
            url.set("https://github.com/aws/aws-cryptographic-material-providers-library")
            licenses {
                license {
                    name.set("Apache License 2.0")
                    url.set("http://www.apache.org/licenses/LICENSE-2.0.txt")
                    distribution.set("repo")
                }
            }
            developers {
                developer {
                    id.set("amazonwebservices")
                    organization.set("Amazon Web Services")
                    organizationUrl.set("https://aws.amazon.com")
                    roles.add("developer")
                }
            }
            scm {
                url.set("https://github.com/aws/aws-cryptographic-material-providers-library.git")
            }
        }
    }
}
<|MERGE_RESOLUTION|>--- conflicted
+++ resolved
@@ -18,11 +18,7 @@
 var dafnyVersion = props.getProperty("dafnyVersion")
 
 group = "software.amazon.cryptography"
-<<<<<<< HEAD
-version = "1.4.0-SNAPSHOT"
-=======
 version = "1.5.1-SNAPSHOT"
->>>>>>> 75a253ba
 description = "AWS Cryptographic Material Providers Library"
 
 java {
@@ -78,11 +74,7 @@
     implementation("software.amazon.smithy.dafny:conversion:0.1")
 
     // sdk dependencies
-<<<<<<< HEAD
-    implementation(platform("software.amazon.awssdk:bom:2.25.1"))
-=======
     implementation(platform("software.amazon.awssdk:bom:2.26.3"))
->>>>>>> 75a253ba
     implementation("software.amazon.awssdk:dynamodb")
     implementation("software.amazon.awssdk:kms")
 
