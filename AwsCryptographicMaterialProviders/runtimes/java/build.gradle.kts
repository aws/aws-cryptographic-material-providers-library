<<<<<<< HEAD
// Copyright Amazon.com Inc. or its affiliates. All Rights Reserved.
// SPDX-License-Identifier: Apache-2.0
=======
import java.io.File
import java.io.FileInputStream
import java.util.Properties
>>>>>>> a6edf30c
import java.net.URI

val publishedVersion: String by project
val verboseTesting: Boolean by project
val accpLocalJar: String by project

plugins {
    `java-library`
    `maven-publish`
    `signing`
    id("com.github.johnrengelman.shadow") version "7.1.2"
    id("io.github.gradle-nexus.publish-plugin") version "1.3.0"
    // OS Detector for Optional ACCP
    id("com.google.osdetector") version "1.7.0"
}

var props = Properties().apply {
    load(FileInputStream(File(rootProject.rootDir, "../../../project.properties")))
}
var dafnyVersion = props.getProperty("dafnyVersion")

group = "software.amazon.cryptography"
<<<<<<< HEAD
version = if (project.hasProperty("publishedVersion")) publishedVersion else "1.0-SNAPSHOT"
=======
version = "1.0.2"
>>>>>>> a6edf30c
description = "AWS Cryptographic Material Providers Library"

java {
    toolchain.languageVersion.set(JavaLanguageVersion.of(8))
    sourceSets["main"].java {
        mainSourceSet()
    }
    sourceSets["test"].java {
        srcDir("src/test")
    }
    withJavadocJar()
    withSourcesJar()
}

repositories {
    mavenCentral()
    mavenLocal()
}

dependencies {
    // generated dependencies
    implementation("software.amazon.cryptography:StandardLibrary:1.0-SNAPSHOT")
    implementation("software.amazon.cryptography:AwsCryptographyPrimitives:1.0-SNAPSHOT")
    implementation("software.amazon.cryptography:ComAmazonawsKms:1.0-SNAPSHOT")
    implementation("software.amazon.cryptography:ComAmazonawsDynamodb:1.0-SNAPSHOT")

    // Dafny dependencies
    implementation("org.dafny:DafnyRuntime:${dafnyVersion}")
    implementation("software.amazon.smithy.dafny:conversion:0.1")

    // sdk dependencies
    implementation(platform("software.amazon.awssdk:bom:2.19.1"))
    implementation("software.amazon.awssdk:dynamodb")
    implementation("software.amazon.awssdk:kms")

    // BC
    implementation("org.bouncycastle:bcprov-jdk18on:1.75")

    // https://mvnrepository.com/artifact/org.testng/testng
    testImplementation("org.testng:testng:7.5")
}

publishing {
    publications.create<MavenPublication>("maven") {
        groupId = "software.amazon.cryptography"
        artifactId = "aws-cryptographic-material-providers"
        artifact(tasks["shadowJar"])
        artifact(tasks["javadocJar"])
        artifact(tasks["sourcesJar"])

        // Since we ship the MPL bundled with our generated dependencies they should not be included in the generated pom.xml
        // however; we also use additional dependencies runtime dependencies that are needed in order to properly run the mpl.
        // When you bundle a shadow jar you don't need to include any dependencies in the pom.xml since everything is on the jar, but since
        // we are selective so we have to "manually" write our own pom file.
        buildPom(this)
    }

    // publications.create<MavenPublication>("maven") {
    //     groupId = "software.amazon.cryptography"
    //     artifactId = "aws-cryptographic-material-providers"
    //     artifact(tasks["shadowJar"])
    //     artifact(tasks["javadocJar"])
    //     artifact(tasks["sourcesJar"])

    //     // Since we ship the MPL bundled with our generated dependencies they should not be included in the generated pom.xml
    //     // however; we also use additional dependencies runtime dependencies that are needed in order to properly run the mpl.
    //     // When you bundle a shadow jar you don't need to include any dependencies in the pom.xml since everything is on the jar, but since
    //     // we are selective so we have to "manually" write our own pom file.
    //     buildPom(this)
    // }

    repositories {
        mavenLocal()
        if (version != "1.0-SNAPSHOT") {
            maven {
                name = "PublishToCodeArtifactStaging"
                url = URI.create("https://crypto-tools-internal-587316601012.d.codeartifact.us-east-1.amazonaws.com/maven/java-mpl-staging/")
                credentials {
                    username = "aws"
                    password = System.getenv("CODEARTIFACT_TOKEN")
                }
            }
        }
    }
}

tasks.withType<JavaCompile>() {
    options.encoding = "UTF-8"
}


tasks.withType<Jar>() {
    // to compile a sources jar we need a strategy on how to deal with duplicates;
    // we choose to include duplicate classes.
    duplicatesStrategy = DuplicatesStrategy.INCLUDE
}

tasks {
    register("runTests", JavaExec::class.java) {
        mainClass.set("TestsFromDafny")
        classpath = sourceSets["test"].runtimeClasspath
    }
}

tasks.jar {
    enabled = false
}

tasks.javadoc {
    options {
        (this as CoreJavadocOptions).addStringOption("Xdoclint:none", "-quiet")
    }
    exclude("src/main/dafny-generated")
}

tasks.build {
    dependsOn(tasks.shadowJar)
}

tasks.shadowJar {
    mergeServiceFiles()
    archiveClassifier.set("")

    dependencies {
        include(dependency("software.amazon.cryptography:StandardLibrary:1.0-SNAPSHOT"))
        include(dependency("software.amazon.cryptography:AwsCryptographyPrimitives:1.0-SNAPSHOT"))
        include(dependency("software.amazon.cryptography:ComAmazonawsKms:1.0-SNAPSHOT"))
        include(dependency("software.amazon.cryptography:ComAmazonawsDynamodb:1.0-SNAPSHOT"))
    }

    configurations {
        sourceSets["main"].java {
            mainSourceSet()
        }
    }
}

nexusPublishing {
    // We are using the nexusPublishing plugin since it is recommended by Sonatype Gradle Project configurations
    // and it is easy to supply the creds we need to deploy
    // https://github.com/gradle-nexus/publish-plugin/
    repositories {
        sonatype {
            nexusUrl.set(uri("https://aws.oss.sonatype.org/service/local/"))
            snapshotRepositoryUrl.set(uri("https://aws.oss.sonatype.org/content/repositories/snapshots/"))
            username.set(System.getenv("SONA_USERNAME"))
            password.set(System.getenv("SONA_PASSWORD"))
        }
    }
}

if (version != "1.0-SNAPSHOT") {
    signing {
        useGpgCmd()

    // Dynamically set these properties
    project.ext.set("signing.gnupg.executable", "gpg")
    project.ext.set("signing.gnupg.useLegacyGpg" , "true")
    project.ext.set("signing.gnupg.homeDir", System.getenv("HOME") + "/.gnupg/")
    project.ext.set("signing.gnupg.optionsFile", System.getenv("HOME") + "/.gnupg/gpg.conf")
    project.ext.set("signing.gnupg.keyName", System.getenv("GPG_KEY"))
    project.ext.set("signing.gnupg.passphrase", System.getenv("GPG_PASS"))

        // Signing is required if building a release version and if we're going to publish it.
        // Otherwise if doing a maven publication we will sign
        setRequired({ gradle.getTaskGraph().hasTask("publish") })
        sign(publishing.publications["maven"])
    }
}

fun SourceDirectorySet.mainSourceSet() {
    srcDir("src/main/java")
    srcDir("src/main/dafny-generated")
    srcDir("src/main/smithy-generated")
}


tasks.test {
    useTestNG()

    // This will show System.out.println statements
    testLogging.showStandardStreams = true

    var whatToLog = mutableSetOf(org.gradle.api.tasks.testing.logging.TestLogEvent.FAILED, org.gradle.api.tasks.testing.logging.TestLogEvent.SKIPPED)
    if (project.hasProperty("verboseTesting")) {
        whatToLog = mutableSetOf(org.gradle.api.tasks.testing.logging.TestLogEvent.FAILED, org.gradle.api.tasks.testing.logging.TestLogEvent.PASSED, org.gradle.api.tasks.testing.logging.TestLogEvent.SKIPPED)
    }
    testLogging {
        lifecycle {
            events = whatToLog
            exceptionFormat = org.gradle.api.tasks.testing.logging.TestExceptionFormat.FULL
            showExceptions = true
            showCauses = true
            showStackTraces = true
            showStandardStreams = true
        }
        info.events = lifecycle.events
        info.exceptionFormat = lifecycle.exceptionFormat
    }

    // See https://github.com/gradle/kotlin-dsl/issues/836
    addTestListener(object : TestListener {
        override fun beforeSuite(suite: TestDescriptor) {}
        override fun beforeTest(testDescriptor: TestDescriptor) {}
        override fun afterTest(testDescriptor: TestDescriptor, result: TestResult) {}

        override fun afterSuite(suite: TestDescriptor, result: TestResult) {
            if (suite.parent == null) { // root suite
                logger.lifecycle("----")
                logger.lifecycle("Test result: ${result.resultType}")
                logger.lifecycle("Test summary: ${result.testCount} tests, " +
                        "${result.successfulTestCount} succeeded, " +
                        "${result.failedTestCount} failed, " +
                        "${result.skippedTestCount} skipped")
            }
        }
    })
}

fun buildPom(mavenPublication: MavenPublication) {
    mavenPublication.pom.withXml {
        var dependencyManagementNode = asNode().appendNode("dependencyManagement").appendNode("dependencies").appendNode("dependency")
        var sdkPomDependency = project.configurations.implementation.get().dependencies.find { dependency -> dependency.group.equals("software.amazon.awssdk") && dependency.name.equals("bom") }
        if (sdkPomDependency != null) {
            dependencyManagementNode.appendNode("groupId", sdkPomDependency.group)
            dependencyManagementNode.appendNode("artifactId", sdkPomDependency.name)
            dependencyManagementNode.appendNode("version", sdkPomDependency.version)
            dependencyManagementNode.appendNode("type", "pom")
            dependencyManagementNode.appendNode("scope", "import")
        }

        var dependenciesNode = asNode().appendNode("dependencies")
        project.configurations.implementation.get().dependencies.forEach {
            // we don't want to include generated dependencies
            if (!(it.name.equals("StandardLibrary") ||
                            it.name.equals("AwsCryptographyPrimitives") ||
                            it.name.equals("ComAmazonawsKms") ||
                            it.name.equals("ComAmazonawsDynamodb") ||
                            it.name.equals("bom"))
            ) {
                var dependencyNode = dependenciesNode.appendNode("dependency")
                dependencyNode.appendNode("groupId", it.group)
                dependencyNode.appendNode("artifactId", it.name)
                if (!it.version.isNullOrEmpty()) {
                    dependencyNode.appendNode("version", it.version)
                }
                dependencyNode.appendNode("scope", "runtime")
            }
        }
    }

    // Include extra information in the POMs.
    project.afterEvaluate {
        mavenPublication.pom {
            name.set("AWS Cryptographic Material Providers Library")
            description.set("The AWS Cryptographic Material Providers Library for Java")
            url.set("https://github.com/aws/aws-cryptographic-material-providers-library-java")
            licenses {
                license {
                    name.set("Apache License 2.0")
                    url.set("http://www.apache.org/licenses/LICENSE-2.0.txt")
                    distribution.set("repo")
                }
            }
            developers {
                developer {
                    id.set("amazonwebservices")
                    organization.set("Amazon Web Services")
                    organizationUrl.set("https://aws.amazon.com")
                    roles.add("developer")
                }
            }
            scm {
                url.set("https://github.com/aws/aws-cryptographic-material-providers-library-java.git")
            }
        }
    }
}
<|MERGE_RESOLUTION|>--- conflicted
+++ resolved
@@ -1,11 +1,6 @@
-<<<<<<< HEAD
 // Copyright Amazon.com Inc. or its affiliates. All Rights Reserved.
 // SPDX-License-Identifier: Apache-2.0
-=======
-import java.io.File
-import java.io.FileInputStream
-import java.util.Properties
->>>>>>> a6edf30c
+
 import java.net.URI
 
 val publishedVersion: String by project
@@ -28,11 +23,9 @@
 var dafnyVersion = props.getProperty("dafnyVersion")
 
 group = "software.amazon.cryptography"
-<<<<<<< HEAD
+
 version = if (project.hasProperty("publishedVersion")) publishedVersion else "1.0-SNAPSHOT"
-=======
-version = "1.0.2"
->>>>>>> a6edf30c
+
 description = "AWS Cryptographic Material Providers Library"
 
 java {
