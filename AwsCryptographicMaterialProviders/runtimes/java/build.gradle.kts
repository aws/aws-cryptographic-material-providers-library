import java.io.File
import java.io.FileInputStream
import java.util.Properties
import java.net.URI
import javax.annotation.Nullable

plugins {
    `java-library`
    `maven-publish`
    `signing`
    id("com.github.johnrengelman.shadow") version "7.1.2"
    id("io.github.gradle-nexus.publish-plugin") version "1.3.0"
}

var props = Properties().apply {
    load(FileInputStream(File(rootProject.rootDir, "../../../project.properties")))
}
var dafnyVersion = props.getProperty("dafnyVersion")

group = "software.amazon.cryptography"
<<<<<<< HEAD
version = "1.6.0-SNAPSHOT"
=======
version = "1.7.0-SNAPSHOT"
>>>>>>> 7d3b6091
description = "AWS Cryptographic Material Providers Library"

java {
    toolchain.languageVersion.set(JavaLanguageVersion.of(8))
    sourceSets["main"].java {
        mainSourceSet()
    }
    sourceSets["test"].java {
        srcDir("src/test")
    }
    withJavadocJar()
    withSourcesJar()
}

var caUrl: URI? = null
@Nullable
val caUrlStr: String? = System.getenv("CODEARTIFACT_URL_JAVA_CONVERSION")
if (!caUrlStr.isNullOrBlank()) {
    caUrl = URI.create(caUrlStr)
}

var caPassword: String? = null
@Nullable
val caPasswordString: String? = System.getenv("CODEARTIFACT_AUTH_TOKEN")
if (!caPasswordString.isNullOrBlank()) {
    caPassword = caPasswordString
}

repositories {
    mavenCentral()
    mavenLocal()
    if (caUrl != null && caPassword != null) {
        maven {
            name = "CodeArtifact"
            url = caUrl!!
            credentials {
                username = "aws"
                password = caPassword!!
            }
        }
    }
}

dependencies {
    // generated dependencies
    implementation("software.amazon.cryptography:StandardLibrary:1.0-SNAPSHOT")
    implementation("software.amazon.cryptography:AwsCryptographyPrimitives:1.0-SNAPSHOT")
    implementation("software.amazon.cryptography:ComAmazonawsKms:1.0-SNAPSHOT")
    implementation("software.amazon.cryptography:ComAmazonawsDynamodb:1.0-SNAPSHOT")

    // Dafny dependencies
    implementation("org.dafny:DafnyRuntime:${dafnyVersion}")
    implementation("software.amazon.smithy.dafny:conversion:0.1")

    // sdk dependencies
    implementation(platform("software.amazon.awssdk:bom:2.26.3"))
    implementation("software.amazon.awssdk:dynamodb")
    implementation("software.amazon.awssdk:kms")

    // BC
    implementation("org.bouncycastle:bcprov-jdk18on:1.78.1")

    // https://mvnrepository.com/artifact/org.testng/testng
    testImplementation("org.testng:testng:7.5")
}

publishing {
    publications.create<MavenPublication>("mavenLocal") {
        groupId = "software.amazon.cryptography"
        artifactId = "aws-cryptographic-material-providers"
        artifact(tasks["shadowJar"])
        artifact(tasks["javadocJar"])
        artifact(tasks["sourcesJar"])

        // Since we ship the MPL bundled with our generated dependencies they should not be included in the generated pom.xml
        // however; we also use additional dependencies runtime dependencies that are needed in order to properly run the mpl.
        // When you bundle a shadow jar you don't need to include any dependencies in the pom.xml since everything is on the jar, but since
        // we are selective so we have to "manually" write our own pom file.
        buildPom(this )
    }

    publications.create<MavenPublication>("maven") {
        groupId = "software.amazon.cryptography"
        artifactId = "aws-cryptographic-material-providers"
        artifact(tasks["shadowJar"])
        artifact(tasks["javadocJar"])
        artifact(tasks["sourcesJar"])

        // Since we ship the MPL bundled with our generated dependencies they should not be included in the generated pom.xml
        // however; we also use additional dependencies runtime dependencies that are needed in order to properly run the mpl.
        // When you bundle a shadow jar you don't need to include any dependencies in the pom.xml since everything is on the jar, but since
        // we are selective so we have to "manually" write our own pom file.
        buildPom(this)
    }

    repositories {
        mavenLocal()
        maven {
            name = "PublishToCodeArtifactStaging"
            url = URI.create("https://crypto-tools-internal-587316601012.d.codeartifact.us-east-1.amazonaws.com/maven/java-mpl-staging/")
            credentials {
                username = "aws"
                password = System.getenv("CODEARTIFACT_TOKEN")
            }
        }
    }
}

tasks.withType<JavaCompile>() {
    options.encoding = "UTF-8"
}


tasks.withType<Jar>() {
    // to compile a sources jar we need a strategy on how to deal with duplicates;
    // we choose to include duplicate classes.
    duplicatesStrategy = DuplicatesStrategy.INCLUDE
}

tasks {
    register("runTests", JavaExec::class.java) {
        mainClass.set("TestsFromDafny")
        classpath = sourceSets["test"].runtimeClasspath
    }
}

tasks.jar {
    enabled = false
}

tasks.javadoc {
    options {
        (this as CoreJavadocOptions).addStringOption("Xdoclint:none", "-quiet")
    }
    exclude("src/main/dafny-generated")
}

tasks.build {
    dependsOn(tasks.shadowJar)
}

tasks.shadowJar {
    mergeServiceFiles()
    archiveClassifier.set("")

    dependencies {
        include(dependency("software.amazon.cryptography:StandardLibrary:1.0-SNAPSHOT"))
        include(dependency("software.amazon.cryptography:AwsCryptographyPrimitives:1.0-SNAPSHOT"))
        include(dependency("software.amazon.cryptography:ComAmazonawsKms:1.0-SNAPSHOT"))
        include(dependency("software.amazon.cryptography:ComAmazonawsDynamodb:1.0-SNAPSHOT"))
    }

    configurations {
        sourceSets["main"].java {
            mainSourceSet()
        }
    }
}

nexusPublishing {
    // We are using the nexusPublishing plugin since it is recommended by Sonatype Gradle Project configurations
    // and it is easy to supply the creds we need to deploy
    // https://github.com/gradle-nexus/publish-plugin/
    repositories {
        sonatype {
            nexusUrl.set(uri("https://aws.oss.sonatype.org/service/local/"))
            snapshotRepositoryUrl.set(uri("https://aws.oss.sonatype.org/content/repositories/snapshots/"))
            username.set(System.getenv("SONA_USERNAME"))
            password.set(System.getenv("SONA_PASSWORD"))
        }
    }
}

signing {
    useGpgCmd()

    // Dynamically set these properties
    project.ext.set("signing.gnupg.executable", "gpg")
    project.ext.set("signing.gnupg.useLegacyGpg" , "true")
    project.ext.set("signing.gnupg.homeDir", System.getenv("HOME") + "/.gnupg/")
    project.ext.set("signing.gnupg.optionsFile", System.getenv("HOME") + "/.gnupg/gpg.conf")
    project.ext.set("signing.gnupg.keyName", System.getenv("GPG_KEY"))
    project.ext.set("signing.gnupg.passphrase", System.getenv("GPG_PASS"))

    // Signing is required if building a release version and if we're going to publish it.
    // Otherwise if doing a maven publication we will sign
    setRequired({
        gradle.getTaskGraph().hasTask("publish")
    })
    sign(publishing.publications["maven"])
}

fun SourceDirectorySet.mainSourceSet() {
    srcDir("src/main/java")
    srcDir("src/main/dafny-generated")
    srcDir("src/main/smithy-generated")
}


tasks.test {
    useTestNG()

    // This will show System.out.println statements
    testLogging.showStandardStreams = true

    testLogging {
        lifecycle {
            events = mutableSetOf(org.gradle.api.tasks.testing.logging.TestLogEvent.FAILED, org.gradle.api.tasks.testing.logging.TestLogEvent.PASSED, org.gradle.api.tasks.testing.logging.TestLogEvent.SKIPPED)
            exceptionFormat = org.gradle.api.tasks.testing.logging.TestExceptionFormat.FULL
            showExceptions = true
            showCauses = true
            showStackTraces = true
            showStandardStreams = true
        }
        info.events = lifecycle.events
        info.exceptionFormat = lifecycle.exceptionFormat
    }

    // See https://github.com/gradle/kotlin-dsl/issues/836
    addTestListener(object : TestListener {
        override fun beforeSuite(suite: TestDescriptor) {}
        override fun beforeTest(testDescriptor: TestDescriptor) {}
        override fun afterTest(testDescriptor: TestDescriptor, result: TestResult) {}

        override fun afterSuite(suite: TestDescriptor, result: TestResult) {
            if (suite.parent == null) { // root suite
                logger.lifecycle("----")
                logger.lifecycle("Test result: ${result.resultType}")
                logger.lifecycle("Test summary: ${result.testCount} tests, " +
                        "${result.successfulTestCount} succeeded, " +
                        "${result.failedTestCount} failed, " +
                        "${result.skippedTestCount} skipped")
            }
        }
    })
}

fun buildPom(mavenPublication: MavenPublication) {
    mavenPublication.pom.withXml {
        var dependencyManagementNode = asNode().appendNode("dependencyManagement").appendNode("dependencies").appendNode("dependency")
        var sdkPomDependency = project.configurations.implementation.get().dependencies.find { dependency -> dependency.group.equals("software.amazon.awssdk") && dependency.name.equals("bom") }
        if (sdkPomDependency != null) {
            dependencyManagementNode.appendNode("groupId", sdkPomDependency.group)
            dependencyManagementNode.appendNode("artifactId", sdkPomDependency.name)
            dependencyManagementNode.appendNode("version", sdkPomDependency.version)
            dependencyManagementNode.appendNode("type", "pom")
            dependencyManagementNode.appendNode("scope", "import")
        }

        var dependenciesNode = asNode().appendNode("dependencies")
        project.configurations.implementation.get().dependencies.forEach {
            // we don't want to include generated dependencies
            if (!(it.name.equals("StandardLibrary") ||
                            it.name.equals("AwsCryptographyPrimitives") ||
                            it.name.equals("ComAmazonawsKms") ||
                            it.name.equals("ComAmazonawsDynamodb") ||
                            it.name.equals("bom"))
            ) {
                var dependencyNode = dependenciesNode.appendNode("dependency")
                dependencyNode.appendNode("groupId", it.group)
                dependencyNode.appendNode("artifactId", it.name)
                if (!it.version.isNullOrEmpty()) {
                    dependencyNode.appendNode("version", it.version)
                }
                dependencyNode.appendNode("scope", "runtime")
            }
        }
    }

    // Include extra information in the POMs.
    project.afterEvaluate {
        mavenPublication.pom {
            name.set("AWS Cryptographic Material Providers Library")
            description.set("The AWS Cryptographic Material Providers Library for Java")
            url.set("https://github.com/aws/aws-cryptographic-material-providers-library")
            licenses {
                license {
                    name.set("Apache License 2.0")
                    url.set("http://www.apache.org/licenses/LICENSE-2.0.txt")
                    distribution.set("repo")
                }
            }
            developers {
                developer {
                    id.set("amazonwebservices")
                    organization.set("Amazon Web Services")
                    organizationUrl.set("https://aws.amazon.com")
                    roles.add("developer")
                }
            }
            scm {
                url.set("https://github.com/aws/aws-cryptographic-material-providers-library.git")
            }
        }
    }
}
<|MERGE_RESOLUTION|>--- conflicted
+++ resolved
@@ -18,11 +18,7 @@
 var dafnyVersion = props.getProperty("dafnyVersion")
 
 group = "software.amazon.cryptography"
-<<<<<<< HEAD
-version = "1.6.0-SNAPSHOT"
-=======
 version = "1.7.0-SNAPSHOT"
->>>>>>> 7d3b6091
 description = "AWS Cryptographic Material Providers Library"
 
 java {
