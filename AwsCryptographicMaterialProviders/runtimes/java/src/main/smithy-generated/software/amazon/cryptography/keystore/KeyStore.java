// Copyright Amazon.com Inc. or its affiliates. All Rights Reserved.
// SPDX-License-Identifier: Apache-2.0
// Do not modify this file. This file is machine generated, and any changes to it will be overwritten.
package software.amazon.cryptography.keystore;

import Wrappers_Compile.Result;
import java.lang.IllegalArgumentException;
import java.util.Objects;
<<<<<<< HEAD
<<<<<<< HEAD
=======
// BEGIN MANUAL FIX
import software.amazon.cryptography.keystore.internaldafny.KeyStoreClient;
// END MANUAL FIX
>>>>>>> main
=======
import software.amazon.cryptography.keystore.internaldafny.KeyStoreClient;
>>>>>>> 1f98bd31
import software.amazon.cryptography.keystore.internaldafny.__default;
import software.amazon.cryptography.keystore.internaldafny.types.Error;
import software.amazon.cryptography.keystore.internaldafny.types.IKeyStoreClient;
import software.amazon.cryptography.keystore.model.CreateKeyInput;
import software.amazon.cryptography.keystore.model.CreateKeyOutput;
import software.amazon.cryptography.keystore.model.CreateKeyStoreInput;
import software.amazon.cryptography.keystore.model.CreateKeyStoreOutput;
import software.amazon.cryptography.keystore.model.GetActiveBranchKeyInput;
import software.amazon.cryptography.keystore.model.GetActiveBranchKeyOutput;
import software.amazon.cryptography.keystore.model.GetBeaconKeyInput;
import software.amazon.cryptography.keystore.model.GetBeaconKeyOutput;
import software.amazon.cryptography.keystore.model.GetBranchKeyVersionInput;
import software.amazon.cryptography.keystore.model.GetBranchKeyVersionOutput;
import software.amazon.cryptography.keystore.model.GetKeyStoreInfoOutput;
import software.amazon.cryptography.keystore.model.KeyStoreConfig;
import software.amazon.cryptography.keystore.model.VersionKeyInput;
import software.amazon.cryptography.keystore.model.VersionKeyOutput;

public class KeyStore {

  private final IKeyStoreClient _impl;

  protected KeyStore(BuilderImpl builder) {
    KeyStoreConfig input = builder.KeyStoreConfig();
    software.amazon.cryptography.keystore.internaldafny.types.KeyStoreConfig dafnyValue =
      ToDafny.KeyStoreConfig(input);
<<<<<<< HEAD
<<<<<<< HEAD
    Result<IKeyStoreClient, Error> result = __default.KeyStore(dafnyValue);
=======
    // BEGIN MANUAL FIX
    Result<KeyStoreClient, Error> result = __default.KeyStore(dafnyValue);
    // END MANUAL FIX
>>>>>>> main
=======
    Result<KeyStoreClient, Error> result = __default.KeyStore(dafnyValue);
>>>>>>> 1f98bd31
    if (result.is_Failure()) {
      throw ToNative.Error(result.dtor_error());
    }
    this._impl = result.dtor_value();
  }

  KeyStore(IKeyStoreClient impl) {
    this._impl = impl;
  }

  public static Builder builder() {
    return new BuilderImpl();
  }

  /**
   * Create a new Branch Key in the Key Store. Additionally create a Beacon Key that is tied to this Branch Key.
   * @return Outputs for Branch Key creation.
   */
  public CreateKeyOutput CreateKey(CreateKeyInput input) {
    software.amazon.cryptography.keystore.internaldafny.types.CreateKeyInput dafnyValue =
      ToDafny.CreateKeyInput(input);
    Result<
      software.amazon.cryptography.keystore.internaldafny.types.CreateKeyOutput,
      Error
    > result = this._impl.CreateKey(dafnyValue);
    if (result.is_Failure()) {
      throw ToNative.Error(result.dtor_error());
    }
    return ToNative.CreateKeyOutput(result.dtor_value());
  }

  /**
   * Create the DynamoDB table that backs this Key Store based on the Key Store configuration. If a table already exists, validate it is configured as expected.
   * @return Outputs for Key Store DynamoDB table creation.
   */
  public CreateKeyStoreOutput CreateKeyStore(CreateKeyStoreInput input) {
    software.amazon.cryptography.keystore.internaldafny.types.CreateKeyStoreInput dafnyValue =
      ToDafny.CreateKeyStoreInput(input);
    Result<
      software.amazon.cryptography.keystore.internaldafny.types.CreateKeyStoreOutput,
      Error
    > result = this._impl.CreateKeyStore(dafnyValue);
    if (result.is_Failure()) {
      throw ToNative.Error(result.dtor_error());
    }
    return ToNative.CreateKeyStoreOutput(result.dtor_value());
  }

  /**
   * Get the ACTIVE version for a particular Branch Key from the Key Store.
   *
   * @param input Inputs for getting a Branch Key's ACTIVE version.
   * @return Outputs for getting a Branch Key's ACTIVE version.
   */
  public GetActiveBranchKeyOutput GetActiveBranchKey(
    GetActiveBranchKeyInput input
  ) {
    software.amazon.cryptography.keystore.internaldafny.types.GetActiveBranchKeyInput dafnyValue =
      ToDafny.GetActiveBranchKeyInput(input);
    Result<
      software.amazon.cryptography.keystore.internaldafny.types.GetActiveBranchKeyOutput,
      Error
    > result = this._impl.GetActiveBranchKey(dafnyValue);
    if (result.is_Failure()) {
      throw ToNative.Error(result.dtor_error());
    }
    return ToNative.GetActiveBranchKeyOutput(result.dtor_value());
  }

  /**
   * Get a Beacon Key from the Key Store.
   *
   * @param input Inputs for getting a Beacon Key
   * @return Outputs for getting a Beacon Key
   */
  public GetBeaconKeyOutput GetBeaconKey(GetBeaconKeyInput input) {
    software.amazon.cryptography.keystore.internaldafny.types.GetBeaconKeyInput dafnyValue =
      ToDafny.GetBeaconKeyInput(input);
    Result<
      software.amazon.cryptography.keystore.internaldafny.types.GetBeaconKeyOutput,
      Error
    > result = this._impl.GetBeaconKey(dafnyValue);
    if (result.is_Failure()) {
      throw ToNative.Error(result.dtor_error());
    }
    return ToNative.GetBeaconKeyOutput(result.dtor_value());
  }

  /**
   * Get a particular version of a Branch Key from the Key Store.
   *
   * @param input Inputs for getting a version of a Branch Key.
   * @return Outputs for getting a version of a Branch Key.
   */
  public GetBranchKeyVersionOutput GetBranchKeyVersion(
    GetBranchKeyVersionInput input
  ) {
    software.amazon.cryptography.keystore.internaldafny.types.GetBranchKeyVersionInput dafnyValue =
      ToDafny.GetBranchKeyVersionInput(input);
    Result<
      software.amazon.cryptography.keystore.internaldafny.types.GetBranchKeyVersionOutput,
      Error
    > result = this._impl.GetBranchKeyVersion(dafnyValue);
    if (result.is_Failure()) {
      throw ToNative.Error(result.dtor_error());
    }
    return ToNative.GetBranchKeyVersionOutput(result.dtor_value());
  }

  /**
   * Returns the configuration information for a Key Store.
   * @return The configuration information for a Key Store.
   */
  public GetKeyStoreInfoOutput GetKeyStoreInfo() {
    Result<
      software.amazon.cryptography.keystore.internaldafny.types.GetKeyStoreInfoOutput,
      Error
    > result = this._impl.GetKeyStoreInfo();
    if (result.is_Failure()) {
      throw ToNative.Error(result.dtor_error());
    }
    return ToNative.GetKeyStoreInfoOutput(result.dtor_value());
  }

  /**
   * Create a new ACTIVE version of an existing Branch Key in the Key Store, and set the previously ACTIVE version to DECRYPT_ONLY.
   *
   * @param input Inputs for versioning a Branch Key.
   * @return Outputs for versioning a Branch Key.
   */
  public VersionKeyOutput VersionKey(VersionKeyInput input) {
    software.amazon.cryptography.keystore.internaldafny.types.VersionKeyInput dafnyValue =
      ToDafny.VersionKeyInput(input);
    Result<
      software.amazon.cryptography.keystore.internaldafny.types.VersionKeyOutput,
      Error
    > result = this._impl.VersionKey(dafnyValue);
    if (result.is_Failure()) {
      throw ToNative.Error(result.dtor_error());
    }
    return ToNative.VersionKeyOutput(result.dtor_value());
  }

  protected IKeyStoreClient impl() {
    return this._impl;
  }

  public interface Builder {
    Builder KeyStoreConfig(KeyStoreConfig KeyStoreConfig);

    KeyStoreConfig KeyStoreConfig();

    KeyStore build();
  }

  static class BuilderImpl implements Builder {

    protected KeyStoreConfig KeyStoreConfig;

    protected BuilderImpl() {}

    public Builder KeyStoreConfig(KeyStoreConfig KeyStoreConfig) {
      this.KeyStoreConfig = KeyStoreConfig;
      return this;
    }

    public KeyStoreConfig KeyStoreConfig() {
      return this.KeyStoreConfig;
    }

    public KeyStore build() {
      if (Objects.isNull(this.KeyStoreConfig())) {
        throw new IllegalArgumentException(
          "Missing value for required field `KeyStoreConfig`"
        );
      }
      return new KeyStore(this);
    }
  }
}<|MERGE_RESOLUTION|>--- conflicted
+++ resolved
@@ -6,16 +6,9 @@
 import Wrappers_Compile.Result;
 import java.lang.IllegalArgumentException;
 import java.util.Objects;
-<<<<<<< HEAD
-<<<<<<< HEAD
-=======
 // BEGIN MANUAL FIX
 import software.amazon.cryptography.keystore.internaldafny.KeyStoreClient;
 // END MANUAL FIX
->>>>>>> main
-=======
-import software.amazon.cryptography.keystore.internaldafny.KeyStoreClient;
->>>>>>> 1f98bd31
 import software.amazon.cryptography.keystore.internaldafny.__default;
 import software.amazon.cryptography.keystore.internaldafny.types.Error;
 import software.amazon.cryptography.keystore.internaldafny.types.IKeyStoreClient;
@@ -42,17 +35,9 @@
     KeyStoreConfig input = builder.KeyStoreConfig();
     software.amazon.cryptography.keystore.internaldafny.types.KeyStoreConfig dafnyValue =
       ToDafny.KeyStoreConfig(input);
-<<<<<<< HEAD
-<<<<<<< HEAD
-    Result<IKeyStoreClient, Error> result = __default.KeyStore(dafnyValue);
-=======
     // BEGIN MANUAL FIX
     Result<KeyStoreClient, Error> result = __default.KeyStore(dafnyValue);
     // END MANUAL FIX
->>>>>>> main
-=======
-    Result<KeyStoreClient, Error> result = __default.KeyStore(dafnyValue);
->>>>>>> 1f98bd31
     if (result.is_Failure()) {
       throw ToNative.Error(result.dtor_error());
     }
