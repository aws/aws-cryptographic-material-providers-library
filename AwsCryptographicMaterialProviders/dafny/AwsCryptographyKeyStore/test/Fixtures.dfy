--- conflicted
+++ resolved
@@ -61,13 +61,10 @@
   // The following are test resources that exist in tests accounts:
   const branchKeyStoreName := "KeyStoreDdbTable"
   const logicalKeyStoreName := branchKeyStoreName
-<<<<<<< HEAD
   // Static Key Store Names (This uses the same logical key store name as in branchKeyStoreName)
   const staticBranchKeyStoreName := "KeyStoreStaticTable"
   const staticLogicalKeyStoreName := branchKeyStoreName
   // hierarchy-version-1 branch key
-=======
->>>>>>> 636bd667
   const branchKeyId := "3f43a9af-08c5-4317-b694-3d3e883dcaef"
   const branchKeyIdActiveVersion := "a4905627-4b7f-4272-a847-f50dae245737"
   // This is branchKeyIdActiveVersion above, as utf8bytes
@@ -77,7 +74,6 @@
     98, 55, 102, 45, 52, 50, 55, 50, 45, 97,
     56, 52, 55, 45, 102, 53, 48, 100, 97, 101,
     50, 52, 53, 55, 51, 55
-<<<<<<< HEAD
   ]
   const branchKeyIdWithEC := "4bb57643-07c1-419e-92ad-0df0df149d7c"
   // hierarchy-version-2 branch key
@@ -89,8 +85,6 @@
     97, 48, 52, 57, 54, 98, 53, 99, 45, 101, 48, 52,
     56, 45, 52, 50, 98, 99, 45, 56, 98, 55, 53, 45,
     54, 56, 97, 48, 48, 52, 56, 53, 49, 56, 48, 51
-=======
->>>>>>> 636bd667
   ]
   const branchKeyIdWithEC := "4bb57643-07c1-419e-92ad-0df0df149d7c"
 
