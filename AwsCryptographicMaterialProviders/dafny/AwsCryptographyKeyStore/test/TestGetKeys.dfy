// Copyright Amazon.com Inc. or its affiliates. All Rights Reserved.
// SPDX-License-Identifier: Apache-2.0

include "../src/Index.dfy"
include "Fixtures.dfy"
include "CleanupItems.dfy"
include "../src/ErrorMessages.dfy"

// TODO-HV2-M1: add more HV2 tests.
// TODO-HV2-M1: Maybe rename this module to TestGetHv1Keys and create another TestGetHv2Keys
module TestGetKeys {
  import Types = AwsCryptographyKeyStoreTypes
  import ComAmazonawsKmsTypes
  import KMS = Com.Amazonaws.Kms
  import DDB = Com.Amazonaws.Dynamodb
  import KeyStore
  import ComAmazonawsDynamodbTypes
  import opened Wrappers
  import opened Fixtures
  import opened StandardLibrary.UInt
  import UTF8
  import ErrorMessages = KeyStoreErrorMessages
  import UUID

  const incorrectLogicalName := "MySuperAwesomeTableName"

<<<<<<< HEAD
  method {:test} TestGetKeysHappyCase()
=======
  // TODO-HV-2-M1-FF: Refactor Verify Get Keys into sub methods that each get ACTIVE, Version & Beacon items and verify.
  method VerifyGetKeys(
    identifier : string,
    keyStore : Types.IKeyStoreClient,
    storage : Types.IKeyStorageInterface
  )
    requires
      keyStore.ValidState() && storage.ValidState()
    modifies
      keyStore.Modifies, storage.Modifies
    ensures
      keyStore.ValidState() && storage.ValidState()

  {
    var beaconKeyResult :- expect keyStore.GetBeaconKey(
      Types.GetBeaconKeyInput(
        branchKeyIdentifier := identifier
      ));

    var activeResult :- expect keyStore.GetActiveBranchKey(
      Types.GetActiveBranchKeyInput(
        branchKeyIdentifier := identifier
      ));

    var branchKeyVersion :- expect UTF8.Decode(activeResult.branchKeyMaterials.branchKeyVersion);
    var versionResult :- expect keyStore.GetBranchKeyVersion(
      Types.GetBranchKeyVersionInput(
        branchKeyIdentifier := identifier,
        branchKeyVersion := branchKeyVersion
      ));

    var encryptedActive :- expect storage.GetEncryptedActiveBranchKey(
      Types.GetEncryptedActiveBranchKeyInput(
        Identifier := identifier
      )
    );

    expect encryptedActive.Item.Type.ActiveHierarchicalSymmetricVersion?;
    var encryptedVersion :- expect storage.GetEncryptedBranchKeyVersion(
      Types.GetEncryptedBranchKeyVersionInput(
        Identifier := identifier,
        Version := encryptedActive.Item.Type.ActiveHierarchicalSymmetricVersion.Version
      )
    );

    var encryptedBeacon :- expect storage.GetEncryptedBeaconKey(
      Types.GetEncryptedBeaconKeyInput(
        Identifier := identifier
      )
    );

    //= aws-encryption-sdk-specification/framework/branch-key-store.md#branch-key-and-beacon-key-creation
    //= type=test
    //# This timestamp MUST be in ISO 8601 format in UTC, to microsecond precision (e.g. “YYYY-MM-DDTHH:mm:ss.ssssssZ“)
    expect ISO8601?(encryptedActive.Item.CreateTime);
    expect ISO8601?(encryptedVersion.Item.CreateTime);
    expect ISO8601?(encryptedBeacon.Item.CreateTime);

    expect beaconKeyResult.beaconKeyMaterials.beaconKey.Some?;
    expect |beaconKeyResult.beaconKeyMaterials.beaconKey.value| == 32;
    expect |activeResult.branchKeyMaterials.branchKey| == 32;
    expect versionResult.branchKeyMaterials.branchKey == activeResult.branchKeyMaterials.branchKey;
    expect versionResult.branchKeyMaterials.branchKeyIdentifier
        == activeResult.branchKeyMaterials.branchKeyIdentifier
        == beaconKeyResult.beaconKeyMaterials.beaconKeyIdentifier;
    expect versionResult.branchKeyMaterials.branchKeyVersion == activeResult.branchKeyMaterials.branchKeyVersion;

    //= aws-encryption-sdk-specification/framework/branch-key-store.md#branch-key-and-beacon-key-creation
    //= type=test
    //# This guid MUST be [version 4 UUID](https://www.ietf.org/rfc/rfc4122.txt)
    var versionString :- expect UTF8.Decode(activeResult.branchKeyMaterials.branchKeyVersion);
    var versionByteUUID :- expect UUID.ToByteArray(versionString);
    var versionRoundTrip :- expect UUID.FromByteArray(versionByteUUID);
    expect versionRoundTrip == versionString;
  }

  method {:test} TestGetBeaconKey()
>>>>>>> 12b8e408
  {
    var kmsClient :- expect KMS.KMSClient();
    var ddbClient :- expect DDB.DynamoDBClient();
    var kmsConfig := Types.KMSConfiguration.kmsKeyArn(keyArn);

    var keyStore :- expect DefaultKeyStore(kmsId := keyArn, physicalName := branchKeyStoreName, logicalName := logicalKeyStoreName, ddbClient? := Some(ddbClient), kmsClient? := Some(kmsClient));

    testBeaconKeyHappyCase(keyStore, branchKeyId);
    testBeaconKeyHappyCase(keyStore, hv2BranchKeyId);

    testBranchKeyHappyCase(keyStore, branchKeyId, branchKeyIdActiveVersionUtf8Bytes);
    testBranchKeyHappyCase(keyStore, hv2BranchKeyId, hv2BranchKeyIdActiveVersionUtf8Bytes);

    testBranchKeyVersionHappyCase(keyStore, branchKeyId, branchKeyIdActiveVersion, branchKeyIdActiveVersionUtf8Bytes);
    testBranchKeyVersionHappyCase(keyStore, hv2BranchKeyId, hv2BranchKeyVersion, hv2BranchKeyIdActiveVersionUtf8Bytes);
  }

  // TODO-HV2-M1: Add MRK test for hv2
  method {:test} {:isolate_assertions} TestGetActiveMrkKey()
  {
    var ddbClient :- expect DDB.DynamoDBClient();

    var eastKeyStoreConfig := Types.KeyStoreConfig(
      id := None,
      kmsConfiguration := KmsConfigEast,
      logicalKeyStoreName := logicalKeyStoreName,
      storage := Some(
        Types.ddb(
          Types.DynamoDBTable(
            ddbTableName := branchKeyStoreName,
            ddbClient := Some(ddbClient)
          )))
    );

    var westKeyStoreConfig := Types.KeyStoreConfig(
      id := None,
      kmsConfiguration := KmsConfigWest,
      logicalKeyStoreName := logicalKeyStoreName,
      storage := Some(
        Types.ddb(
          Types.DynamoDBTable(
            ddbTableName := branchKeyStoreName,
            ddbClient := Some(ddbClient)
          )))
    );

    var eastMrkKeyStoreConfig := Types.KeyStoreConfig(
      id := None,
      kmsConfiguration := KmsMrkConfigEast,
      logicalKeyStoreName := logicalKeyStoreName,
      storage := Some(
        Types.ddb(
          Types.DynamoDBTable(
            ddbTableName := branchKeyStoreName,
            ddbClient := Some(ddbClient)
          )))
    );

    var westMrkKeyStoreConfig := Types.KeyStoreConfig(
      id := None,
      kmsConfiguration := KmsMrkConfigWest,
      logicalKeyStoreName := logicalKeyStoreName,
      storage := Some(
        Types.ddb(
          Types.DynamoDBTable(
            ddbTableName := branchKeyStoreName,
            ddbClient := Some(ddbClient)
          )))
    );

    // KmsMrkConfigAP is NOT created
    var apMrkKeyStoreConfig := Types.KeyStoreConfig(
      id := None,
      kmsConfiguration := KmsMrkConfigAP,
      logicalKeyStoreName := logicalKeyStoreName,
      storage := Some(
        Types.ddb(
          Types.DynamoDBTable(
            ddbTableName := branchKeyStoreName,
            ddbClient := Some(ddbClient)
          )))
    );


    var westKeyStore :- expect KeyStore.KeyStore(westKeyStoreConfig);
    var eastKeyStore :- expect KeyStore.KeyStore(eastKeyStoreConfig);
    var westMrkKeyStore :- expect KeyStore.KeyStore(westMrkKeyStoreConfig);
    var eastMrkKeyStore :- expect KeyStore.KeyStore(eastMrkKeyStoreConfig);
    var apMrkKeyStore :- expect KeyStore.KeyStore(apMrkKeyStoreConfig);

    // All four should work when the regions match

    var activeResult :- expect westKeyStore.GetActiveBranchKey(
      Types.GetActiveBranchKeyInput(branchKeyIdentifier := WestBranchKey));
    expect activeResult.branchKeyMaterials.branchKeyIdentifier == WestBranchKey;
    expect |activeResult.branchKeyMaterials.branchKey| == 32;

    activeResult :- expect eastKeyStore.GetActiveBranchKey(
      Types.GetActiveBranchKeyInput(branchKeyIdentifier := EastBranchKey));
    expect activeResult.branchKeyMaterials.branchKeyIdentifier == EastBranchKey;
    expect |activeResult.branchKeyMaterials.branchKey| == 32;

    activeResult :- expect westMrkKeyStore.GetActiveBranchKey(
      Types.GetActiveBranchKeyInput(branchKeyIdentifier := WestBranchKey));
    expect activeResult.branchKeyMaterials.branchKeyIdentifier == WestBranchKey;
    expect |activeResult.branchKeyMaterials.branchKey| == 32;

    activeResult :- expect eastMrkKeyStore.GetActiveBranchKey(
      Types.GetActiveBranchKeyInput(branchKeyIdentifier := EastBranchKey));
    expect activeResult.branchKeyMaterials.branchKeyIdentifier == EastBranchKey;
    expect |activeResult.branchKeyMaterials.branchKey| == 32;

    // MRK Configuration should work with the other region

    activeResult :- expect westMrkKeyStore.GetActiveBranchKey(
      Types.GetActiveBranchKeyInput(branchKeyIdentifier := EastBranchKey));
    expect activeResult.branchKeyMaterials.branchKeyIdentifier == EastBranchKey;
    expect |activeResult.branchKeyMaterials.branchKey| == 32;

    activeResult :- expect eastMrkKeyStore.GetActiveBranchKey(
      Types.GetActiveBranchKeyInput(branchKeyIdentifier := WestBranchKey));
    expect activeResult.branchKeyMaterials.branchKeyIdentifier == WestBranchKey;
    expect |activeResult.branchKeyMaterials.branchKey| == 32;

    // Plain Configuration should fail with the other region

    var badResult := westKeyStore.GetActiveBranchKey(
      Types.GetActiveBranchKeyInput(branchKeyIdentifier := EastBranchKey));
    expect badResult.Failure?;
    expect badResult.error == Types.Error.KeyStoreException(message := ErrorMessages.GET_KEY_ARN_DISAGREEMENT);

    badResult := eastKeyStore.GetActiveBranchKey(
      Types.GetActiveBranchKeyInput(branchKeyIdentifier := WestBranchKey));
    expect badResult.Failure?;
    expect badResult.error == Types.Error.KeyStoreException(message := ErrorMessages.GET_KEY_ARN_DISAGREEMENT);

    // apMrkKeyStore should always fail

    badResult := apMrkKeyStore.GetActiveBranchKey(
      Types.GetActiveBranchKeyInput(branchKeyIdentifier := WestBranchKey));
    expect badResult.Failure?;
    expect badResult.error.ComAmazonawsKms?;
    expect badResult.error.ComAmazonawsKms.OpaqueWithText?;
    // it's an opaque error, so I can't test its contents
  }

  method {:test} TestKeyWithIncorrectKmsKeyArn() {
    var kmsClient :- expect KMS.KMSClient();
    var ddbClient :- expect DDB.DynamoDBClient();

    var keyStore :- expect DefaultKeyStore(kmsId := postalHornKeyArn, physicalName := branchKeyStoreName, logicalName := logicalKeyStoreName, ddbClient? := Some(ddbClient), kmsClient? := Some(kmsClient));

    GetActiveKeyWithIncorrectKmsKeyArnHelper(keyStore, branchKeyId);
    GetActiveKeyWithIncorrectKmsKeyArnHelper(keyStore, hv2BranchKeyId);

    GetBeaconKeyWithIncorrectKmsKeyArnHelper(keyStore, branchKeyId);
    GetBeaconKeyWithIncorrectKmsKeyArnHelper(keyStore, hv2BranchKeyId);

    GetBranchKeyVersionWithIncorrectKmsKeyArnHelper(keyStore, branchKeyId, branchKeyIdActiveVersion);
    GetBranchKeyVersionWithIncorrectKmsKeyArnHelper(keyStore, hv2BranchKeyId, hv2BranchKeyVersion);
  }

  method {:test} TestGetActiveKeyWrongLogicalKeyStoreName() {
    var kmsClient :- expect KMS.KMSClient();
    var ddbClient :- expect DDB.DynamoDBClient();

    var keyStore :- expect DefaultKeyStore(kmsId:=keyArn, physicalName := branchKeyStoreName, logicalName := incorrectLogicalName, ddbClient? := Some(ddbClient), kmsClient? := Some(kmsClient));
    GetActiveKeyWrongLogicalKeyStoreName(keyStore, branchKeyId, "1");
    GetActiveKeyWrongLogicalKeyStoreName(keyStore, hv2BranchKeyId, "2");

    GetBeaconKeyWrongLogicalKeyStoreName(keyStore, branchKeyId, "1");
    GetBeaconKeyWrongLogicalKeyStoreName(keyStore, hv2BranchKeyId, "2");

    GetVersionKeyWrongLogicalKeyStoreName(keyStore, branchKeyId, branchKeyIdActiveVersion, "1");
    GetVersionKeyWrongLogicalKeyStoreName(keyStore, hv2BranchKeyId, hv2BranchKeyVersion, "2");
  }

  method {:test} TestGetKeyDoesNotExistFails()
  {
    var kmsClient :- expect KMS.KMSClient();
    var ddbClient :- expect DDB.DynamoDBClient();

    var keyStore :- expect DefaultKeyStore(kmsId := keyArn, physicalName := branchKeyStoreName, logicalName := logicalKeyStoreName, ddbClient? := Some(ddbClient), kmsClient? := Some(kmsClient));
    GetActiveKeyDoesNotExistFailsHelper(keyStore, "Robbie");
    GetBeaconKeyDoesNotExistFailsHelper(keyStore, "Robbie");
    GetBranchKeyVersionDoesNotExistFailsHelper(keyStore, "Robbie", branchKeyIdActiveVersion);
  }

  method {:test} TestGetKeysWithNoClients() {
    var kmsConfig := Types.KMSConfiguration.kmsKeyArn(keyArn);

    var keyStore :- expect DefaultKeyStore(kmsId:=keyArn, physicalName:=branchKeyStoreName, logicalName := logicalKeyStoreName);

    testBranchKeyHappyCase(keyStore, branchKeyId, branchKeyIdActiveVersionUtf8Bytes);
    testBranchKeyHappyCase(keyStore, hv2BranchKeyId, hv2BranchKeyIdActiveVersionUtf8Bytes);

    testBeaconKeyHappyCase(keyStore, branchKeyId);
    testBeaconKeyHappyCase(keyStore, hv2BranchKeyId);

    testBranchKeyVersionHappyCase(keyStore, branchKeyId, branchKeyIdActiveVersion, branchKeyIdActiveVersionUtf8Bytes);
    testBranchKeyVersionHappyCase(keyStore, hv2BranchKeyId, hv2BranchKeyVersion, hv2BranchKeyIdActiveVersionUtf8Bytes);
  }

  method GetActiveKeyWrongLogicalKeyStoreName(keyStore: Types.IKeyStoreClient, branchKeyId: string, hv: string)
    requires keyStore.ValidState()
    modifies keyStore.Modifies
  {
    var activeResult := keyStore.GetActiveBranchKey(
      Types.GetActiveBranchKeyInput(
        branchKeyIdentifier := branchKeyId
      ));
    expect activeResult.Failure?;

    if (hv == "1") {
      match activeResult.error {
        case ComAmazonawsKms(nestedError) =>
          expect nestedError.InvalidCiphertextException?;
        case _ => expect false, "Wrong Logical Keystore Name SHOULD Fail with KMS InvalidCiphertextException.";
      }
    } else if (hv == "2") {
      expect activeResult.error == Types.Error.BranchKeyCiphertextException(message := ErrorMessages.MD_DIGEST_SHA_NOT_MATCHED);
    } else {
      expect false;
    }
  }

  method GetBeaconKeyWrongLogicalKeyStoreName(keyStore: Types.IKeyStoreClient, branchKeyId: string, hv: string)
    requires keyStore.ValidState()
    modifies keyStore.Modifies
  {
    var beaconKeyResult := keyStore.GetBeaconKey(
      Types.GetBeaconKeyInput(
        branchKeyIdentifier := branchKeyId
      ));
    expect beaconKeyResult.Failure?;
    if (hv == "1") {
      match beaconKeyResult.error {
        case ComAmazonawsKms(nestedError) =>
          expect nestedError.InvalidCiphertextException?;
        case _ => expect false, "Wrong Logical Keystore Name SHOULD Fail with KMS InvalidCiphertextException.";
      }
    } else if (hv == "2") {
      expect beaconKeyResult.error == Types.Error.BranchKeyCiphertextException(message := ErrorMessages.MD_DIGEST_SHA_NOT_MATCHED);
    } else {
      expect false;
    }
  }

  method GetVersionKeyWrongLogicalKeyStoreName(keyStore: Types.IKeyStoreClient, branchKeyId: string, branchKeyIdActiveVersion: string, hv: string)
    requires keyStore.ValidState()
    modifies keyStore.Modifies
  {
    var versionResult := keyStore.GetBranchKeyVersion(
      Types.GetBranchKeyVersionInput(
        branchKeyIdentifier := branchKeyId,
        branchKeyVersion := branchKeyIdActiveVersion
      ));
    expect versionResult.Failure?;
    if (hv == "1") {
      match versionResult.error {
        case ComAmazonawsKms(nestedError) =>
          expect nestedError.InvalidCiphertextException?;
        case _ => expect false, "Wrong Logical Keystore Name SHOULD Fail with KMS InvalidCiphertextException.";
      }
    } else if (hv == "2") {
      expect versionResult.error == Types.Error.BranchKeyCiphertextException(message := ErrorMessages.MD_DIGEST_SHA_NOT_MATCHED);
    } else {
      expect false;
    }
  }

  method GetActiveKeyDoesNotExistFailsHelper(keyStore: Types.IKeyStoreClient, branchKeyId: string)
    requires keyStore.ValidState()
    modifies keyStore.Modifies
  {
    var activeResult := keyStore.GetActiveBranchKey(
      Types.GetActiveBranchKeyInput(
        branchKeyIdentifier := branchKeyId
      ));
    expect activeResult.Failure?;
    expect activeResult.error == Types.KeyStoreException(message := ErrorMessages.NO_CORRESPONDING_BRANCH_KEY);
  }

  method GetBeaconKeyDoesNotExistFailsHelper(keyStore: Types.IKeyStoreClient, branchKeyId: string)
    requires keyStore.ValidState()
    modifies keyStore.Modifies
  {
    var beaconKeyResult := keyStore.GetBeaconKey(
      Types.GetBeaconKeyInput(
        branchKeyIdentifier := branchKeyId
      ));
    expect beaconKeyResult.Failure?;
    expect beaconKeyResult.error == Types.KeyStoreException(message := ErrorMessages.NO_CORRESPONDING_BRANCH_KEY);
  }

  method GetBranchKeyVersionDoesNotExistFailsHelper(keyStore: Types.IKeyStoreClient, branchKeyId: string, branchKeyIdActiveVersion: string)
    requires keyStore.ValidState()
    modifies keyStore.Modifies
  {
    var versionResult := keyStore.GetBranchKeyVersion(
      Types.GetBranchKeyVersionInput(
        branchKeyIdentifier := branchKeyId,
        branchKeyVersion := branchKeyIdActiveVersion
      ));
    expect versionResult.Failure?;
    expect versionResult.error == Types.KeyStoreException(message := ErrorMessages.NO_CORRESPONDING_BRANCH_KEY);
  }

  method GetActiveKeyWithIncorrectKmsKeyArnHelper(keyStore: Types.IKeyStoreClient, branchKeyId: string)
    requires keyStore.ValidState()
    modifies keyStore.Modifies
  {
    var activeResult := keyStore.GetActiveBranchKey(
      Types.GetActiveBranchKeyInput(
        branchKeyIdentifier := branchKeyId
      ));
    expect activeResult.Failure?;
    expect activeResult.error == Types.KeyStoreException(message := ErrorMessages.GET_KEY_ARN_DISAGREEMENT);
  }

  method GetBeaconKeyWithIncorrectKmsKeyArnHelper(keyStore: Types.IKeyStoreClient, branchKeyId: string)
    requires keyStore.ValidState()
    modifies keyStore.Modifies
  {
    var beaconKeyResult := keyStore.GetBeaconKey(
      Types.GetBeaconKeyInput(
        branchKeyIdentifier := branchKeyId
      ));

    expect beaconKeyResult.Failure?;
    expect beaconKeyResult.error == Types.KeyStoreException(message := ErrorMessages.GET_KEY_ARN_DISAGREEMENT);
  }

  method GetBranchKeyVersionWithIncorrectKmsKeyArnHelper(keyStore: Types.IKeyStoreClient, branchKeyId: string, branchKeyIdActiveVersion: string)
    requires keyStore.ValidState()
    modifies keyStore.Modifies
  {
    var versionResult := keyStore.GetBranchKeyVersion(
      Types.GetBranchKeyVersionInput(
        branchKeyIdentifier := branchKeyId,
        branchKeyVersion := branchKeyIdActiveVersion
      ));

    expect versionResult.Failure?;
    expect versionResult.error == Types.KeyStoreException(message := ErrorMessages.GET_KEY_ARN_DISAGREEMENT);
  }

  method testBeaconKeyHappyCase(keyStore: Types.IKeyStoreClient, branchKeyId: string)
    requires keyStore.ValidState()
    modifies keyStore.Modifies
  {
    var beaconKeyResult :- expect keyStore.GetBeaconKey(
      Types.GetBeaconKeyInput(
        branchKeyIdentifier := branchKeyId
      ));

    expect beaconKeyResult.beaconKeyMaterials.beaconKeyIdentifier == branchKeyId;
    expect beaconKeyResult.beaconKeyMaterials.beaconKey.Some?;
    expect |beaconKeyResult.beaconKeyMaterials.beaconKey.value| == 32;
  }

  method testBranchKeyHappyCase(keyStore: Types.IKeyStoreClient, branchKeyId: string, branchKeyIdActiveVersionUtf8Bytes: seq<uint8>)
    requires keyStore.ValidState()
    modifies keyStore.Modifies
  {
    var branchKeyResult :- expect keyStore.GetActiveBranchKey(
      Types.GetActiveBranchKeyInput(
        branchKeyIdentifier := branchKeyId
      ));

    expect branchKeyResult.branchKeyMaterials.branchKeyIdentifier == branchKeyId;
    expect branchKeyResult.branchKeyMaterials.branchKeyVersion == branchKeyIdActiveVersionUtf8Bytes;
    expect |branchKeyResult.branchKeyMaterials.branchKey| == 32;
  }

  method testBranchKeyVersionHappyCase(keyStore: Types.IKeyStoreClient, branchKeyId: string, branchKeyIdActiveVersion: string, branchKeyIdActiveVersionUtf8Bytes: seq<uint8>)
    requires keyStore.ValidState()
    modifies keyStore.Modifies
  {
    var versionResult :- expect keyStore.GetBranchKeyVersion(
      Types.GetBranchKeyVersionInput(
        branchKeyIdentifier := branchKeyId,
        branchKeyVersion := branchKeyIdActiveVersion
      ));

    var testBytes :- expect UTF8.Encode(branchKeyIdActiveVersion);

    expect versionResult.branchKeyMaterials.branchKeyIdentifier == branchKeyId;
    expect versionResult.branchKeyMaterials.branchKeyVersion == branchKeyIdActiveVersionUtf8Bytes == testBytes;
    expect |versionResult.branchKeyMaterials.branchKey| == 32;
  }

  lemma ISO8601Test()
  {
    assert ISO8601?("2024-08-06T17:23:25.000874Z");
  }

  predicate method ISO8601?(
    CreateTime: string
  )
  {
    // “YYYY-MM-DDTHH:mm:ss.ssssssZ“
    && |CreateTime| == 27
    && CreateTime[4] == '-'
    && CreateTime[7] == '-'
    && CreateTime[10] == 'T'
    && CreateTime[13] == ':'
    && CreateTime[16] == ':'
    && CreateTime[19] == '.'
    && CreateTime[26] == 'Z'
  }
}<|MERGE_RESOLUTION|>--- conflicted
+++ resolved
@@ -24,9 +24,6 @@
 
   const incorrectLogicalName := "MySuperAwesomeTableName"
 
-<<<<<<< HEAD
-  method {:test} TestGetKeysHappyCase()
-=======
   // TODO-HV-2-M1-FF: Refactor Verify Get Keys into sub methods that each get ACTIVE, Version & Beacon items and verify.
   method VerifyGetKeys(
     identifier : string,
@@ -103,8 +100,7 @@
     expect versionRoundTrip == versionString;
   }
 
-  method {:test} TestGetBeaconKey()
->>>>>>> 12b8e408
+  method {:test} TestGetKeysHappyCase()
   {
     var kmsClient :- expect KMS.KMSClient();
     var ddbClient :- expect DDB.DynamoDBClient();
