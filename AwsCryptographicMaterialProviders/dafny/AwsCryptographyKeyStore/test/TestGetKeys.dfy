--- conflicted
+++ resolved
@@ -40,25 +40,6 @@
 
     var activeResult := testAndGetActiveBranchKeyHappyCase(keyStore, identifier);
     var branchKeyVersion :- expect UTF8.Decode(activeResult.branchKeyMaterials.branchKeyVersion);
-<<<<<<< HEAD
-=======
-    var versionResult :- expect keyStore.GetBranchKeyVersion(
-      Types.GetBranchKeyVersionInput(
-        branchKeyIdentifier := identifier,
-        branchKeyVersion := branchKeyVersion
-      ));
-
-    VerifyGetKeysFromStorage(identifier, storage);
-
-    expect beaconKeyResult.beaconKeyMaterials.beaconKey.Some?;
-    expect |beaconKeyResult.beaconKeyMaterials.beaconKey.value| == 32;
-    expect |activeResult.branchKeyMaterials.branchKey| == 32;
-    expect versionResult.branchKeyMaterials.branchKey == activeResult.branchKeyMaterials.branchKey;
-    expect versionResult.branchKeyMaterials.branchKeyIdentifier
-        == activeResult.branchKeyMaterials.branchKeyIdentifier
-        == beaconKeyResult.beaconKeyMaterials.beaconKeyIdentifier;
-    expect versionResult.branchKeyMaterials.branchKeyVersion == activeResult.branchKeyMaterials.branchKeyVersion;
->>>>>>> dbc3aa5e
 
     testBranchKeyVersionHappyCase(keyStore, identifier, branchKeyVersion, activeResult.branchKeyMaterials.branchKeyVersion);
     VerifyGetKeysFromStorage(identifier, storage);
