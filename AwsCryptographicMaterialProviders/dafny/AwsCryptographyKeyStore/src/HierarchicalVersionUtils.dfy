// Copyright Amazon.com Inc. or its affiliates. All Rights Reserved.
// SPDX-License-Identifier: Apache-2.0
include "../Model/AwsCryptographyKeyStoreTypes.dfy"
include "Structure.dfy"
include "KMSKeystoreOperations.dfy"
include "KmsArn.dfy"

module HierarchicalVersionUtils {

  import opened StandardLibrary
  import opened Wrappers
  import opened Seq

  import ErrorMessages = KeyStoreErrorMessages
  import Types = AwsCryptographyKeyStoreTypes
<<<<<<< HEAD

=======
  import KMS = ComAmazonawsKmsTypes
  
>>>>>>> 32df5db7
  import AtomicPrimitives
  import UTF8
  import KMSKeystoreOperations
  import KmsArn
  import Structure
<<<<<<< HEAD

=======
  import CanonicalEncryptionContext
  
>>>>>>> 32df5db7
  function method GetMdDigestFromEC(
    item: Types.EncryptionContextString
  ) : (output: Types.EncryptionContextString)
  ensures output.Keys == item.Keys - {Structure.TABLE_FIELD}
  ensures forall k :: k in output ==> output[k] == item[k]
  ensures forall k :: k in output ==> k !in {Structure.TABLE_FIELD}
  {
    map k <- item.Keys - {Structure.TABLE_FIELD}
      :: k := item[k]
  }

  method GetHV2EC(
    ecStringMap: Types.EncryptionContextString
  ) returns (output: Types.EncryptionContextString)
    ensures Structure.Hv2EncryptionContext?(output)
  {
<<<<<<< HEAD
    var withoutReserved := set k |
      k in item &&
      k !in Structure.BRANCH_KEY_RESTRICTED_FIELD_NAMES :: k;
    var newMap := map[];
    var remaining := withoutReserved;
    while (remaining != {})
      decreases remaining
    {
      var key :| key in remaining;
      var value := item[key];
      remaining := remaining - {key};
      if (|key| >= |Structure.ENCRYPTION_CONTEXT_PREFIX| && key[..|Structure.ENCRYPTION_CONTEXT_PREFIX|] == Structure.ENCRYPTION_CONTEXT_PREFIX) {
        key := key[|Structure.ENCRYPTION_CONTEXT_PREFIX|..];
      }
      newMap := newMap + map[key := value];
=======
    var withoutRestrictedField := RemoveRestrictedFields(ecStringMap);
    var items := withoutRestrictedField.Items;
    var newMap: map<string, string> := map[];

    while items != {}
        decreases |items|
    {
        var item :| item in items;
        items := items - { item };
        if (|item.0| >= |Structure.ENCRYPTION_CONTEXT_PREFIX| && item.0[..|Structure.ENCRYPTION_CONTEXT_PREFIX|] == Structure.ENCRYPTION_CONTEXT_PREFIX) {
          var newKey := item.0[|Structure.ENCRYPTION_CONTEXT_PREFIX|..];
          newMap := newMap[newKey := item.1];
        } else {
          newMap := newMap[item.0 := item.1];
        }
>>>>>>> 32df5db7
    }
    return withoutRestrictedField;
  }

  function method RemoveRestrictedFields(a:map<string, string>) : (output:map<string, string>)
    ensures Structure.Hv2EncryptionContext?(output)
  {
    a - Structure.BRANCH_KEY_RESTRICTED_FIELD_NAMES
  }

  function method UnstringifyEncryptionContext(stringEncCtx: Types.EncryptionContextString) : (res: Result<Types.EncryptionContext, Types.Error>)
  {
    if |stringEncCtx| == 0 then
      Success(map[])
    else
      var parseResults: map<string, Result<(UTF8.ValidUTF8Bytes, UTF8.ValidUTF8Bytes), Types.Error>> :=
        map strKey | strKey in stringEncCtx.Keys :: strKey := UnstringifyEncryptionContextPair(strKey, stringEncCtx[strKey]);
      if exists r | r in parseResults.Values :: r.Failure?
      then Failure(
             Types.KeyStoreException(message := "Encryption context contains invalid UTF8")
           )
      else
        assert forall r | r in parseResults.Values :: r.Success?;
        var utf8KeysUnique := forall k, k' | k in parseResults && k' in parseResults
                                :: k != k' ==> parseResults[k].value.0 != parseResults[k'].value.0;
        if !utf8KeysUnique then Failure(Types.KeyStoreException(
                                          message := "Encryption context keys are not unique"))  // this should never happen...
        else Success(map r | r in parseResults.Values :: r.value.0 := r.value.1)
  }

  function method UnstringifyEncryptionContextPair(strKey: string, strValue: string) : (res: Result<(UTF8.ValidUTF8Bytes, UTF8.ValidUTF8Bytes), Types.Error>)
    ensures (UTF8.Encode(strKey).Success? && UTF8.Encode(strValue).Success?) <==> res.Success?
  {
    var key :- UTF8
               .Encode(strKey)
               .MapFailure(WrapStringToError);
    var value :- UTF8
                 .Encode(strValue)
                 .MapFailure(WrapStringToError);

    Success((key, value))
  }

  function method WrapStringToError(e: string)
    :(ret: Types.Error)
  {
    Types.KeyStoreException( message := e )
  }

  method ProvideCryptoClient(
    // Crypto?: Option<AtomicPrimitives.Types.IAwsCryptographicPrimitivesClient> := None
    Crypto?: Option<AtomicPrimitives.AtomicPrimitivesClient> := None
  )
    returns (output: Result<AtomicPrimitives.AtomicPrimitivesClient, AtomicPrimitives.Types.Error>)
    requires Crypto?.Some? ==> Crypto?.value.ValidState()
    modifies (if Crypto?.Some? then Crypto?.value.Modifies else {})
    ensures output.Success?
            ==>
              && output.value.ValidState()
              && fresh(output.value)
              && fresh(output.value.Modifies)
  {
    var Crypto: AtomicPrimitives.AtomicPrimitivesClient; //AtomicPrimitives.Types.IAwsCryptographicPrimitivesClient;
    if (Crypto?.None?) {
      Crypto :- AtomicPrimitives.AtomicPrimitives();
    } else {
      Crypto := Crypto?.value;
    }
    // If the customer gave us the Crypto Client, it is fresh
    // If we create the Crypto Client, it is fresh
    assume {:axiom} fresh(Crypto) && fresh(Crypto.Modifies);
    return Success(Crypto);
  }

  method ValidateMdDigest (
    plainText: KMS.PlaintextType, 
    branchKeyItemFromStorage: Types.EncryptedHierarchicalKey
  )  
    returns (output: Result<(), Types.Error>)
    // The plaintext should be large enough to contain both AES key and MD digest
    requires |plainText| == Structure.AES_256_LENGTH + Structure.MD_DIGEST_LENGTH
    requires Structure.BranchKeyContext?(branchKeyItemFromStorage.EncryptionContext)

    ensures output.Failure? ==>
      // If failed, output contains appropriate error message
      output.error.KeyStoreException?
  {
    var mdDigestMap := GetMdDigestFromEC(branchKeyItemFromStorage.EncryptionContext);
    var utf8MDDigest :- UnstringifyEncryptionContext(mdDigestMap);
    var crypto := ProvideCryptoClient();
    if (crypto.Failure?) {
      var e := Types.KeyStoreException(
        message :=
          "Local Cryptography error: " + AtomicPrimitives.ErrorUtils.MessageOrUnknown(crypto.error));
      return Failure(e);
    }
    var digestResult := CanonicalEncryptionContext.EncryptionContextDigest(crypto.value, utf8MDDigest);
    if (digestResult.Failure?) {
      var error: Types.Error;
      error := match digestResult.error {
        case AwsCryptographyPrimitives(e) =>
          // we cannot reliably serialize a Primitive error without work
          Types.KeyStoreException(message:="Could not SHA-384 Content.")
        case AwsCryptographicMaterialProvidersException(e) =>
          Types.KeyStoreException(message:="Could not SHA-384 Content. " + e)
      };
      return Failure(error);
    }
    var plaintextBranchKeyWithMdDigest := plainText;
    :- Need(
      |plaintextBranchKeyWithMdDigest| == Structure.AES_256_LENGTH + Structure.MD_DIGEST_LENGTH,
      Types.KeyStoreException(
        message := ErrorMessages.BRANCH_KEY_MD_DIGEST_SHA_INCORRECT_LENGTH
      )
    );
    var plaintextBranchKey := plaintextBranchKeyWithMdDigest[0..Structure.AES_256_LENGTH];
    var decryptedMdDigest := plaintextBranchKeyWithMdDigest[Structure.AES_256_LENGTH..];
    if (decryptedMdDigest != digestResult.value) {
      var e := Types.KeyStoreException(
        message :=
          ErrorMessages.MD_DIGEST_SHA_NOT_MATCHED);
      return Failure(e);
    }
    return Success(());
  }
}<|MERGE_RESOLUTION|>--- conflicted
+++ resolved
@@ -13,23 +13,15 @@
 
   import ErrorMessages = KeyStoreErrorMessages
   import Types = AwsCryptographyKeyStoreTypes
-<<<<<<< HEAD
+  import KMS = ComAmazonawsKmsTypes
 
-=======
-  import KMS = ComAmazonawsKmsTypes
-  
->>>>>>> 32df5db7
   import AtomicPrimitives
   import UTF8
   import KMSKeystoreOperations
   import KmsArn
   import Structure
-<<<<<<< HEAD
+  import CanonicalEncryptionContext
 
-=======
-  import CanonicalEncryptionContext
-  
->>>>>>> 32df5db7
   function method GetMdDigestFromEC(
     item: Types.EncryptionContextString
   ) : (output: Types.EncryptionContextString)
@@ -40,29 +32,12 @@
     map k <- item.Keys - {Structure.TABLE_FIELD}
       :: k := item[k]
   }
-
+  
   method GetHV2EC(
     ecStringMap: Types.EncryptionContextString
   ) returns (output: Types.EncryptionContextString)
     ensures Structure.Hv2EncryptionContext?(output)
   {
-<<<<<<< HEAD
-    var withoutReserved := set k |
-      k in item &&
-      k !in Structure.BRANCH_KEY_RESTRICTED_FIELD_NAMES :: k;
-    var newMap := map[];
-    var remaining := withoutReserved;
-    while (remaining != {})
-      decreases remaining
-    {
-      var key :| key in remaining;
-      var value := item[key];
-      remaining := remaining - {key};
-      if (|key| >= |Structure.ENCRYPTION_CONTEXT_PREFIX| && key[..|Structure.ENCRYPTION_CONTEXT_PREFIX|] == Structure.ENCRYPTION_CONTEXT_PREFIX) {
-        key := key[|Structure.ENCRYPTION_CONTEXT_PREFIX|..];
-      }
-      newMap := newMap + map[key := value];
-=======
     var withoutRestrictedField := RemoveRestrictedFields(ecStringMap);
     var items := withoutRestrictedField.Items;
     var newMap: map<string, string> := map[];
@@ -78,7 +53,6 @@
         } else {
           newMap := newMap[item.0 := item.1];
         }
->>>>>>> 32df5db7
     }
     return withoutRestrictedField;
   }
@@ -92,34 +66,34 @@
   function method UnstringifyEncryptionContext(stringEncCtx: Types.EncryptionContextString) : (res: Result<Types.EncryptionContext, Types.Error>)
   {
     if |stringEncCtx| == 0 then
-      Success(map[])
+        Success(map[])
     else
-      var parseResults: map<string, Result<(UTF8.ValidUTF8Bytes, UTF8.ValidUTF8Bytes), Types.Error>> :=
+    var parseResults: map<string, Result<(UTF8.ValidUTF8Bytes, UTF8.ValidUTF8Bytes), Types.Error>> :=
         map strKey | strKey in stringEncCtx.Keys :: strKey := UnstringifyEncryptionContextPair(strKey, stringEncCtx[strKey]);
-      if exists r | r in parseResults.Values :: r.Failure?
-      then Failure(
-             Types.KeyStoreException(message := "Encryption context contains invalid UTF8")
-           )
-      else
+    if exists r | r in parseResults.Values :: r.Failure?
+    then Failure(
+            Types.KeyStoreException(message := "Encryption context contains invalid UTF8")
+        )
+    else
         assert forall r | r in parseResults.Values :: r.Success?;
         var utf8KeysUnique := forall k, k' | k in parseResults && k' in parseResults
                                 :: k != k' ==> parseResults[k].value.0 != parseResults[k'].value.0;
         if !utf8KeysUnique then Failure(Types.KeyStoreException(
-                                          message := "Encryption context keys are not unique"))  // this should never happen...
+                                        message := "Encryption context keys are not unique"))  // this should never happen...
         else Success(map r | r in parseResults.Values :: r.value.0 := r.value.1)
   }
 
   function method UnstringifyEncryptionContextPair(strKey: string, strValue: string) : (res: Result<(UTF8.ValidUTF8Bytes, UTF8.ValidUTF8Bytes), Types.Error>)
-    ensures (UTF8.Encode(strKey).Success? && UTF8.Encode(strValue).Success?) <==> res.Success?
+      ensures (UTF8.Encode(strKey).Success? && UTF8.Encode(strValue).Success?) <==> res.Success?
   {
-    var key :- UTF8
-               .Encode(strKey)
-               .MapFailure(WrapStringToError);
-    var value :- UTF8
-                 .Encode(strValue)
-                 .MapFailure(WrapStringToError);
+      var key :- UTF8
+                .Encode(strKey)
+                .MapFailure(WrapStringToError);
+      var value :- UTF8
+                  .Encode(strValue)
+                  .MapFailure(WrapStringToError);
 
-    Success((key, value))
+      Success((key, value))
   }
 
   function method WrapStringToError(e: string)
@@ -154,9 +128,9 @@
   }
 
   method ValidateMdDigest (
-    plainText: KMS.PlaintextType, 
+    plainText: KMS.PlaintextType,
     branchKeyItemFromStorage: Types.EncryptedHierarchicalKey
-  )  
+  )
     returns (output: Result<(), Types.Error>)
     // The plaintext should be large enough to contain both AES key and MD digest
     requires |plainText| == Structure.AES_256_LENGTH + Structure.MD_DIGEST_LENGTH
