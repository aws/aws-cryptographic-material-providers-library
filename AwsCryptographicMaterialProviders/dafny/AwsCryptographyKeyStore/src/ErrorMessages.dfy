// Copyright Amazon.com Inc. or its affiliates. All Rights Reserved.
// SPDX-License-Identifier: Apache-2.0

module {:options "/functionSyntax:4" } KeyStoreErrorMessages {
  const KMS_CONFIG_KMS_ARN_INVALID :=
    "Key Store's KMS Key ARN is invalid."

  const CUSTOM_BRANCH_KEY_ID_NEED_EC :=
    "Custom branch key identifier requires custom encryption context."

  const GET_KEY_ARN_DISAGREEMENT :=
    "Branch key's KMS Key ARN read from Dynamodb does not match Key Store's configured KMS Key ARN."

  const DISCOVERY_CREATE_KEY_NOT_SUPPORTED :=
    "Key Store's kmsConfiguration MUST BE kmsKeyArn or kmsMRKeyArn to Create Branch Keys."

  const DISCOVERY_VERSION_KEY_NOT_SUPPORTED :=
    "Key Store's kmsConfiguration MUST BE kmsKeyArn or kmsMRKeyArn to Version Branch Keys."

  const UTF8_ENCODING_ENCRYPTION_CONTEXT_ERROR :=
    "Unable to UTF8 Encode element of Encryption Context."

  // Leaving this here in case we decide we want a different error message
  const VERSION_KEY_KMS_KEY_ARN_DISAGREEMENT := GET_KEY_ARN_DISAGREEMENT

  // Message assumes KMS resourceTypes are only [ alias, key ]
  const ALIAS_NOT_ALLOWED :=
    "Key Store encountered a KMS Alias ARN instead of a KMS Key ARN, which is not allowed."

  const NO_CORRESPONDING_BRANCH_KEY :=
    "No item found for corresponding branch key identifier."

  const BRANCH_KEY_ID_NEEDED :=
    "Empty string not supported for branch key identifier."

  // If the Item/Record contains an invalid KMS ARN
  const RETRIEVED_KEYSTORE_ITEM_INVALID_KMS_ARN :=
    "The `kms-arn` field for the requested branch key identifier is corrupted."

  const INVALID_ACTIVE_BRANCH_KEY_FROM_STORAGE :=
    "Invalid encrypted active branch key from storage."

  const INVALID_BRANCH_KEY_VERSION_FROM_STORAGE :=
    "Invalid encrypted branch key version from storage."

  const INVALID_BEACON_KEY_FROM_STORAGE :=
    "Invalid encrypted beacon key from storage."

  const ENCRYPTION_CONTEXT_EXCEEDS_DDB_LIMIT :=
    "Encryption context attribute name exceeds DDB limit."

  const CREATE_KEY_STORE_DEPRECATED :=
    "Create key store is only supported with legacy configurations. \n" +
    "For details on how to create a DDB table manually see:\n" +
    "https://docs.aws.amazon.com/encryption-sdk/latest/developer-guide/use-hierarchical-keyring.html#hierarchical-keyring-prereqs"

  const INVALID_HIERARCHY_VERSION :=
    "Invalid hierarchy version. Expected version 1 or 2."

  const INVALID_BRANCH_KEY_CONTEXT :=
    "The branch key item is missing a required attribute. The branch key item might have been tampered with."

<<<<<<< HEAD
  const KMS_DECRYPT_INVALID_KEY_LENGTH_HV2 :=
    "Invalid response from AWS KMS Decrypt: Plaintext is not 80 bytes. This could mean the persisted branch key Item has been tampered."

  const MD_DIGEST_SHA_NOT_MATCHED := 
    "This branch key item has failed the authentication check. Either it has been tampered with or the wrong 'Logical Key Store Name' has been provided."
=======
  const KMS_DECRYPT_INVALID_KEY_LENGTH_HV1 :=
    "Invalid response from AWS KMS Decrypt: Plaintext is not 32 bytes. This could mean the persisted branch key Item has been tampered."

  const KMS_DECRYPT_INVALID_KEY_LENGTH_HV2 :=
    "Invalid response from AWS KMS Decrypt: Plaintext is not 80 bytes. This could mean the persisted branch key Item has been tampered."

>>>>>>> af21fb09
}<|MERGE_RESOLUTION|>--- conflicted
+++ resolved
@@ -60,18 +60,12 @@
   const INVALID_BRANCH_KEY_CONTEXT :=
     "The branch key item is missing a required attribute. The branch key item might have been tampered with."
 
-<<<<<<< HEAD
-  const KMS_DECRYPT_INVALID_KEY_LENGTH_HV2 :=
-    "Invalid response from AWS KMS Decrypt: Plaintext is not 80 bytes. This could mean the persisted branch key Item has been tampered."
-
-  const MD_DIGEST_SHA_NOT_MATCHED := 
-    "This branch key item has failed the authentication check. Either it has been tampered with or the wrong 'Logical Key Store Name' has been provided."
-=======
   const KMS_DECRYPT_INVALID_KEY_LENGTH_HV1 :=
     "Invalid response from AWS KMS Decrypt: Plaintext is not 32 bytes. This could mean the persisted branch key Item has been tampered."
 
   const KMS_DECRYPT_INVALID_KEY_LENGTH_HV2 :=
     "Invalid response from AWS KMS Decrypt: Plaintext is not 80 bytes. This could mean the persisted branch key Item has been tampered."
 
->>>>>>> af21fb09
+  const MD_DIGEST_SHA_NOT_MATCHED := 
+    "This branch key item has failed the authentication check. Either it has been tampered with or the wrong 'Logical Key Store Name' has been provided."
 }