// Copyright Amazon.com Inc. or its affiliates. All Rights Reserved.
// SPDX-License-Identifier: Apache-2.0

include "../Model/AwsCryptographyKeyStoreTypes.dfy"

module {:options "/functionSyntax:4" } Structure {
  import opened Wrappers
  import opened UInt = StandardLibrary.UInt
  import Types = AwsCryptographyKeyStoreTypes
  import DDB = ComAmazonawsDynamodbTypes
  import UTF8

  //Attribute Names
  const BRANCH_KEY_IDENTIFIER_FIELD := "branch-key-id"
  const TYPE_FIELD := "type"
  const KEY_CREATE_TIME := "create-time"
  const HIERARCHY_VERSION := "hierarchy-version"
  const TABLE_FIELD := "tablename"
  const KMS_FIELD := "kms-arn"
  const BRANCH_KEY_FIELD := "enc"
  const BRANCH_KEY_ACTIVE_VERSION_FIELD := "version"
  const M_LOCK_ORIGINAL := "original" // The DDB Attribute name for the original state, which is AttributeValue.B
  const M_LOCK_TERMINAL := "terminal" // The DDB Attribute name for the terminal state, which is AttributeValue.B
  const M_LOCK_UUID := "uuid" // The DDB Attribute name for the uuid, which is AttributeValue.S

  const ENCRYPTION_CONTEXT_PREFIX := "aws-crypto-ec:"

  const BRANCH_KEY_RESTRICTED_FIELD_NAMES := {
    BRANCH_KEY_IDENTIFIER_FIELD,
    TYPE_FIELD,
    KEY_CREATE_TIME,
    HIERARCHY_VERSION,
    TABLE_FIELD,
    KMS_FIELD,
    BRANCH_KEY_FIELD,
    BRANCH_KEY_ACTIVE_VERSION_FIELD
  }

  //Attribute Values
  const HIERARCHY_VERSION_VALUE := "1"
  const HIERARCHY_VERSION_ATTRIBUTE_VALUE := DDB.AttributeValue.N(HIERARCHY_VERSION_VALUE)
  const BRANCH_KEY_TYPE_PREFIX := "branch:version:"
  const BRANCH_KEY_ACTIVE_TYPE := "branch:ACTIVE"
  const BEACON_KEY_TYPE_VALUE := "beacon:ACTIVE"
  const MUTATION_LOCK_TYPE := "MUTATION_LOCK"
  //= aws-encryption-sdk-specification/framework/branch-key-store.md#custom-encryption-context
  //= type=exception
  //# Across all versions of a Branch Key, the custom encryption context MUST be equal.
  // At this time, we have no operation that reads all the records of a Branch Key ID.

  type BranchKeyContext = m: map<string, string> | BranchKeyContext?(m) witness *
  predicate BranchKeyContext?(m: map<string, string>) {
    //= aws-encryption-sdk-specification/framework/branch-key-store.md#encryption-context
    //= type=implication
    //# - MUST have a `branch-key-id` attribute
    && (BRANCH_KEY_IDENTIFIER_FIELD in m)
       //= aws-encryption-sdk-specification/framework/branch-key-store.md#encryption-context
       //= type=implication
       //# - MUST have a `type` attribute
    && (TYPE_FIELD in m)
       //= aws-encryption-sdk-specification/framework/branch-key-store.md#encryption-context
       //= type=implication
       //# - MUST have a `create-time` attribute
    && (KEY_CREATE_TIME in m)
       //= aws-encryption-sdk-specification/framework/branch-key-store.md#encryption-context
       //= type=implication
       //# - MUST have a `hierarchy-version`
    && (HIERARCHY_VERSION in m)
       //= aws-encryption-sdk-specification/framework/branch-key-store.md#encryption-context
       //= type=implication
       //# - MUST have a `tablename` attribute to store the logicalKeyStoreName
    && (TABLE_FIELD in m)
       //= aws-encryption-sdk-specification/framework/branch-key-store.md#encryption-context
       //= type=implication
       //# - MUST have a `kms-arn` attribute
    && (KMS_FIELD in m)

    //= aws-encryption-sdk-specification/framework/branch-key-store.md#encryption-context
    //= type=implication
    //# - MUST NOT have a `enc` attribute
    && BRANCH_KEY_FIELD !in m.Keys

    //= aws-encryption-sdk-specification/framework/branch-key-store.md#encryption-context
    //= type=implication
    //# - The `branch-key-id` field MUST not be an empty string
    && 0 < |m[BRANCH_KEY_IDENTIFIER_FIELD]|
       //= aws-encryption-sdk-specification/framework/branch-key-store.md#encryption-context
       //= type=implication
       //# - The `type` field MUST not be an empty string
    && 0 < |m[TYPE_FIELD]|

    //= aws-encryption-sdk-specification/framework/branch-key-store.md#active-encryption-context
    //= type=implication
    //# The ACTIVE encryption context MUST have a `version` attribute.
    && (BRANCH_KEY_ACTIVE_VERSION_FIELD in m <==>
        && m[TYPE_FIELD] == BRANCH_KEY_ACTIVE_TYPE)
       //= aws-encryption-sdk-specification/framework/branch-key-store.md#active-encryption-context
       //= type=implication
       //# The ACTIVE encryption context value of the `type` attribute MUST equal to `"branch:ACTIVE"`.
    && (BRANCH_KEY_ACTIVE_VERSION_FIELD in m ==>
          //= aws-encryption-sdk-specification/framework/branch-key-store.md#active-encryption-context
          //= type=implication
          //# The `version` attribute MUST store the branch key version formatted like `"branch:version:"` + `version`.
          && BRANCH_KEY_TYPE_PREFIX < m[BRANCH_KEY_ACTIVE_VERSION_FIELD])

    //= aws-encryption-sdk-specification/framework/branch-key-store.md#beacon-key-encryption-context
    //= type=implication
    //# The Beacon key encryption context MUST NOT have a `version` attribute.

    //= aws-encryption-sdk-specification/framework/branch-key-store.md#decrypt-only-encryption-context
    //= type=implication
    //# The DECRYPT_ONLY encryption context MUST NOT have a `version` attribute.
    && (BRANCH_KEY_ACTIVE_VERSION_FIELD !in m <==>
        //= aws-encryption-sdk-specification/framework/branch-key-store.md#beacon-key-encryption-context
        //= type=implication
        //# The Beacon key encryption context value of the `type` attribute MUST equal to `"beacon:ACTIVE"`.
        || m[TYPE_FIELD] == BEACON_KEY_TYPE_VALUE
           //= aws-encryption-sdk-specification/framework/branch-key-store.md#decrypt-only-encryption-context
           //= type=implication
           //# The `type` attribute MUST stores the branch key version formatted like `"branch:version:"` + `version`.
        || BRANCH_KEY_TYPE_PREFIX < m[TYPE_FIELD])
  }

  predicate EncryptedHierarchicalKey?(key: Types.EncryptedHierarchicalKey) {
    && BranchKeyContext?(key.EncryptionContext)
    && key.Identifier == key.EncryptionContext[BRANCH_KEY_IDENTIFIER_FIELD]
    && key.CreateTime == key.EncryptionContext[KEY_CREATE_TIME]
    && key.KmsArn == key.EncryptionContext[KMS_FIELD]

    && (match key.Type
        case ActiveHierarchicalSymmetricVersion(active) =>
          && BRANCH_KEY_ACTIVE_VERSION_FIELD in key.EncryptionContext
          && key.EncryptionContext[TYPE_FIELD] == BRANCH_KEY_ACTIVE_TYPE
          && key.EncryptionContext[BRANCH_KEY_ACTIVE_VERSION_FIELD] == BRANCH_KEY_TYPE_PREFIX + active.Version
        case HierarchicalSymmetricVersion(decryptOnly) =>
          && BRANCH_KEY_ACTIVE_VERSION_FIELD !in key.EncryptionContext
          && key.EncryptionContext[TYPE_FIELD] == BRANCH_KEY_TYPE_PREFIX + decryptOnly.Version
        case ActiveHierarchicalSymmetricBeacon(_) =>
          && BRANCH_KEY_ACTIVE_VERSION_FIELD !in key.EncryptionContext
          && key.EncryptionContext[TYPE_FIELD] == BEACON_KEY_TYPE_VALUE
       )
  }

  function ToAttributeMap(
    key: Types.EncryptedHierarchicalKey
  ): (output: DDB.AttributeMap)
    requires (forall k <- key.EncryptionContext.Keys :: DDB.IsValid_AttributeName(k))
    ensures EncryptedHierarchicalKey?(key) ==>
              && BranchKeyItem?(output)
              && ToEncryptedHierarchicalKey(output, key.EncryptionContext[TABLE_FIELD]) == key
  {
<<<<<<< HEAD
    var output := map k <- key.EncryptionContext.Keys + {BRANCH_KEY_FIELD} - {TABLE_FIELD}
                    ::  k := match k
                    case HIERARCHY_VERSION => DDB.AttributeValue.N(key.EncryptionContext[HIERARCHY_VERSION])
                    case BRANCH_KEY_FIELD => DDB.AttributeValue.B(key.CiphertextBlob)
                    case _ => DDB.AttributeValue.S(key.EncryptionContext[k]);

    output
=======
    map k <- key.EncryptionContext.Keys + {BRANCH_KEY_FIELD} - {TABLE_FIELD}
             // Working around https://github.com/dafny-lang/dafny/issues/5776
             //  that will make the following fail to compile
             // ::  k := match k
             // case HIERARCHY_VERSION => DDB.AttributeValue.N(key.EncryptionContext[HIERARCHY_VERSION])
             // case BRANCH_KEY_FIELD => DDB.AttributeValue.B(key.CiphertextBlob)
             // case _ => DDB.AttributeValue.S(key.EncryptionContext[k]);
      :: k := if k == HIERARCHY_VERSION then
        DDB.AttributeValue.N(key.EncryptionContext[HIERARCHY_VERSION])
      else if k == BRANCH_KEY_FIELD then
        DDB.AttributeValue.B(key.CiphertextBlob)
      else
        DDB.AttributeValue.S(key.EncryptionContext[k])
>>>>>>> a93f0cd4
  }

  function ToEncryptedHierarchicalKey(
    item: DDB.AttributeMap,
    logicalKeyStoreName: string
  ): (output: Types.EncryptedHierarchicalKey)
    requires BranchKeyItem?(item)
    ensures EncryptedHierarchicalKey?(output)
  {
    var EncryptionContext := map k <- item.Keys - {BRANCH_KEY_FIELD} + {TABLE_FIELD}
<<<<<<< HEAD
                               :: match k
                                  case HIERARCHY_VERSION => item[k].N
                                  case TABLE_FIELD => logicalKeyStoreName
                                  case _ => item[k].S;
=======
                                      // Working around https://github.com/dafny-lang/dafny/issues/5776
                                      //  that will make the following fail to compile
                                      // match k
                                      // case HIERARCHY_VERSION => item[k].N
                                      // case TABLE_FIELD => logicalKeyStoreName
                                      // case _ => item[k].S
                               :: k := if k == HIERARCHY_VERSION then
                                 item[k].N
                               else if k == TABLE_FIELD then
                                 logicalKeyStoreName
                               else
                                 item[k].S;
>>>>>>> a93f0cd4

    ConstructEncryptedHierarchicalKey(EncryptionContext, item[BRANCH_KEY_FIELD].B)
  }

  function ConstructEncryptedHierarchicalKey(
    EncryptionContext: map<string, string>,
    CiphertextBlob: seq<uint8>
  ): (output: Types.EncryptedHierarchicalKey)
    requires BranchKeyContext?(EncryptionContext)
    ensures EncryptedHierarchicalKey?(output)
  {
    var Type
      := if EncryptionContext[TYPE_FIELD] == BRANCH_KEY_ACTIVE_TYPE then
           Types.ActiveHierarchicalSymmetricVersion(
             Types.ActiveHierarchicalSymmetric(
               Version := EncryptionContext[BRANCH_KEY_ACTIVE_VERSION_FIELD][|BRANCH_KEY_TYPE_PREFIX|..]
             ))
         else if EncryptionContext[TYPE_FIELD] == BEACON_KEY_TYPE_VALUE then
           Types.HierarchicalKeyType.ActiveHierarchicalSymmetricBeacon(Types.ActiveHierarchicalSymmetricBeacon.ActiveHierarchicalSymmetricBeacon)
         else
           Types.HierarchicalSymmetricVersion(
             Types.HierarchicalSymmetric(
               Version := EncryptionContext[TYPE_FIELD][|BRANCH_KEY_TYPE_PREFIX|..]
             ));

    Types.EncryptedHierarchicalKey(
      Identifier := EncryptionContext[BRANCH_KEY_IDENTIFIER_FIELD],
      Type := Type,
      CreateTime := EncryptionContext[KEY_CREATE_TIME],
      KmsArn := EncryptionContext[KMS_FIELD],
      EncryptionContext := EncryptionContext,
      CiphertextBlob := CiphertextBlob
    )
  }

  function ToBranchKeyMaterials(
    key: Types.EncryptedHierarchicalKey,
    plaintextKey: seq<uint8>
  ): (output: Result<Types.BranchKeyMaterials, Types.Error>)

    requires EncryptedHierarchicalKey?(key)
    requires
      || key.Type.ActiveHierarchicalSymmetricVersion?
      || key.Type.HierarchicalSymmetricVersion?

    ensures output.Success?
            ==>
              //= aws-encryption-sdk-specification/framework/branch-key-store.md#branch-key-materials-from-authenticated-encryption-context
              //= type=implication
              //# - [Branch Key](./structures.md#branch-key) MUST be the [decrypted branch key material](#aws-kms-branch-key-decryption)
              && output.value.branchKey == plaintextKey
                 //= aws-encryption-sdk-specification/framework/branch-key-store.md#branch-key-materials-from-authenticated-encryption-context
                 //= type=implication
                 //# - [Branch Key Id](./structures.md#branch-key-id) MUST be the `branch-key-id`
              && output.value.branchKeyIdentifier == key.Identifier

              && var versionInformation
                   := if BRANCH_KEY_ACTIVE_VERSION_FIELD in key.EncryptionContext then
                        //= aws-encryption-sdk-specification/framework/branch-key-store.md#branch-key-materials-from-authenticated-encryption-context
                        //= type=implication
                        //# If the `type` attribute is equal to `"branch:ACTIVE"`
                        //# then the authenticated encryption context MUST have a `version` attribute
                        //# and the version string is this value.
                        key.EncryptionContext[BRANCH_KEY_ACTIVE_VERSION_FIELD]
                      else
                        //= aws-encryption-sdk-specification/framework/branch-key-store.md#branch-key-materials-from-authenticated-encryption-context
                        //= type=implication
                        //# If the `type` attribute start with `"branch:version:"` then the version string MUST be equal to this value.
                        key.EncryptionContext[TYPE_FIELD];
              //= aws-encryption-sdk-specification/framework/branch-key-store.md#branch-key-materials-from-authenticated-encryption-context
              //= type=implication
              //# - [Branch Key Version](./structures.md#branch-key-version)
              //# The version string MUST start with `branch:version:`.
              && BRANCH_KEY_TYPE_PREFIX < versionInformation
              && UTF8.Encode(versionInformation[|BRANCH_KEY_TYPE_PREFIX|..]).Success?
                 //= aws-encryption-sdk-specification/framework/branch-key-store.md#branch-key-materials-from-authenticated-encryption-context
                 //= type=implication
                 //# The remaining string encoded as UTF8 bytes MUST be the Branch Key version.
              && output.value.branchKeyVersion == UTF8.Encode(versionInformation[|BRANCH_KEY_TYPE_PREFIX|..]).value
              && output.value.branchKeyVersion == UTF8.Encode(
                                                    match key.Type
                                                    case ActiveHierarchicalSymmetricVersion(active) => active.Version
                                                    case HierarchicalSymmetricVersion(decrypt) => decrypt.Version
                                                  ).value

              //= aws-encryption-sdk-specification/framework/branch-key-store.md#branch-key-materials-from-authenticated-encryption-context
              //= type=implication
              //# - [Encryption Context](./structures.md#encryption-context-3) MUST be constructed by
              //# [Custom Encryption Context From Authenticated Encryption Context](#custom-encryption-context-from-authenticated-encryption-context)
              && ExtractCustomEncryptionContext(key.EncryptionContext).Success?
              && output.value.encryptionContext == ExtractCustomEncryptionContext(key.EncryptionContext).value

              && (forall k <- output.value.encryptionContext
                    ::
                      && UTF8.Decode(k).Success?
                      && UTF8.Decode(output.value.encryptionContext[k]).Success?
                      && (ENCRYPTION_CONTEXT_PREFIX + UTF8.Decode(k).value in key.EncryptionContext)
                      && key.EncryptionContext[ENCRYPTION_CONTEXT_PREFIX + UTF8.Decode(k).value] == UTF8.Decode(output.value.encryptionContext[k]).value)

  {
    //= aws-encryption-sdk-specification/framework/branch-key-store.md#branch-key-materials-from-authenticated-encryption-context
    //= type=implication
    //# The `type` attribute MUST either be equal to `"branch:ACTIVE"` or start with `"branch:version:"`.
    assert
      || key.EncryptionContext[TYPE_FIELD] == BRANCH_KEY_ACTIVE_TYPE
      || BRANCH_KEY_TYPE_PREFIX < key.EncryptionContext[TYPE_FIELD];

    var branchKeyVersion := match key.Type
      case ActiveHierarchicalSymmetricVersion(active) => active.Version
      case HierarchicalSymmetricVersion(decrypt) => decrypt.Version;

    var branchKeyVersionUtf8 :- UTF8.Encode(branchKeyVersion)
                                .MapFailure(e => Types.KeyStoreException( message := e ));

    var customEncryptionContext :- ExtractCustomEncryptionContext(key.EncryptionContext);

    Success(Types.BranchKeyMaterials(
              branchKeyIdentifier := key.Identifier,
              branchKeyVersion := branchKeyVersionUtf8,
              branchKey := plaintextKey,
              encryptionContext := customEncryptionContext
            ))
  }

  function ToBeaconKeyMaterials(
    key: Types.EncryptedHierarchicalKey,
    plaintextKey: seq<uint8>
  ): (output: Result<Types.BeaconKeyMaterials, Types.Error>)
    requires ActiveHierarchicalSymmetricBeaconKey?(key)
  {
    assert key.EncryptionContext[TYPE_FIELD] == BEACON_KEY_TYPE_VALUE;
    var customEncryptionContext :- ExtractCustomEncryptionContext(key.EncryptionContext);

    Success(Types.BeaconKeyMaterials(
              beaconKeyIdentifier := key.Identifier,
              beaconKey := Some(plaintextKey),
              hmacKeys := None,
              encryptionContext := customEncryptionContext
            ))
  }

  function ExtractCustomEncryptionContext(
    encryptionContext: BranchKeyContext
  ): (output: Result<Types.EncryptionContext, Types.Error>)

    ensures
      output.Success?
      ==>
        forall k <- output.value
          ::
            && UTF8.Decode(k).Success?
            && UTF8.Decode(output.value[k]).Success?
               //= aws-encryption-sdk-specification/framework/branch-key-store.md#custom-encryption-context-from-authenticated-encryption-context
               //= type=implication
               //# For every key in the [encryption context](./structures.md#encryption-context-3)
               //# the string `aws-crypto-ec:` + the UTF8 decode of this key
               //# MUST exist as a key in the authenticated encryption context.
            && (ENCRYPTION_CONTEXT_PREFIX + UTF8.Decode(k).value in encryptionContext)
               //= aws-encryption-sdk-specification/framework/branch-key-store.md#custom-encryption-context-from-authenticated-encryption-context
               //= type=implication
               //# Also, the value in the [encryption context](./structures.md#encryption-context-3) for this key
               //# MUST equal the value in the authenticated encryption context
               //# for the constructed key.
            && encryptionContext[ENCRYPTION_CONTEXT_PREFIX + UTF8.Decode(k).value] == UTF8.Decode(output.value[k]).value
  {

    // Dafny needs some help.
    // Adding a fixed string
    // will not make any of the keys collide.
    assert forall k <- encryptionContext.Keys | ENCRYPTION_CONTEXT_PREFIX < k
        ::
          k == ENCRYPTION_CONTEXT_PREFIX + k[|ENCRYPTION_CONTEXT_PREFIX|..];

    var encodedEncryptionContext
      := set k <- encryptionContext
             | ENCRYPTION_CONTEXT_PREFIX < k
           ::
             (UTF8.Encode(k[|ENCRYPTION_CONTEXT_PREFIX|..]), UTF8.Encode(encryptionContext[k]));

    // This SHOULD be impossible
    // A Dafny string SHOULD all be encodable
    :- Need(forall i <- encodedEncryptionContext
              :: i.0.Success? && i.1.Success?,
            Types.KeyStoreException( message :="Unable to encode string"));

    Success(map i <- encodedEncryptionContext :: i.0.value := i.1.value)
  }

  /** Selects the key-value pairs prefixed with ENCRYPTION_CONTEXT_PREFIX **/
  function SelectCustomEncryptionContextAsString(
    encryptionContext: Types.EncryptionContextString
  ): (output: Types.EncryptionContextString)
    ensures forall k <- output
              ::
                (|k| > |ENCRYPTION_CONTEXT_PREFIX|)
                && k[ .. |ENCRYPTION_CONTEXT_PREFIX|] == ENCRYPTION_CONTEXT_PREFIX
                && (k in encryptionContext)
                && encryptionContext[k] == output[k]
    ensures BRANCH_KEY_RESTRICTED_FIELD_NAMES !! output.Keys
  {
    var customKeys
      :=
      set k <- encryptionContext
          | ENCRYPTION_CONTEXT_PREFIX < k && (|k| > |ENCRYPTION_CONTEXT_PREFIX|)
            && k[0] == ENCRYPTION_CONTEXT_PREFIX[0]
            // //It really helps Dafny to have a specific check
        ::
          // assert HIERARCHY_VERSION != k by {assert k[0] != HIERARCHY_VERSION[0];}
          k;
    map i <- customKeys :: i := encryptionContext[i]
  }

  function ExtractCustomEncryptionContextAs(
    encryptionContext: BranchKeyContext
  ): (output: Types.EncryptionContextString)
    ensures
      forall k <- output
        ::
          && (ENCRYPTION_CONTEXT_PREFIX + k in encryptionContext)
          && encryptionContext[ENCRYPTION_CONTEXT_PREFIX + k] == output[k]
  {
    // Dafny needs some help.
    // Adding a fixed string
    // will not make any of the keys collide.
    assert forall k <- encryptionContext.Keys | ENCRYPTION_CONTEXT_PREFIX < k
        ::
          k == ENCRYPTION_CONTEXT_PREFIX + k[|ENCRYPTION_CONTEXT_PREFIX|..];

    var defixedCustomEncryptionContext
      := set k <- encryptionContext
             | ENCRYPTION_CONTEXT_PREFIX < k
           ::
             (k[|ENCRYPTION_CONTEXT_PREFIX|..], encryptionContext[k]);

    map i <- defixedCustomEncryptionContext :: i.0 := i.1
  }


  opaque function DecryptOnlyBranchKeyEncryptionContext(
    branchKeyId: string,
    branchKeyVersion: string,
    timestamp: string,
    logicalKeyStoreName: string,
    kmsKeyArn: string,
    customEncryptionContext: map<string, string>
  ): (output: map<string, string>)
    requires 0 < |branchKeyId|
    requires 0 < |branchKeyVersion|
    ensures BranchKeyContext?(output)
    ensures BRANCH_KEY_TYPE_PREFIX < output[TYPE_FIELD]
    ensures BRANCH_KEY_ACTIVE_VERSION_FIELD !in output
    ensures output[KMS_FIELD] == kmsKeyArn
    ensures output[TABLE_FIELD] == logicalKeyStoreName
    ensures forall k <- customEncryptionContext
              ::
                && ENCRYPTION_CONTEXT_PREFIX + k in output
                && output[ENCRYPTION_CONTEXT_PREFIX + k] == customEncryptionContext[k]
  {
    // Dafny needs some help.
    // Adding a fixed string
    // will not make any of the keys collide.
    // However, this leaks a lot of complexity.
    // This is why the function is now opaque.
    // Otherwise things timeout
    assert forall k <- customEncryptionContext.Keys
        ::
          k == (ENCRYPTION_CONTEXT_PREFIX + k)[|ENCRYPTION_CONTEXT_PREFIX|..];

    map[
      BRANCH_KEY_IDENTIFIER_FIELD := branchKeyId,
      TYPE_FIELD := BRANCH_KEY_TYPE_PREFIX + branchKeyVersion,
      KEY_CREATE_TIME := timestamp,
      TABLE_FIELD := logicalKeyStoreName,
      KMS_FIELD := kmsKeyArn,
      HIERARCHY_VERSION := "1"
    ] + map k <- customEncryptionContext :: ENCRYPTION_CONTEXT_PREFIX + k := customEncryptionContext[k]
  }

  function ActiveBranchKeyEncryptionContext(
    decryptOnlyEncryptionContext: map<string, string>
  ): (output: map<string, string>)
    requires BranchKeyContext?(decryptOnlyEncryptionContext)
    requires
      && BRANCH_KEY_TYPE_PREFIX < decryptOnlyEncryptionContext[TYPE_FIELD]
      && BRANCH_KEY_ACTIVE_VERSION_FIELD !in decryptOnlyEncryptionContext
    ensures BranchKeyContext?(output)
    ensures BRANCH_KEY_ACTIVE_VERSION_FIELD in output
  {
    decryptOnlyEncryptionContext + map[
      BRANCH_KEY_ACTIVE_VERSION_FIELD := decryptOnlyEncryptionContext[TYPE_FIELD],
      TYPE_FIELD := BRANCH_KEY_ACTIVE_TYPE
    ]
  }

  function BeaconKeyEncryptionContext(
    decryptOnlyEncryptionContext: map<string, string>
  ): (output: map<string, string>)
    requires BranchKeyContext?(decryptOnlyEncryptionContext)
    requires
      && BRANCH_KEY_TYPE_PREFIX < decryptOnlyEncryptionContext[TYPE_FIELD]
      && BRANCH_KEY_ACTIVE_VERSION_FIELD !in decryptOnlyEncryptionContext
    ensures BranchKeyContext?(output)
    ensures output[TYPE_FIELD] == BEACON_KEY_TYPE_VALUE
  {
    decryptOnlyEncryptionContext + map[
      TYPE_FIELD := BEACON_KEY_TYPE_VALUE
    ]
  }

  function ReplaceMutableContext(
    item: map<string, string>,
    terminalKmsArn: string,
    terminalCustomEncryptionContext: map<string, string>
  ) : (output: map<string, string>)

    requires BranchKeyContext?(item)
    requires BRANCH_KEY_RESTRICTED_FIELD_NAMES !! terminalCustomEncryptionContext.Keys

    ensures BranchKeyContext?(output)
    ensures output[KMS_FIELD] == terminalKmsArn
    ensures
      && item[BRANCH_KEY_IDENTIFIER_FIELD] == output[BRANCH_KEY_IDENTIFIER_FIELD]
      && item[TYPE_FIELD] == output[TYPE_FIELD]
      && item[KEY_CREATE_TIME] == output[KEY_CREATE_TIME]
      && item[HIERARCHY_VERSION] == output[HIERARCHY_VERSION]
      && item[TABLE_FIELD] == output[TABLE_FIELD]
      && (BRANCH_KEY_ACTIVE_VERSION_FIELD in item
          <==>
          && BRANCH_KEY_ACTIVE_VERSION_FIELD in output
          && item[BRANCH_KEY_ACTIVE_VERSION_FIELD] == output[BRANCH_KEY_ACTIVE_VERSION_FIELD])
  {
    terminalCustomEncryptionContext
    + if BRANCH_KEY_ACTIVE_VERSION_FIELD in item then
      map[
        BRANCH_KEY_IDENTIFIER_FIELD := item[BRANCH_KEY_IDENTIFIER_FIELD],
        TYPE_FIELD := item[TYPE_FIELD],
        KEY_CREATE_TIME := item[KEY_CREATE_TIME],
        HIERARCHY_VERSION := item[HIERARCHY_VERSION],
        TABLE_FIELD := item[TABLE_FIELD],
        KMS_FIELD := terminalKmsArn,
        BRANCH_KEY_ACTIVE_VERSION_FIELD := item[BRANCH_KEY_ACTIVE_VERSION_FIELD]
      ]
    else
      map[
        BRANCH_KEY_IDENTIFIER_FIELD := item[BRANCH_KEY_IDENTIFIER_FIELD],
        TYPE_FIELD := item[TYPE_FIELD],
        KEY_CREATE_TIME := item[KEY_CREATE_TIME],
        HIERARCHY_VERSION := item[HIERARCHY_VERSION],
        TABLE_FIELD := item[TABLE_FIELD],
        KMS_FIELD := terminalKmsArn
      ]
  }

  function NewVersionFromActiveBranchKeyEncryptionContext(
    activeBranchKeyEncryptionContext: map<string, string>,
    branchKeyVersion: string,
    timestamp: string
  ): (output: map<string, string>)
    requires BranchKeyContext?(activeBranchKeyEncryptionContext)
    requires BRANCH_KEY_ACTIVE_VERSION_FIELD in activeBranchKeyEncryptionContext
    requires 0 < |branchKeyVersion|

    ensures BranchKeyContext?(output)
    ensures BRANCH_KEY_TYPE_PREFIX < output[TYPE_FIELD]
    ensures BRANCH_KEY_ACTIVE_VERSION_FIELD !in output
  {
    activeBranchKeyEncryptionContext
    + map[
      TYPE_FIELD := BRANCH_KEY_TYPE_PREFIX + branchKeyVersion,
      KEY_CREATE_TIME := timestamp
    ]
    - {BRANCH_KEY_ACTIVE_VERSION_FIELD}
  }

  //= aws-encryption-sdk-specification/framework/key-store/dynamodb-key-storage.md#record-format
  //= type=implication
  //# A branch key record MAY include [custom encryption context](../branch-key-store.md#custom-encryption-context) key-value pairs.

  //= aws-encryption-sdk-specification/framework/key-store/dynamodb-key-storage.md#record-format
  //= type=implication
  //# A branch key record MUST include the following key-value pairs:
  predicate BranchKeyItem?(m: DDB.AttributeMap) {
    && BRANCH_KEY_IDENTIFIER_FIELD in m && m[BRANCH_KEY_IDENTIFIER_FIELD].S?
    && TYPE_FIELD in m && m[TYPE_FIELD].S?
    && KEY_CREATE_TIME in m && m[KEY_CREATE_TIME].S?
    && HIERARCHY_VERSION in m && m[HIERARCHY_VERSION].N?
    && TABLE_FIELD !in m
    && KMS_FIELD in m && m[KMS_FIELD].S?
    && BRANCH_KEY_FIELD in m && m[BRANCH_KEY_FIELD].B?

    && 0 < |m[BRANCH_KEY_IDENTIFIER_FIELD].S|
    && 0 < |m[TYPE_FIELD].S|

    && (forall k <- m.Keys - {BRANCH_KEY_FIELD, HIERARCHY_VERSION} :: m[k].S?)

    && (BRANCH_KEY_ACTIVE_VERSION_FIELD in m <==>
        && m[TYPE_FIELD].S == BRANCH_KEY_ACTIVE_TYPE)
    && (BRANCH_KEY_ACTIVE_VERSION_FIELD in m ==>
          && BRANCH_KEY_TYPE_PREFIX < m[BRANCH_KEY_ACTIVE_VERSION_FIELD].S)

    && (BRANCH_KEY_ACTIVE_VERSION_FIELD !in m <==>
        || m[TYPE_FIELD].S == BEACON_KEY_TYPE_VALUE
        || BRANCH_KEY_TYPE_PREFIX < m[TYPE_FIELD].S)
  }

  predicate ActiveHierarchicalSymmetricKey?(key: Types.EncryptedHierarchicalKey) {
    && EncryptedHierarchicalKey?(key)
    && key.Type.ActiveHierarchicalSymmetricVersion?
  }

  predicate DecryptOnlyHierarchicalSymmetricKey?(key: Types.EncryptedHierarchicalKey) {
    && EncryptedHierarchicalKey?(key)
    && key.Type.HierarchicalSymmetricVersion?
  }

  predicate ActiveHierarchicalSymmetricBeaconKey?(key: Types.EncryptedHierarchicalKey) {
    && EncryptedHierarchicalKey?(key)
    && key.Type.ActiveHierarchicalSymmetricBeacon?
  }

  lemma BranchKeyItemsDoNotCollide(
    a: Types.EncryptedHierarchicalKey,
    b: Types.EncryptedHierarchicalKey,
    c: Types.EncryptedHierarchicalKey
  )
    requires
      && ActiveHierarchicalSymmetricKey?(a)
      && DecryptOnlyHierarchicalSymmetricKey?(b)
      && ActiveHierarchicalSymmetricBeaconKey?(c)
    requires a.Identifier == b.Identifier == c.Identifier
    ensures a.Type != b.Type
    ensures a.Type != c.Type
    ensures c.Type != b.Type
  {}

  lemma ToAttributeMapIsCorrect(
    key: Types.EncryptedHierarchicalKey,
    item: DDB.AttributeMap
  )
    requires EncryptedHierarchicalKey?(key)
    requires (forall k <- key.EncryptionContext.Keys :: DDB.IsValid_AttributeName(k))
    requires item == ToAttributeMap(key)

    ensures item.Keys == key.EncryptionContext.Keys + {BRANCH_KEY_FIELD} - {TABLE_FIELD}
    ensures item[BRANCH_KEY_FIELD].B == key.CiphertextBlob
    ensures
      && (forall k <- item.Keys - {BRANCH_KEY_FIELD, HIERARCHY_VERSION}
            ::
              && item[k].S?
              && key.EncryptionContext[k] == item[k].S
         )
      && key.EncryptionContext[HIERARCHY_VERSION] == item[HIERARCHY_VERSION].N
      && key.CiphertextBlob == item[BRANCH_KEY_FIELD].B
  {}

  lemma ToEncryptedHierarchicalKeyIsCorrect(
    key: Types.EncryptedHierarchicalKey,
    logicalKeyStoreName: string,
    item: DDB.AttributeMap
  )
    requires BranchKeyItem?(item)
    requires key == ToEncryptedHierarchicalKey(item, logicalKeyStoreName)

    ensures key.EncryptionContext.Keys == item.Keys - {BRANCH_KEY_FIELD} + {TABLE_FIELD}
    ensures key.EncryptionContext[TABLE_FIELD] == logicalKeyStoreName

    ensures
      forall k <- key.EncryptionContext.Keys - {BRANCH_KEY_FIELD, TABLE_FIELD}
        ::
          match k
          case HIERARCHY_VERSION => key.EncryptionContext[k] == item[k].N
          case _ => key.EncryptionContext[k] == item[k].S

    ensures BRANCH_KEY_FIELD !in key.EncryptionContext
  {}

  lemma EncryptionContextConstructorsAreCorrect(
    branchKeyId: string,
    branchKeyVersion: string,
    timestamp: string,
    logicalKeyStoreName: string,
    kmsKeyArn: string,
    encryptionContext: map<string, string>
  )
    requires 0 < |branchKeyId|
    requires 0 < |branchKeyVersion|
    ensures
      var decryptOnly := DecryptOnlyBranchKeyEncryptionContext(
                           branchKeyId, branchKeyVersion, timestamp, logicalKeyStoreName, kmsKeyArn, encryptionContext);
      var active := ActiveBranchKeyEncryptionContext(decryptOnly);
      var beacon := BeaconKeyEncryptionContext(decryptOnly);
      && decryptOnly[TYPE_FIELD] != active[TYPE_FIELD]
      && decryptOnly[TYPE_FIELD] != beacon[TYPE_FIELD]
      && active[TYPE_FIELD] != beacon[TYPE_FIELD]
      && (forall k <- decryptOnly.Keys - {TYPE_FIELD} ::
            && decryptOnly[k] == active[k] == beacon[k]
         )
      && active[BRANCH_KEY_ACTIVE_VERSION_FIELD] == decryptOnly[TYPE_FIELD]
         //= aws-encryption-sdk-specification/framework/branch-key-store.md#custom-encryption-context
         //= type=implication
         //# If custom [encryption context](./structures.md#encryption-context-3)
         //# is associated with the branch key these values MUST be added to the AWS KMS encryption context.
      && (forall k <- encryptionContext ::
            //= aws-encryption-sdk-specification/framework/branch-key-store.md#custom-encryption-context
            //= type=implication
            //# To avoid name collisions each added attribute from the custom [encryption context](./structures.md#encryption-context-3)
            //# MUST be prefixed with `aws-crypto-ec:`.
            && (ENCRYPTION_CONTEXT_PREFIX + k in decryptOnly)
            && (ENCRYPTION_CONTEXT_PREFIX + k in active)
            && (ENCRYPTION_CONTEXT_PREFIX + k in beacon)
               //= aws-encryption-sdk-specification/framework/branch-key-store.md#custom-encryption-context
               //= type=implication
               //# Across all versions of a Branch Key, the custom encryption context MUST be equal.
            && encryptionContext[k]
            == decryptOnly[ENCRYPTION_CONTEXT_PREFIX + k]
            == active[ENCRYPTION_CONTEXT_PREFIX + k]
            == beacon[ENCRYPTION_CONTEXT_PREFIX + k]
         )
  {
    reveal DecryptOnlyBranchKeyEncryptionContext();
  }

  lemma ToAttributeMapAndToEncryptedHierarchicalKeyAreInverse(
    key: Types.EncryptedHierarchicalKey,
    item: DDB.AttributeMap
  )
    requires BranchKeyItem?(item) && EncryptedHierarchicalKey?(key)

    ensures
      && (forall k <- key.EncryptionContext.Keys :: DDB.IsValid_AttributeName(k))
      && item == ToAttributeMap(key)
         <==>
         ToEncryptedHierarchicalKey(item, key.EncryptionContext[TABLE_FIELD]) == key
  {}

  predicate MutationLockAttribute?(m: DDB.AttributeMap) {
    && BRANCH_KEY_IDENTIFIER_FIELD in m && m[BRANCH_KEY_IDENTIFIER_FIELD].S?
    && KEY_CREATE_TIME in m && m[KEY_CREATE_TIME].S?
    && TYPE_FIELD in m && m[TYPE_FIELD].S?
    && M_LOCK_UUID in m && m[M_LOCK_UUID].S?
    && HIERARCHY_VERSION in m && m[HIERARCHY_VERSION].N? && m[HIERARCHY_VERSION].N == "1"

    && 0 < |m[BRANCH_KEY_IDENTIFIER_FIELD].S|
    && 0 < |m[TYPE_FIELD].S|
    && 0 < |m[M_LOCK_UUID].S|

    && (forall k <- m.Keys - {M_LOCK_ORIGINAL, M_LOCK_TERMINAL, HIERARCHY_VERSION} :: m[k].S?)

    && m[TYPE_FIELD].S == MUTATION_LOCK_TYPE

    && M_LOCK_ORIGINAL in m && m[M_LOCK_ORIGINAL].B? && 0 < |m[M_LOCK_ORIGINAL].B|
    && M_LOCK_TERMINAL in m && m[M_LOCK_TERMINAL].B? && 0 < |m[M_LOCK_TERMINAL].B|

    && m.Keys == {
                   TYPE_FIELD,
                   HIERARCHY_VERSION,
                   BRANCH_KEY_IDENTIFIER_FIELD,
                   KEY_CREATE_TIME,
                   M_LOCK_UUID,
                   M_LOCK_ORIGINAL,
                   M_LOCK_TERMINAL
                 }
  }

  predicate MutationLock?(m: Types.MutationLock)
  {
    && 0 < |m.Identifier|
    && 0 < |m.UUID|
    && 0 < |m.Original|
    && 0 < |m.Terminal|
  }

  function ToMutationLock(
    item: DDB.AttributeMap
  ): (output: Types.MutationLock)
    requires MutationLockAttribute?(item)
    ensures MutationLock?(output)
  {
    Types.MutationLock(
      Identifier := item[BRANCH_KEY_IDENTIFIER_FIELD].S,
      CreateTime := item[KEY_CREATE_TIME].S,
      UUID := item[M_LOCK_UUID].S,
      Original := item[M_LOCK_ORIGINAL].B,
      Terminal := item[M_LOCK_TERMINAL].B
    )
  }

  function MutationLockToAttributeMap(
    lock: Types.MutationLock
  ): (output: DDB.AttributeMap)
    requires MutationLock?(lock)
    ensures MutationLockAttribute?(output)
  {
    map[
      TYPE_FIELD := DDB.AttributeValue.S(MUTATION_LOCK_TYPE),
      HIERARCHY_VERSION := HIERARCHY_VERSION_ATTRIBUTE_VALUE,
      BRANCH_KEY_IDENTIFIER_FIELD := DDB.AttributeValue.S(lock.Identifier),
      KEY_CREATE_TIME := DDB.AttributeValue.S(lock.CreateTime),
      M_LOCK_UUID := DDB.AttributeValue.S(lock.UUID),
      M_LOCK_ORIGINAL := DDB.AttributeValue.B(lock.Original),
      M_LOCK_TERMINAL := DDB.AttributeValue.B(lock.Terminal)
    ]
  }

  lemma MutationLockAndMutationLockToAttributeMapAreInverse(
    item: DDB.AttributeMap,
    lock: Types.MutationLock
  )
    requires MutationLockAttribute?(item)
    requires MutationLock?(lock)
    ensures
      ToMutationLock(item) == lock <==> MutationLockToAttributeMap(lock) == item
  {}
}<|MERGE_RESOLUTION|>--- conflicted
+++ resolved
@@ -149,15 +149,6 @@
               && BranchKeyItem?(output)
               && ToEncryptedHierarchicalKey(output, key.EncryptionContext[TABLE_FIELD]) == key
   {
-<<<<<<< HEAD
-    var output := map k <- key.EncryptionContext.Keys + {BRANCH_KEY_FIELD} - {TABLE_FIELD}
-                    ::  k := match k
-                    case HIERARCHY_VERSION => DDB.AttributeValue.N(key.EncryptionContext[HIERARCHY_VERSION])
-                    case BRANCH_KEY_FIELD => DDB.AttributeValue.B(key.CiphertextBlob)
-                    case _ => DDB.AttributeValue.S(key.EncryptionContext[k]);
-
-    output
-=======
     map k <- key.EncryptionContext.Keys + {BRANCH_KEY_FIELD} - {TABLE_FIELD}
              // Working around https://github.com/dafny-lang/dafny/issues/5776
              //  that will make the following fail to compile
@@ -171,7 +162,6 @@
         DDB.AttributeValue.B(key.CiphertextBlob)
       else
         DDB.AttributeValue.S(key.EncryptionContext[k])
->>>>>>> a93f0cd4
   }
 
   function ToEncryptedHierarchicalKey(
@@ -182,12 +172,6 @@
     ensures EncryptedHierarchicalKey?(output)
   {
     var EncryptionContext := map k <- item.Keys - {BRANCH_KEY_FIELD} + {TABLE_FIELD}
-<<<<<<< HEAD
-                               :: match k
-                                  case HIERARCHY_VERSION => item[k].N
-                                  case TABLE_FIELD => logicalKeyStoreName
-                                  case _ => item[k].S;
-=======
                                       // Working around https://github.com/dafny-lang/dafny/issues/5776
                                       //  that will make the following fail to compile
                                       // match k
@@ -200,7 +184,6 @@
                                  logicalKeyStoreName
                                else
                                  item[k].S;
->>>>>>> a93f0cd4
 
     ConstructEncryptedHierarchicalKey(EncryptionContext, item[BRANCH_KEY_FIELD].B)
   }
