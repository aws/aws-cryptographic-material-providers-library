--- conflicted
+++ resolved
@@ -98,15 +98,9 @@
               //= aws-encryption-sdk-specification/framework/branch-key-store.md#getactivebranchkey
               //= type=implication
               //# The operation MUST decrypt the EncryptedHierarchicalKey according to the [AWS KMS Branch Key Decryption](#aws-kms-branch-key-decryption) section.
-<<<<<<< HEAD
-              // TODO-HV-2-M1: Verification
-              // && (activeItem.EncryptionContext[Structure.HIERARCHY_VERSION] == Structure.HIERARCHY_VERSION_2 
-              //     ==> 
-=======
               // TODO: Verification
               // && (activeItem.EncryptionContext[Structure.HIERARCHY_VERSION] == Structure.HIERARCHY_VERSION_2
               //     ==>
->>>>>>> 13984d65
               //       && var hv2EC := HierarchicalVersionUtils.GetHV2EC(activeItem.EncryptionContext);
               //       && var hv2ActiveItem := Types.EncryptedHierarchicalKey(
               //           Identifier := activeItem.Identifier,
