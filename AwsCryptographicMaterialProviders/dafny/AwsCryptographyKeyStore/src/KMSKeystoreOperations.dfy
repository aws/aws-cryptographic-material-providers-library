// Copyright Amazon.com Inc. or its affiliates. All Rights Reserved.
// SPDX-License-Identifier: Apache-2.0
include "../Model/AwsCryptographyKeyStoreTypes.dfy"
include "Structure.dfy"
include "../../AwsCryptographicMaterialProviders/src/AwsArnParsing.dfy"
include "../../AwsCryptographicMaterialProviders/src/Keyrings/AwsKms/AwsKmsMrkMatchForDecrypt.dfy"
include "../../AwsCryptographicMaterialProviders/src/AwsArnParsing.dfy"
include "KmsArn.dfy"

module {:options "/functionSyntax:4" } KMSKeystoreOperations {
  import opened Wrappers
  import opened UInt = StandardLibrary.UInt
  import Seq
  import Types = AwsCryptographyKeyStoreTypes
  import DDB = ComAmazonawsDynamodbTypes
  import KMS = ComAmazonawsKmsTypes
  import UTF8
  import Structure
  import opened AwsArnParsing
  import AwsKmsMrkMatchForDecrypt
  import KmsArn
  import ErrorMessages = KeyStoreErrorMessages

  function replaceRegion(arn : KMS.KeyIdType, region : KMS.RegionType) : KMS.KeyIdType
  {
    var parsed := ParseAwsKmsArn(arn);
    if parsed.Failure? then
      arn
    else if !IsMultiRegionAwsKmsArn(parsed.value) then
      arn
    else
      var newArn := parsed.value.ToArnString(Some(region));
      if KMS.IsValid_KeyIdType(newArn) then
        newArn
      else
        arn
  }

  function GetArn(kmsConfiguration: Types.KMSConfiguration, discoverdArn : KMS.KeyIdType) : KMS.KeyIdType
  {
    match kmsConfiguration {
      case kmsKeyArn(arn) => arn
      case kmsMRKeyArn(arn) => arn
      case discovery(obj) =>  discoverdArn
      case mrDiscovery(region) =>  replaceRegion(discoverdArn, region.region)
    }
  }

  predicate AttemptKmsOperation?(kmsConfiguration: Types.KMSConfiguration, encryptionContext: Structure.BranchKeyContext)
    ensures AttemptKmsOperation?(kmsConfiguration, encryptionContext) && HasKeyId(kmsConfiguration)
            ==> Compatible?(kmsConfiguration, encryptionContext[Structure.KMS_FIELD])
  {
    match kmsConfiguration
    case kmsKeyArn(arn) => (arn == encryptionContext[Structure.KMS_FIELD]) && KmsArn.ValidKmsArn?(arn)
    case kmsMRKeyArn(arn) => MrkMatch(arn, encryptionContext[Structure.KMS_FIELD]) && KmsArn.ValidKmsArn?(arn)
    case discovery(obj) => KmsArn.ValidKmsArn?(encryptionContext[Structure.KMS_FIELD])
    case mrDiscovery(obj) => KmsArn.ValidKmsArn?(encryptionContext[Structure.KMS_FIELD])
  }

  predicate Compatible?(kmsConfiguration: Types.KMSConfiguration, keyId : string)
    requires(HasKeyId(kmsConfiguration))
  {
    match kmsConfiguration
    case kmsKeyArn(arn) => (arn == keyId)
    case kmsMRKeyArn(arn) => MrkMatch(arn, keyId)
  }

  predicate OptCompatible?(kmsConfiguration: Types.KMSConfiguration, keyId : Option<string>)
    requires(HasKeyId(kmsConfiguration))
  {
    keyId.Some? && Compatible?(kmsConfiguration, keyId.value)
  }

  predicate MrkMatch(x : string, y : string)
  {
    var xArn := ParseAwsKmsArn(x);
    var yArn := ParseAwsKmsArn(y);
    if xArn.Failure? || yArn.Failure? then
      false
    else
      AwsKmsMrkMatchForDecrypt.AwsKmsMrkMatchForDecrypt(AwsKmsArnIdentifier(xArn.value), AwsKmsArnIdentifier(yArn.value))
  }

  predicate HasKeyId(kmsConfiguration: Types.KMSConfiguration)
  {
    kmsConfiguration.kmsKeyArn? || kmsConfiguration.kmsMRKeyArn?
  }

  function GetKeyId(kmsConfiguration: Types.KMSConfiguration) : KMS.KeyIdType
    requires HasKeyId(kmsConfiguration)
  {
    match kmsConfiguration
    case kmsKeyArn(arn) => arn
    case kmsMRKeyArn(arn) => arn
  }

  method GenerateKey(
    encryptionContext: Structure.BranchKeyContext,
    kmsConfiguration: Types.KMSConfiguration,
    grantTokens: KMS.GrantTokenList,
    kmsClient: KMS.IKMSClient
  )
    returns (res: Result<KMS.GenerateDataKeyWithoutPlaintextResponse, Types.Error>)
    requires kmsClient.ValidState()
    requires HasKeyId(kmsConfiguration) && KmsArn.ValidKmsArn?(GetKeyId(kmsConfiguration))
    requires AttemptKmsOperation?(kmsConfiguration, encryptionContext)
    modifies kmsClient.Modifies
    ensures kmsClient.ValidState()
    ensures
      && |kmsClient.History.GenerateDataKeyWithoutPlaintext| == |old(kmsClient.History.GenerateDataKeyWithoutPlaintext)| + 1
      && var kmsKeyArn := GetKeyId(kmsConfiguration);
      && KMS.GenerateDataKeyWithoutPlaintextRequest(
           KeyId := kmsKeyArn,
           EncryptionContext := Some(encryptionContext),
           KeySpec := None,
           NumberOfBytes := Some(32),
           GrantTokens := Some(grantTokens)
         )
         == Seq.Last(kmsClient.History.GenerateDataKeyWithoutPlaintext).input
      && old(kmsClient.History.GenerateDataKeyWithoutPlaintext) < kmsClient.History.GenerateDataKeyWithoutPlaintext
      && old(kmsClient.History.ReEncrypt) == kmsClient.History.ReEncrypt

    ensures res.Success? ==>
              && res.value.KeyId.Some?
              && res.value.CiphertextBlob.Some?
              && KMS.IsValid_CiphertextType(res.value.CiphertextBlob.value)
              && var kmsOperationOutput := Seq.Last(kmsClient.History.GenerateDataKeyWithoutPlaintext).output;
              && kmsOperationOutput.Success?
              && kmsOperationOutput.value == res.value
  {
    var kmsKeyArn := GetKeyId(kmsConfiguration);
    var generatorRequest := KMS.GenerateDataKeyWithoutPlaintextRequest(
      KeyId := kmsKeyArn,
      EncryptionContext := Some(encryptionContext),
      KeySpec := None,
      NumberOfBytes := Some(32),
      GrantTokens := Some(grantTokens)
    );

    var maybeGenerateResponse := kmsClient.GenerateDataKeyWithoutPlaintext(generatorRequest);
    var generateResponse :- maybeGenerateResponse
    .MapFailure(e => Types.ComAmazonawsKms(ComAmazonawsKms := e));

    :- Need(
      && generateResponse.KeyId.Some?,
      Types.KeyStoreException(
        message := "Invalid response from KMS GenerateDataKey:: Invalid Key Id")
    );

    :- Need(
      && generateResponse.CiphertextBlob.Some?
      && KMS.IsValid_CiphertextType(generateResponse.CiphertextBlob.value),
      Types.KeyStoreException(
        message := "Invalid response from AWS KMS GenerateDataKey: Invalid ciphertext")
    );

    return Success(generateResponse);
  }


  ghost predicate AttemptReEncrypt?(
    sourceEncryptionContext: Structure.BranchKeyContext,
    destinationEncryptionContext: Structure.BranchKeyContext
  )
    requires
      && Structure.BranchKeyContext?(sourceEncryptionContext)
      && Structure.BranchKeyContext?(destinationEncryptionContext)
  {
    // This is to validate the encryption context
    // Therefore no change is an OK transition
    || (destinationEncryptionContext == sourceEncryptionContext)

    // Creating an Active record from a Version is OK
    || (
         // This is the defining characteristic of a Version record.
         && Structure.BRANCH_KEY_TYPE_PREFIX < sourceEncryptionContext[Structure.TYPE_FIELD]
         && Structure.BRANCH_KEY_ACTIVE_VERSION_FIELD !in sourceEncryptionContext
         && destinationEncryptionContext == Structure.ActiveBranchKeyEncryptionContext(sourceEncryptionContext)
       )

    // KMS_FIELD can change and any custom encryption context
    || (
         && sourceEncryptionContext[Structure.BRANCH_KEY_IDENTIFIER_FIELD] == destinationEncryptionContext[Structure.BRANCH_KEY_IDENTIFIER_FIELD]
         && sourceEncryptionContext[Structure.TYPE_FIELD] == destinationEncryptionContext[Structure.TYPE_FIELD]
         && sourceEncryptionContext[Structure.KEY_CREATE_TIME] == destinationEncryptionContext[Structure.KEY_CREATE_TIME]
         && sourceEncryptionContext[Structure.HIERARCHY_VERSION] == destinationEncryptionContext[Structure.HIERARCHY_VERSION]
         && sourceEncryptionContext[Structure.TABLE_FIELD] == destinationEncryptionContext[Structure.TABLE_FIELD]
         && (Structure.BRANCH_KEY_ACTIVE_VERSION_FIELD in sourceEncryptionContext
             <==>
             && Structure.BRANCH_KEY_ACTIVE_VERSION_FIELD in destinationEncryptionContext
             && sourceEncryptionContext[Structure.BRANCH_KEY_ACTIVE_VERSION_FIELD] == destinationEncryptionContext[Structure.BRANCH_KEY_ACTIVE_VERSION_FIELD]
            )
       )
  }


  method ReEncryptKey(
    ciphertext: seq<uint8>,
    sourceEncryptionContext: Structure.BranchKeyContext,
    destinationEncryptionContext: Structure.BranchKeyContext,
    kmsConfiguration: Types.KMSConfiguration,
    grantTokens: KMS.GrantTokenList,
    kmsClient: KMS.IKMSClient
  )
    returns (res: Result<KMS.ReEncryptResponse, Types.Error>)
    requires
      && Structure.BranchKeyContext?(sourceEncryptionContext)
      && Structure.BranchKeyContext?(destinationEncryptionContext)
    requires AttemptReEncrypt?(sourceEncryptionContext, destinationEncryptionContext)
    requires AttemptKmsOperation?(kmsConfiguration, destinationEncryptionContext)
    requires HasKeyId(kmsConfiguration) && KmsArn.ValidKmsArn?(GetKeyId(kmsConfiguration))
    requires kmsClient.ValidState()
    modifies kmsClient.Modifies
    ensures kmsClient.ValidState()

    ensures
      res.Success?
      ==>
        && KMS.IsValid_CiphertextType(ciphertext)
        && |kmsClient.History.ReEncrypt| == |old(kmsClient.History.ReEncrypt)| + 1
        && var kmsKeyArn := GetKeyId(kmsConfiguration);
        && KMS.ReEncryptRequest(
             CiphertextBlob := ciphertext,
             SourceEncryptionContext := Some(sourceEncryptionContext),
             SourceKeyId := Some(kmsKeyArn),
             DestinationKeyId := kmsKeyArn,
             DestinationEncryptionContext := Some(destinationEncryptionContext),
             SourceEncryptionAlgorithm := None,
             DestinationEncryptionAlgorithm := None,
             GrantTokens := Some(grantTokens)
           )
           == Seq.Last(kmsClient.History.ReEncrypt).input
        && old(kmsClient.History.ReEncrypt) < kmsClient.History.ReEncrypt
        && old(kmsClient.History.GenerateDataKeyWithoutPlaintext) == kmsClient.History.GenerateDataKeyWithoutPlaintext

    ensures
      res.Success? ==>
        && var kmsKeyArn := GetKeyId(kmsConfiguration);
        && res.value.CiphertextBlob.Some?
        && res.value.SourceKeyId.Some?
        && res.value.KeyId.Some?
        && res.value.SourceKeyId.value == kmsKeyArn
        && res.value.KeyId.value == kmsKeyArn
        && KMS.IsValid_CiphertextType(res.value.CiphertextBlob.value)
        && var kmsOperationOutput := Seq.Last(kmsClient.History.ReEncrypt).output;
        && kmsOperationOutput.Success?
        && kmsOperationOutput.value == res.value
  {
    :- Need(
      KMS.IsValid_CiphertextType(ciphertext),
      Types.KeyStoreException(
        message := "Invalid KMS ciphertext.")
    );

    var kmsKeyArn := GetKeyId(kmsConfiguration);
    var reEncryptRequest := KMS.ReEncryptRequest(
      CiphertextBlob := ciphertext,
      SourceEncryptionContext := Some(sourceEncryptionContext),
      SourceKeyId := Some(kmsKeyArn),
      DestinationKeyId := kmsKeyArn,
      DestinationEncryptionContext := Some(destinationEncryptionContext),
      SourceEncryptionAlgorithm := None,
      DestinationEncryptionAlgorithm := None,
      GrantTokens := Some(grantTokens)
    );

    var maybeReEncryptResponse := kmsClient.ReEncrypt(reEncryptRequest);
    var reEncryptResponse :- maybeReEncryptResponse
    .MapFailure(e => Types.ComAmazonawsKms(ComAmazonawsKms := e));

    :- Need(
      && reEncryptResponse.SourceKeyId.Some?
      && reEncryptResponse.KeyId.Some?
      && reEncryptResponse.SourceKeyId.value == kmsKeyArn
      && reEncryptResponse.KeyId.value == kmsKeyArn,
      Types.KeyStoreException(
        message := "Invalid response from KMS ReEncrypt:: Invalid Key Id")
    );

    :- Need(
      && reEncryptResponse.CiphertextBlob.Some?
      && KMS.IsValid_CiphertextType(reEncryptResponse.CiphertextBlob.value),
      Types.KeyStoreException(
        message := "Invalid response from AWS KMS ReEncrypt: Invalid ciphertext.")
    );

    return Success(reEncryptResponse);
  }

  method DecryptKey(
    encryptedKey: Types.EncryptedHierarchicalKey,
    kmsConfiguration: Types.KMSConfiguration,
    grantTokens: KMS.GrantTokenList,
    kmsClient: KMS.IKMSClient
  )
    returns (output: Result<KMS.DecryptResponse, Types.Error>)
    requires Structure.EncryptedHierarchicalKey?(encryptedKey)

    requires kmsClient.ValidState()
    modifies kmsClient.Modifies
    ensures kmsClient.ValidState()

    ensures !KmsArn.ValidKmsArn?(encryptedKey.KmsArn) ==> output.Failure?
    ensures !AttemptKmsOperation?(kmsConfiguration, encryptedKey.EncryptionContext) ==> output.Failure?

    ensures output.Success?
            ==>
              && |kmsClient.History.Decrypt| == |old(kmsClient.History.Decrypt)| + 1
              && AwsKmsBranchKeyDecryption?(
                   encryptedKey,
                   kmsConfiguration,
                   grantTokens,
                   kmsClient,
                   Seq.Last(kmsClient.History.Decrypt)
                 )

    ensures output.Success?
            ==>
              && Seq.Last(kmsClient.History.Decrypt).output.Success?
              && output.value == Seq.Last(kmsClient.History.Decrypt).output.value
              && output.value.Plaintext.Some?
              && 32 == |output.value.Plaintext.value|
  {
    :- Need(
      && KmsArn.ValidKmsArn?(encryptedKey.KmsArn)
         // This check is overloaded.
         // It is incredibly unlikely that the the stored ciphertext
         // has dropped to 0 or exceeds the KMS limit.
         // So the error message is left unchanged.
      && KMS.IsValid_CiphertextType(encryptedKey.CiphertextBlob),
      Types.KeyStoreException( message := ErrorMessages.RETRIEVED_KEYSTORE_ITEM_INVALID_KMS_ARN)
    );

    :- Need(
      AttemptKmsOperation?(kmsConfiguration, encryptedKey.EncryptionContext),
      Types.KeyStoreException( message := ErrorMessages.GET_KEY_ARN_DISAGREEMENT)
    );

    var kmsKeyArn := GetArn(kmsConfiguration, encryptedKey.KmsArn);
    var maybeDecryptResponse := kmsClient.Decrypt(
      KMS.DecryptRequest(
        CiphertextBlob := encryptedKey.CiphertextBlob,
        EncryptionContext := Some(encryptedKey.EncryptionContext),
        GrantTokens := Some(grantTokens),
        KeyId := Some(kmsKeyArn),
        EncryptionAlgorithm := None
      )
    );
    var decryptResponse :- maybeDecryptResponse.MapFailure(e => Types.ComAmazonawsKms(e));

    :- Need(
      && decryptResponse.Plaintext.Some?
      && 32 == |decryptResponse.Plaintext.value|,
      Types.KeyStoreException(
        message := "Invalid response from AWS KMS Decrypt: Key is not 32 bytes.")
    );

    output := Success(decryptResponse);

  }


  ghost predicate AwsKmsBranchKeyDecryption?(
    versionItem: Types.EncryptedHierarchicalKey,
    kmsConfiguration: Types.KMSConfiguration,
    grantTokens: KMS.GrantTokenList,
    kmsClient: KMS.IKMSClient,
    decryptHistory: KMS.DafnyCallEvent<KMS.DecryptRequest, Result<KMS.DecryptResponse, KMS.Error>>
  )
    reads kmsClient.History

    requires Structure.EncryptedHierarchicalKey?(versionItem)

    //= aws-encryption-sdk-specification/framework/branch-key-store.md#aws-kms-branch-key-decryption
    //= type=implication
    //# The operation MUST use the configured `KMS SDK Client` to decrypt the value of the branch key field.
    requires decryptHistory in kmsClient.History.Decrypt
  {
    && Structure.BRANCH_KEY_FIELD !in  versionItem.EncryptionContext

    //= aws-encryption-sdk-specification/framework/branch-key-store.md#aws-kms-branch-key-decryption
    //= type=implication
    //# If the Keystore's [AWS KMS Configuration](#aws-kms-configuration) is `KMS Key ARN` or `KMS MRKey ARN`,
    //# the `kms-arn` field of the DDB response item MUST be
    //# [compatible with](#aws-key-arn-compatibility) the configured KMS Key in
    //# the [AWS KMS Configuration](#aws-kms-configuration) for this keystore,
    //# or the operation MUST fail.
    && (kmsConfiguration.kmsKeyArn? ==> versionItem.KmsArn == kmsConfiguration.kmsKeyArn)
    && (kmsConfiguration.kmsMRKeyArn? ==> MrkMatch(versionItem.KmsArn, kmsConfiguration.kmsMRKeyArn))

    //= aws-encryption-sdk-specification/framework/branch-key-store.md#aws-kms-branch-key-decryption
    //= type=implication
    //# If the Keystore's [AWS KMS Configuration](#aws-kms-configuration) is `Discovery` or `MRDiscovery`,
    //# the `kms-arn` field of DDB response item MUST NOT be an Alias
    //# or the operation MUST fail.
    && (kmsConfiguration.discovery? || kmsConfiguration.mrDiscovery? ==> KmsArn.ValidKmsArn?(versionItem.KmsArn))

    //= aws-encryption-sdk-specification/framework/branch-key-store.md#aws-kms-branch-key-decryption
    //= type=implication
    //# When calling [AWS KMS Decrypt](https://docs.aws.amazon.com/kms/latest/APIReference/API_Decrypt.html),
    //# the keystore operation MUST call with a request constructed as follows:

    && var decryptRequest := decryptHistory.input;
    && decryptRequest.KeyId.Some?
       //= aws-encryption-sdk-specification/framework/branch-key-store.md#aws-kms-branch-key-decryption
       //= type=implication
       //# - `KeyId`, if the KMS Configuration is Discovery, MUST be the `kms-arn` attribute value of the AWS DDB response item.
    && (kmsConfiguration.discovery? ==> decryptRequest.KeyId == Some(versionItem.KmsArn))

    //= aws-encryption-sdk-specification/framework/branch-key-store.md#aws-kms-branch-key-decryption
    //= type=implication
    //# If the KMS Configuration is MRDiscovery, `KeyId` MUST be the `kms-arn` attribute value of the AWS DDB response item, with the region replaced by the configured region.
    && (kmsConfiguration.mrDiscovery? ==> decryptRequest.KeyId == Some(replaceRegion(versionItem.KmsArn, kmsConfiguration.mrDiscovery.region)))

    //= aws-encryption-sdk-specification/framework/branch-key-store.md#aws-kms-branch-key-decryption
    //= type=implication
    //# Otherwise, it MUST BE the Keystore's configured KMS Key.
    && (kmsConfiguration.kmsKeyArn? ==> decryptRequest.KeyId == Some(kmsConfiguration.kmsKeyArn))
    && (kmsConfiguration.kmsMRKeyArn? ==> MrkMatch(decryptRequest.KeyId.value, kmsConfiguration.kmsMRKeyArn))

    //= aws-encryption-sdk-specification/framework/branch-key-store.md#aws-kms-branch-key-decryption
    //= type=implication
    //# - `CiphertextBlob` MUST be the `CiphertextBlob` attribute value on the provided EncryptedHierarchicalKey
    && decryptRequest.CiphertextBlob == versionItem.CiphertextBlob

    //= aws-encryption-sdk-specification/framework/branch-key-store.md#aws-kms-branch-key-decryption
    //= type=implication
    //# - `EncryptionContext` MUST be the [encryption context](#encryption-context) of the provided EncryptedHierarchicalKey
    && decryptRequest.EncryptionContext == Some(versionItem.EncryptionContext)

    //= aws-encryption-sdk-specification/framework/branch-key-store.md#aws-kms-branch-key-decryption
    //= type=implication
    //# - `GrantTokens` MUST be this keystore's [grant tokens](https://docs.aws.amazon.com/kms/latest/developerguide/concepts.html#grant_token).
    && decryptRequest.GrantTokens == Some(grantTokens)

    && decryptHistory.output.Success?
    && decryptHistory.output.value.Plaintext.Some?
  }
<<<<<<< HEAD
=======

>>>>>>> a4750cb9
}<|MERGE_RESOLUTION|>--- conflicted
+++ resolved
@@ -436,8 +436,5 @@
     && decryptHistory.output.Success?
     && decryptHistory.output.value.Plaintext.Some?
   }
-<<<<<<< HEAD
-=======
-
->>>>>>> a4750cb9
+
 }