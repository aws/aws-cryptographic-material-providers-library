--- conflicted
+++ resolved
@@ -296,51 +296,15 @@
     return Success(reEncryptResponse);
   }
 
-<<<<<<< HEAD
-  method EncryptKey(
-    plaintext: KMS.PlaintextType,
-    encryptionContext: Types.EncryptionContextString,
-=======
   // TODO-HV-2-M1: Add a Dafny test
   method EncryptKey(
     plaintext: KMS.PlaintextType,
     encryptionContext: Types.EncryptionContextString,
     kmsArnToStorage: string,
->>>>>>> 1245c528
     kmsConfiguration: Types.KMSConfiguration,
     grantTokens: KMS.GrantTokenList,
     kmsClient: KMS.IKMSClient
   )
-<<<<<<< HEAD
-    returns (res: Result<KMS.EncryptResponse, KmsError>)
-    requires kmsClient.ValidState()
-    requires |plaintext| == 80
-    // TODO-HV-2-M3: Refactor to use EncryptKey for both HV-1 & HV-2 keys during Mutations
-    // requires |plaintext| == 80 || |plaintext| == 32
-    // requires |plaintext| == 32 ==> !Structure.BranchKeyContext?(encryptionContext)
-    requires HasKeyId(kmsConfiguration) && KmsArn.ValidKmsArn?(GetKeyId(kmsConfiguration))
-    modifies kmsClient.Modifies
-    ensures kmsClient.ValidState()
-    ensures
-      && |kmsClient.History.Encrypt| == |old(kmsClient.History.Encrypt)| + 1
-      && var kmsKeyArn := GetKeyId(kmsConfiguration);
-      && KMS.EncryptRequest(
-           KeyId := kmsKeyArn,
-           Plaintext := plaintext,
-           EncryptionContext := Some(encryptionContext),
-           GrantTokens := Some(grantTokens)
-         )
-         == Seq.Last(kmsClient.History.Encrypt).input
-      && old(kmsClient.History.Decrypt) == kmsClient.History.Decrypt
-
-    ensures res.Success? ==>
-              && res.value.KeyId.Some?
-              && res.value.CiphertextBlob.Some?
-              && KMS.IsValid_CiphertextType(res.value.CiphertextBlob.value)
-              && var kmsOperationOutput := Seq.Last(kmsClient.History.Encrypt).output;
-              && kmsOperationOutput.Success?
-              && kmsOperationOutput.value == res.value
-=======
     returns (res: Result<KMS.CiphertextType, KmsError>)
     requires kmsClient.ValidState()
     requires |plaintext| == 80 || |plaintext| == 32
@@ -374,7 +338,6 @@
         && encryptResponse.value.KeyId.value == kmsKeyArn // kmsKeyArn
         && KMS.IsValid_CiphertextType(encryptResponse.value.CiphertextBlob.value)
         && encryptResponse.value.CiphertextBlob.value == res.value
->>>>>>> 1245c528
   {
     var kmsKeyArn := GetKeyId(kmsConfiguration);
     var kmsEncryptRequest := KMS.EncryptRequest(
@@ -402,11 +365,7 @@
         message := "Invalid response from AWS KMS Encrypt: KMS Key ID of response did not match request."
       )
     );
-<<<<<<< HEAD
-    return Success(encryptResponse);
-=======
     return Success(encryptResponse.CiphertextBlob.value);
->>>>>>> 1245c528
   }
 
   method VerifyViaDecryptEncryptKey(
