--- conflicted
+++ resolved
@@ -243,11 +243,7 @@
       && (s' == s[..pos] + s[pos+1..])
   {
     var pos := IndexOfCacheEntry(s, v);
-<<<<<<< HEAD
-    // Associativity, s is the sum of both sides
-=======
-    // Associativity, is is the sum of both sides
->>>>>>> 5f96f97a
+    // Associativity, s[pos..] is the sum of both sides
     assert s == s[..pos] + s[pos..];
     // the 1 v MUST be in the right side
     assert multiset(s[pos..])[v] == 1;
@@ -384,7 +380,7 @@
       ensures unchanged(History)
       ensures Modifies <= old(Modifies)
     {
-      if input.identifier in cache.Keys() {
+      if cache.HasKey(input.identifier) {
         var entry := cache.Select(input.identifier);
         //= aws-encryption-sdk-specification/framework/cryptographic-materials-cache.md#time-to-live-ttl
         //# After a cache entry's TTL has elapsed,
@@ -441,7 +437,7 @@
         return Success(());
       }
 
-      if input.identifier in cache.Keys() {
+      if cache.HasKey(input.identifier) {
         var _ :- DeleteCacheEntry'(Types.DeleteCacheEntryInput(
           identifier := input.identifier
         ));
@@ -523,7 +519,7 @@
         && cache.Size() == old(cache.Size()) - 1
         && old(cache.Keys()) - {input.identifier} == cache.Keys())
     {
-      if input.identifier in cache.Keys() {
+      if cache.HasKey(input.identifier) {
         var cell := cache.Select(input.identifier);
         assert cell in multiset(queue.Items);
         label CAN_REMOVE:
@@ -568,7 +564,7 @@
       ensures ValidState()
       ensures Modifies <= old(Modifies)
     {
-      if input.identifier in cache.Keys() {
+      if cache.HasKey(input.identifier) {
         var cell := cache.Select(input.identifier);
         assert cell in multiset(cache.Values());
         if
