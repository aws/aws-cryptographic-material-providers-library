// Copyright Amazon.com Inc. or its affiliates. All Rights Reserved.
// SPDX-License-Identifier: Apache-2.0

include "../../Keyring.dfy"
include "../../Materials.dfy"
include "../../AlgorithmSuites.dfy"
include "../../KeyWrapping/EdkWrapping.dfy"
include "Constants.dfy"
include "AwsKmsMrkMatchForDecrypt.dfy"
include "../../AwsArnParsing.dfy"
include "AwsKmsUtils.dfy"
include "../../ErrorMessages.dfy"

include "../../../Model/AwsCryptographyMaterialProvidersTypes.dfy"

module AwsKmsKeyring {
  import opened StandardLibrary
  import opened Wrappers
  import opened UInt = StandardLibrary.UInt
  import opened AwsArnParsing
  import opened AwsKmsUtils
  import opened Seq
  import opened Actions
  import opened Constants
  import opened A = AwsKmsMrkMatchForDecrypt
  import Keyring
  import Materials
  import AlgorithmSuites
  import Types = AwsCryptographyMaterialProvidersTypes
  import KMS = ComAmazonawsKmsTypes
  import UTF8
  import UUID
  import EdkWrapping
  import MaterialWrapping
  import ErrorMessages

  //= aws-encryption-sdk-specification/framework/aws-kms/aws-kms-keyring.md#interface
  //= type=implication
  //# MUST implement the [AWS Encryption SDK Keyring interface](../keyring-interface.md#interface)
  class AwsKmsKeyring
    extends Keyring.VerifiableInterface
  {
    const client: KMS.IKMSClient
    const awsKmsKey: AwsKmsIdentifierString
    const awsKmsArn: AwsKmsIdentifier
    const grantTokens: KMS.GrantTokenList

    predicate ValidState()
      ensures ValidState() ==> History in Modifies
    {
      && History in Modifies
      && client.ValidState()
      && client.Modifies <= Modifies
      && History !in client.Modifies
    }

    constructor (
      //= aws-encryption-sdk-specification/framework/aws-kms/aws-kms-keyring.md#initialization
      //= type=implication
      //# - MUST provide an AWS KMS SDK client
      // (blank line for duvet)
      //= aws-encryption-sdk-specification/framework/aws-kms/aws-kms-keyring.md#initialization
      //= type=implication
      //# The AWS KMS SDK client MUST NOT be null.
      client: KMS.IKMSClient,
      //= aws-encryption-sdk-specification/framework/aws-kms/aws-kms-keyring.md#initialization
      //= type=implication
      //# - MUST provide an AWS KMS key identifier
      awsKmsKey: string,
      //= aws-encryption-sdk-specification/framework/aws-kms/aws-kms-keyring.md#initialization
      //= type=implication
      //# - MAY provide a list of Grant Tokens
      grantTokens: KMS.GrantTokenList
    )
      //= aws-encryption-sdk-specification/framework/aws-kms/aws-kms-keyring.md#initialization
      //= type=implication
      //# The AWS KMS
      //# key identifier MUST be [a valid identifier](aws-kms-key-arn.md#a-
      //# valid-aws-kms-identifier).
      requires ParseAwsKmsIdentifier(awsKmsKey).Success?
      requires UTF8.IsASCIIString(awsKmsKey)
      //= aws-encryption-sdk-specification/framework/aws-kms/aws-kms-keyring.md#initialization
      //= type=implication
      //# The AWS KMS key identifier MUST NOT be null or empty.
      requires 0 < |awsKmsKey| <= MAX_AWS_KMS_IDENTIFIER_LENGTH
      requires client.ValidState()
      ensures
        && this.client      == client
        && this.awsKmsKey   == awsKmsKey
        && this.grantTokens == grantTokens
      ensures ValidState() && fresh(this) && fresh(History) && fresh(Modifies - client.Modifies)
    {
      var parsedAwsKmsId    := ParseAwsKmsIdentifier(awsKmsKey);
      this.client      := client;
      this.awsKmsKey   := awsKmsKey;
      this.awsKmsArn   := parsedAwsKmsId.value;
      this.grantTokens := grantTokens;

      History := new Types.IKeyringCallHistory();
      Modifies := {History} + client.Modifies;
    }

    predicate OnEncryptEnsuresPublicly (
      input: Types.OnEncryptInput ,
      output: Result<Types.OnEncryptOutput, Types.Error> )
      : (outcome: bool)
      ensures
        outcome ==>
          output.Success?
          ==>
            && Materials.EncryptionMaterialsHasPlaintextDataKey(output.value.materials)
            && Materials.ValidEncryptionMaterialsTransition(
                 input.materials,
                 output.value.materials
               )
    {
      output.Success?
      ==>
        && Materials.EncryptionMaterialsHasPlaintextDataKey(output.value.materials)
        && Materials.ValidEncryptionMaterialsTransition(
             input.materials,
             output.value.materials
           )
    }

    //= aws-encryption-sdk-specification/framework/aws-kms/aws-kms-keyring.md#onencrypt
    //= type=implication
    //# OnEncrypt MUST take [encryption materials]
    //# (../structures.md#encryption-materials) as input.
    method OnEncrypt'(input: Types.OnEncryptInput)
      returns (res: Result<Types.OnEncryptOutput, Types.Error>)
      requires ValidState()
      modifies Modifies - {History}
      decreases Modifies - {History}
      ensures ValidState()
      ensures OnEncryptEnsuresPublicly(input, res)
      ensures unchanged(History)

      ensures StringifyEncryptionContext(input.materials.encryptionContext).Failure?
              ==>
                res.Failure?

      ensures !KMS.IsValid_KeyIdType(awsKmsKey)
              ==>
                res.Failure?

      ensures
        && input.materials.plaintextDataKey.Some?
        && !KMS.IsValid_PlaintextType(input.materials.plaintextDataKey.value)
        ==>
          res.Failure?

      //= aws-encryption-sdk-specification/framework/aws-kms/aws-kms-keyring.md#onencrypt
      //= type=implication
      //# If the input [encryption materials](../structures.md#encryption-materials)
      //# do not contain a plaintext data key OnEncrypt MUST attempt
      //# to generate a new plaintext data key by calling [AWS KMS
      //# GenerateDataKey](https://docs.aws.amazon.com/kms/latest/APIReference/
      //# API_GenerateDataKey.html).
      ensures
        && res.Success?
        && input.materials.plaintextDataKey.None?
        && (
             || (
               && input.materials.plaintextDataKey.Some?
               && input.materials.algorithmSuite.edkWrapping.IntermediateKeyWrapping?
             )
           )
        ==>
          && var maybeStringifiedEncCtx := StringifyEncryptionContext(input.materials.encryptionContext);
          && maybeStringifiedEncCtx.Success?
          && 0 < |client.History.GenerateDataKey|
             //= aws-encryption-sdk-specification/framework/aws-kms/aws-kms-keyring.md#onencrypt
             //= type=implication
             //# If the keyring calls AWS KMS GenerateDataKeys, it MUST use the
             //# configured AWS KMS client to make the call.
          && Last(client.History.GenerateDataKey).input
             //= aws-encryption-sdk-specification/framework/aws-kms/aws-kms-keyring.md#onencrypt
             //= type=implication
             //# The keyring MUST call
             //# AWS KMS GenerateDataKeys with a request constructed as follows:
             == KMS.GenerateDataKeyRequest(
                  //= aws-encryption-sdk-specification/framework/aws-kms/aws-kms-keyring.md#onencrypt
                  //= type=implication
                  //# - `EncryptionContext` MUST be the [encryption context]
                  //# (../structures.md#encryption-context) included in the input
                  //# [encryption materials](../structures.md#encryption-materials).
                  EncryptionContext := Some(maybeStringifiedEncCtx.value),
                  //= aws-encryption-sdk-specification/framework/aws-kms/aws-kms-keyring.md#onencrypt
                  //= type=implication
                  //# - `GrantTokens` MUST be this keyring's [grant tokens]
                  //# (https://docs.aws.amazon.com/kms/latest/developerguide/concepts.html#grant_token).
                  GrantTokens := Some(grantTokens),
                  //= aws-encryption-sdk-specification/framework/aws-kms/aws-kms-keyring.md#onencrypt
                  //= type=implication
                  //# - `KeyId` MUST be the keyring's KMS key identifier.
                  KeyId := awsKmsKey,
                  //= aws-encryption-sdk-specification/framework/aws-kms/aws-kms-keyring.md#onencrypt
                  //= type=implication
                  //# - `NumberOfBytes` MUST be the [key derivation input length]
                  //# (../algorithm-suites.md#key-derivation-input-length) specified by
                  //# the [algorithm suite](../algorithm-suites.md) included in the input
                  //# [encryption materials](../structures.md#encryption-materials).
                  NumberOfBytes := Some(AlgorithmSuites.GetEncryptKeyLength(input.materials.algorithmSuite)),
                  KeySpec := None
                )

      //= aws-encryption-sdk-specification/framework/aws-kms/aws-kms-keyring.md#onencrypt
      //= type=implication
      //# - MUST output the modified [encryption materials]
      //# (../structures.md#encryption-materials)
      ensures
        && input.materials.plaintextDataKey.None?
        && res.Success?
        ==>
          && res.value.materials.plaintextDataKey.Some?
          && |res.value.materials.encryptedDataKeys| == |input.materials.encryptedDataKeys| + 1
          && var algSuite := input.materials.algorithmSuite;
          // Where we expect to find the KMS ciphertext in the added EDK
          // depends on what method of EDK wrapping we are doing.
          && var maybeProviderWrappedMaterial :=
            EdkWrapping.GetProviderWrappedMaterial(
              // The last data key is the one just added and what should be the result of the KMS call.
              Last(res.value.materials.encryptedDataKeys).ciphertext,
              input.materials.algorithmSuite);
          && maybeProviderWrappedMaterial.Success?
          && KMS.IsValid_CiphertextType(maybeProviderWrappedMaterial.value)
          && |client.History.GenerateDataKey| > 0
          && Last(client.History.GenerateDataKey).output.Success?
             //= aws-encryption-sdk-specification/framework/aws-kms/aws-kms-keyring.md#onencrypt
             //= type=implication
             //# If the Generate Data Key call succeeds, OnEncrypt MUST verify that
             //# the response `Plaintext` length matches the specification of the
             //# [algorithm suite](../algorithm-suites.md)'s Key Derivation Input
             //# Length field.
          && AlgorithmSuites.GetEncryptKeyLength(algSuite) as int == |res.value.materials.plaintextDataKey.value|
          && (
               exists returnedKeyId, kmsPlaintext
                 :: (
                      && Last(client.History.GenerateDataKey).output.value
                         == KMS.GenerateDataKeyResponse(
                              KeyId := Some(returnedKeyId),
                              CiphertextBlob := Some(maybeProviderWrappedMaterial.value),
                              Plaintext := Some(kmsPlaintext))
                      && (res.value.materials.algorithmSuite.edkWrapping.DIRECT_KEY_WRAPPING?
                          ==> kmsPlaintext == res.value.materials.plaintextDataKey.value)
                         // If using Intermediate Key wrapping, the plaintext will either be
                         // the intermediate key, or the input pdk
                    )
             )

      //= aws-encryption-sdk-specification/framework/aws-kms/aws-kms-keyring.md#onencrypt
      //= type=implication
      //# If the input [encryption materials](../structures.md#encryption-
      //# materials) do contain a plaintext data key, OnEncrypt MUST attempt to
      //# encrypt the plaintext data key using the configured AWS KMS key
      //# identifier.
      ensures
        && res.Success?
        && input.materials.plaintextDataKey.Some?
        && input.materials.algorithmSuite.edkWrapping.DIRECT_KEY_WRAPPING?
        ==>
          && KMS.IsValid_PlaintextType(input.materials.plaintextDataKey.value)
          && StringifyEncryptionContext(input.materials.encryptionContext).Success?
          && var stringifiedEncCtx := StringifyEncryptionContext(input.materials.encryptionContext).Extract();
          && 0 < |client.History.Encrypt|
             //= aws-encryption-sdk-specification/framework/aws-kms/aws-kms-keyring.md#onencrypt
             //= type=implication
             //# The keyring MUST call [AWS KMS Encrypt]
             //# (https://docs.aws.amazon.com/kms/latest/APIReference/API_Encrypt.html) using the configured AWS KMS client.
          && Last(client.History.Encrypt).input
             //= aws-encryption-sdk-specification/framework/aws-kms/aws-kms-keyring.md#onencrypt
             //= type=implication
             //# The keyring
             //# MUST AWS KMS Encrypt call with a request constructed as follows:
             == KMS.EncryptRequest(
                  //= aws-encryption-sdk-specification/framework/aws-kms/aws-kms-keyring.md#onencrypt
                  //# - `EncryptionContext` MUST be the [encryption context]
                  //# (../structures.md#encryption-context) included in the input
                  //# [encryption materials](../structures.md#encryption-materials).
                  EncryptionContext := Some(stringifiedEncCtx),
                  //= aws-encryption-sdk-specification/framework/aws-kms/aws-kms-keyring.md#onencrypt
                  //# - `GrantTokens` MUST be this keyring's [grant tokens]
                  //# (https://docs.aws.amazon.com/kms/latest/developerguide/concepts.html#grant_token).
                  GrantTokens := Some(grantTokens),
                  //= aws-encryption-sdk-specification/framework/aws-kms/aws-kms-keyring.md#onencrypt
                  //= type=implication
                  //# - `KeyId` MUST be the configured AWS KMS key identifier.
                  KeyId := awsKmsKey,
                  //= aws-encryption-sdk-specification/framework/aws-kms/aws-kms-keyring.md#onencrypt
                  //= type=implication
                  //# - `PlaintextDataKey` MUST be the plaintext data key in the
                  //# [encryption materials](../structures.md#encryption-materials).
                  Plaintext := input.materials.plaintextDataKey.value,
                  EncryptionAlgorithm := None
                )

      //= aws-encryption-sdk-specification/framework/aws-kms/aws-kms-keyring.md#onencrypt
      //= type=implication
      //# If all Encrypt calls succeed, OnEncrypt MUST output the modified
      //# [encryption materials](../structures.md#encryption-materials).
      ensures
        && input.materials.plaintextDataKey.Some?
        && res.Success?
        && input.materials.algorithmSuite.edkWrapping.DIRECT_KEY_WRAPPING?
        ==>
          //= aws-encryption-sdk-specification/framework/aws-kms/aws-kms-keyring.md#onencrypt
          //= type=implication
          //# If
          //# verified, OnEncrypt MUST append a new [encrypted data key]
          //# (../structures.md#encrypted-data-key) to the encrypted data key list
          //# in the [encryption materials](../structures.md#encryption-materials),
          //# constructed as follows:
          && |res.value.materials.encryptedDataKeys| == |input.materials.encryptedDataKeys| + 1
          && KMS.IsValid_CiphertextType(Last(res.value.materials.encryptedDataKeys).ciphertext)
          && 0 < |client.History.Encrypt|
          && Last(client.History.Encrypt).output.Success?
          && exists returnedKeyId, returnedEncryptionAlgorithm
               ::
                 && Last(client.History.Encrypt).output.value
                    == KMS.EncryptResponse(
                         CiphertextBlob := Some(Last(res.value.materials.encryptedDataKeys).ciphertext),
                         KeyId := returnedKeyId,
                         EncryptionAlgorithm := returnedEncryptionAlgorithm
                       )
    {
      var materials := input.materials;
      var suite := input.materials.algorithmSuite;
      var stringifiedEncCtx :- StringifyEncryptionContext(input.materials.encryptionContext);

      // closures for KMS key wrapping
      var kmsGenerateAndWrap := new KmsGenerateAndWrapKeyMaterial(
        client,
        awsKmsKey,
        grantTokens
      );
      var kmsWrap := new KmsWrapKeyMaterial(
        client,
        awsKmsKey,
        grantTokens
      );

      var wrapOutput :- EdkWrapping.WrapEdkMaterial<KmsWrapInfo>(
        encryptionMaterials := materials,
        wrap := kmsWrap,
        generateAndWrap := kmsGenerateAndWrap
      );
      var kmsKeyArn := wrapOutput.wrapInfo.kmsKeyArn;
      var symmetricSigningKeyList :=
        if wrapOutput.symmetricSigningKey.Some? then
          Some([wrapOutput.symmetricSigningKey.value])
        else
          None;

      var providerInfo :- UTF8.Encode(kmsKeyArn).MapFailure(WrapStringToError);
      :- Need(|providerInfo| < UINT16_LIMIT,
              Types.AwsCryptographicMaterialProvidersException(
                message := "Invalid response from AWS KMS GenerateDataKey: Key ID too long."));

      var edk := Types.EncryptedDataKey(
        //= aws-encryption-sdk-specification/framework/aws-kms/aws-kms-keyring.md#onencrypt
        //# - the [key provider id](../structures.md#key-provider-id) MUST be
        //# "aws-kms".
        keyProviderId := PROVIDER_ID,
        //= aws-encryption-sdk-specification/framework/aws-kms/aws-kms-keyring.md#onencrypt
        //# - the [key provider information](../structures.md#key-provider-
        //# information) MUST be the response `KeyId`.
        keyProviderInfo := providerInfo,
        //= aws-encryption-sdk-specification/framework/aws-kms/aws-kms-keyring.md#onencrypt
        //# - the [ciphertext](../structures.md#ciphertext) MUST be the
        //# response `CiphertextBlob`.
        ciphertext := wrapOutput.wrappedMaterial
      );

      if (wrapOutput.GenerateAndWrapEdkMaterialOutput?) {
        // Wrapped new pdk. Add pdk and first edk to materials.

        //= aws-encryption-sdk-specification/framework/aws-kms/aws-kms-keyring.md#onencrypt
        //# - MUST append a new [encrypted data key](../structures.md#encrypted-
        //# data-key) to the encrypted data key list in the [encryption
        //# materials](../structures.md#encryption-materials), constructed as
        //# follows:
        var result :- Materials.EncryptionMaterialAddDataKey(materials, wrapOutput.plaintextDataKey, [edk], symmetricSigningKeyList);
        return Success(Types.OnEncryptOutput(
                         materials := result
                       ));
      } else if (wrapOutput.WrapOnlyEdkMaterialOutput?) {
        // wrapped existing pdk. Add new edk to materials.
        var result :- Materials.EncryptionMaterialAddEncryptedDataKeys(
          materials,
          [edk],
          symmetricSigningKeyList
        );
        return Success(Types.OnEncryptOutput(
                         materials := result
                       ));
      }
    }

    predicate OnDecryptEnsuresPublicly ( input: Types.OnDecryptInput , output: Result<Types.OnDecryptOutput, Types.Error> )
      : (outcome: bool)
      ensures
        outcome ==>
          output.Success?
          ==>
            && Materials.DecryptionMaterialsTransitionIsValid(
              input.materials,
              output.value.materials
            )
    {
      output.Success?
      ==>
        && Materials.DecryptionMaterialsTransitionIsValid(
          input.materials,
          output.value.materials
        )
    }

    //= aws-encryption-sdk-specification/framework/aws-kms/aws-kms-keyring.md#ondecrypt
    //= type=implication
    //# OnDecrypt MUST take [decryption materials]
    //# (../structures.md#decryption-materials) and a list of [encrypted data
    //# keys](../structures.md#encrypted-data-key) as input.
    method {:vcs_split_on_every_assert} OnDecrypt'(
      input: Types.OnDecryptInput
    )
      returns (res: Result<Types.OnDecryptOutput, Types.Error>)
      requires ValidState()
      modifies Modifies - {History}
      decreases Modifies - {History}
      ensures ValidState()
      ensures OnDecryptEnsuresPublicly(input, res)
      ensures unchanged(History)

      //= aws-encryption-sdk-specification/framework/aws-kms/aws-kms-keyring.md#ondecrypt
      //= type=implication
      //# If the [decryption materials](../structures.md#decryption-materials)
      //# already contained a valid plaintext data key OnDecrypt MUST return an
      //# error.
      ensures input.materials.plaintextDataKey.Some? ==> res.Failure?

      ensures
        && res.Success?
        ==>
          && var maybeStringifiedEncCtx := StringifyEncryptionContext(input.materials.encryptionContext);
          && maybeStringifiedEncCtx.Success?
          && 0 < |client.History.Decrypt|
             //= aws-encryption-sdk-specification/framework/aws-kms/aws-kms-keyring.md#ondecrypt
             //= type=implication
             //# - The length of the response’s `Plaintext` MUST equal the
             //# [key derivation input length](../algorithm-suites.md#key-derivation-input-length)
             //# specified by the [algorithm suite](../algorithm-suites.md)
             //# included in the input [decryption materials]
             //# (../structures.md#decryption-materials).
          && AlgorithmSuites.GetEncryptKeyLength(input.materials.algorithmSuite) as nat == |res.value.materials.plaintextDataKey.value|
          && var LastDecrypt := Last(client.History.Decrypt);
          && LastDecrypt.output.Success?
          && (
               exists edk
                 // , returnedEncryptionAlgorithm
                 | edk in input.encryptedDataKeys
                 ::
                   //= aws-encryption-sdk-specification/framework/aws-kms/aws-kms-keyring.md#ondecrypt
                   //= type=implication
                   //# - Its provider ID MUST exactly match the value “aws-kms”.
                   && var maybeWrappedMaterial :=
                     EdkWrapping.GetProviderWrappedMaterial(edk.ciphertext, input.materials.algorithmSuite);
                   && maybeWrappedMaterial.Success?
                   && edk.keyProviderId == PROVIDER_ID
                   && KMS.IsValid_CiphertextType(maybeWrappedMaterial.value)
                      //= aws-encryption-sdk-specification/framework/aws-kms/aws-kms-keyring.md#ondecrypt
                      //= type=implication
                      //# When calling [AWS KMS Decrypt]
                      //# (https://docs.aws.amazon.com/kms/latest/APIReference/API_Decrypt.html),
                      //# the keyring MUST call with a request constructed
                      //# as follows:
                   && KMS.DecryptRequest(
                        //= aws-encryption-sdk-specification/framework/aws-kms/aws-kms-keyring.md#ondecrypt
                        //= type=implication
                        //# - `KeyId` MUST be the configured AWS KMS key identifier.
                        KeyId := Some(awsKmsKey),
                        //= aws-encryption-sdk-specification/framework/aws-kms/aws-kms-keyring.md#ondecrypt
                        //= type=implication
                        //# - `CiphertextBlob` MUST be the [encrypted data key ciphertext]
                        //# (../structures.md#ciphertext).
                        CiphertextBlob := maybeWrappedMaterial.value,
                        //= aws-encryption-sdk-specification/framework/aws-kms/aws-kms-keyring.md#ondecrypt
                        //= type=implication
                        //# - `EncryptionContext` MUST be the [encryption context]
                        //# (../structures.md#encryption-context) included in the input
                        //# [decryption materials](../structures.md#decryption-materials).
                        EncryptionContext := Some(maybeStringifiedEncCtx.value),
                        //= aws-encryption-sdk-specification/framework/aws-kms/aws-kms-keyring.md#ondecrypt
                        //= type=implication
                        //# - `GrantTokens` MUST be this keyring's [grant tokens]
                        //# (https://docs.aws.amazon.com/kms/latest/developerguide/concepts.html#grant_token).
                        GrantTokens := Some(grantTokens),
                        EncryptionAlgorithm := None
                      )
                      //= aws-encryption-sdk-specification/framework/aws-kms/aws-kms-keyring.md#ondecrypt
                      //= type=implication
                      //# To attempt to decrypt a particular [encrypted data key]
                      //# (../structures.md#encrypted-data-key), OnDecrypt MUST call [AWS KMS
                      //# Decrypt](https://docs.aws.amazon.com/kms/latest/APIReference/API_Decrypt.html)
                      //# with the configured AWS KMS client.
                      == LastDecrypt.input
                      //= aws-encryption-sdk-specification/framework/aws-kms/aws-kms-keyring.md#ondecrypt
                      //= type=implication
<<<<<<< HEAD
                      //# - The `KeyId` field in the response MUST equal the configured AWS
                      //# KMS key identifier.
                   && LastDecrypt.output.value.KeyId == Some(awsKmsKey)
             )
             //= aws-encryption-sdk-specification/framework/aws-kms/aws-kms-keyring.md#ondecrypt
             //= type=implication
             //# - MUST immediately return the modified [decryption materials]
             //# (../structures.md#decryption-materials).
          && (
               input.materials.algorithmSuite.edkWrapping.DIRECT_KEY_WRAPPING?
               ==>
                 LastDecrypt.output.value.Plaintext == res.value.materials.plaintextDataKey)
      // For intermedite key wrapping, KMS::Decrypt.Plaintext is the intermediate key
=======
                      //# - `GrantTokens` MUST be this keyring's [grant tokens]
                      //# (https://docs.aws.amazon.com/kms/latest/developerguide/concepts.html#grant_token).
                      GrantTokens := Some(grantTokens),
                      EncryptionAlgorithm := None
                    )
                    //= aws-encryption-sdk-specification/framework/aws-kms/aws-kms-keyring.md#ondecrypt
                    //= type=implication
                    //# To attempt to decrypt a particular [encrypted data key]
                    //# (../structures.md#encrypted-data-key), OnDecrypt MUST call [AWS KMS
                    //# Decrypt](https://docs.aws.amazon.com/kms/latest/APIReference/API_Decrypt.html)
                    //# with the configured AWS KMS client.
                    == LastDecrypt.input
                    //= aws-encryption-sdk-specification/framework/aws-kms/aws-kms-keyring.md#ondecrypt
                    //= type=implication
                    //# - The `KeyId` field in the response MUST equal the configured AWS
                    //# KMS key identifier.
                 && LastDecrypt.output.value.KeyId == Some(awsKmsKey)
                    //= aws-encryption-sdk-specification/framework/aws-kms/aws-kms-keyring.md#ondecrypt
                    //= type=implication
                    //# - MUST immediately return the modified [decryption materials]
                    //# (../structures.md#decryption-materials).
                 && (
                      input.materials.algorithmSuite.edkWrapping.DIRECT_KEY_WRAPPING?
                      ==>
                        LastDecrypt.output.value.Plaintext == res.value.materials.plaintextDataKey)
      // For intermediate key wrapping, KMS::Decrypt.Plaintext is the intermediate key
>>>>>>> 7383f057
    {

      var materials := input.materials;
      var suite := input.materials.algorithmSuite;

      :- Need(
        Materials.DecryptionMaterialsWithoutPlaintextDataKey(materials),
        Types.AwsCryptographicMaterialProvidersException(
          message := "Keyring received decryption materials that already contain a plaintext data key."));

      :- OkForDecrypt(awsKmsArn, awsKmsKey);

      //= aws-encryption-sdk-specification/framework/aws-kms/aws-kms-keyring.md#ondecrypt
      //# The set of encrypted data keys MUST first be filtered to match this
      //#  keyring’s configuration.
      var filter := new OnDecryptEncryptedDataKeyFilter(awsKmsKey);
      var edksToAttempt :- FilterWithResult(filter, input.encryptedDataKeys);

      if (0 == |edksToAttempt|) {
        var errorMessage :- ErrorMessages.IncorrectDataKeys(input.encryptedDataKeys, input.materials.algorithmSuite);
        return Failure(
            Types.AwsCryptographicMaterialProvidersException(
              message := errorMessage
            ));
      }

      //= aws-encryption-sdk-specification/framework/aws-kms/aws-kms-keyring.md#ondecrypt
      //# For each encrypted data key in the filtered set, one at a time, the
      //# OnDecrypt MUST attempt to decrypt the data key.
      //# If this attempt
      //# results in an error, then these errors MUST be collected.
      var decryptClosure := new DecryptSingleEncryptedDataKey(
        materials,
        client,
        awsKmsKey,
        grantTokens
      );

      //= aws-encryption-sdk-specification/framework/aws-kms/aws-kms-keyring.md#ondecrypt
      //# If the response does not satisfies these requirements then an error
      //# MUST be collected and the next encrypted data key in the filtered set
      //# MUST be attempted.
      var outcome, attempts := ReduceToSuccess(
        decryptClosure,
        edksToAttempt
      );

      var SealedDecryptionMaterials :- outcome
      //= aws-encryption-sdk-specification/framework/aws-kms/aws-kms-keyring.md#ondecrypt
      //# If OnDecrypt fails to successfully decrypt any [encrypted data key]
      //# (../structures.md#encrypted-data-key), then it MUST yield an error
      //# that includes all the collected errors.
      .MapFailure(errors => Types.CollectionOfErrors(
                      list := errors,
                      message := "No Configured KMS Key was able to decrypt the Data Key. The list of encountered Exceptions is available via `list`."));

      assert decryptClosure.Ensures(Last(attempts).input, Success(SealedDecryptionMaterials), DropLast(attempts));
      return Success(Types.OnDecryptOutput(
                       materials := SealedDecryptionMaterials
                     ));
    }
  }

  class OnDecryptEncryptedDataKeyFilter
    extends DeterministicActionWithResult<Types.EncryptedDataKey, bool, Types.Error>
  {
    const awsKmsKey: AwsKmsIdentifierString

    constructor(awsKmsKey: AwsKmsIdentifierString) {
      this.awsKmsKey := awsKmsKey;
    }

    predicate Ensures(
      edk: Types.EncryptedDataKey,
      res: Result<bool, Types.Error>
    ) {
      && (
        && res.Success?
        && res.value
        ==>
          edk.keyProviderId == PROVIDER_ID)
    }

    method Invoke(edk: Types.EncryptedDataKey)
      returns (res: Result<bool, Types.Error>)
      ensures Ensures(edk, res)
    {

      if edk.keyProviderId != PROVIDER_ID {
        return Success(false);
      }

      if !UTF8.ValidUTF8Seq(edk.keyProviderInfo) {
        // The Keyring produces UTF8 keyProviderInfo.
        // If an `aws-kms` encrypted data key's keyProviderInfo is not UTF8
        // this is an error, not simply an EDK to filter out.
        return Failure(Types.AwsCryptographicMaterialProvidersException(
                         message := "Invalid AWS KMS encoding, provider info is not UTF8."));
      }

      var keyId :- UTF8.Decode(edk.keyProviderInfo).MapFailure(WrapStringToError);
      //= aws-encryption-sdk-specification/framework/aws-kms/aws-kms-keyring.md#ondecrypt
      //# - The provider info MUST be a [valid AWS KMS ARN](aws-kms-key-
      //# arn.md#a-valid-aws-kms-arn) with a resource type of `key` or
      //# OnDecrypt MUST fail.
      var _ :- ParseAwsKmsArn(keyId).MapFailure(WrapStringToError);

      //= aws-encryption-sdk-specification/framework/aws-kms/aws-kms-keyring.md#ondecrypt
      //# - The provider info MUST match the configured AWS KMS key
      //# identifier.
      return Success(this.awsKmsKey == keyId);
    }
  }

  class DecryptSingleEncryptedDataKey
    extends ActionWithResult<
      Types.EncryptedDataKey,
      Materials.SealedDecryptionMaterials,
      Types.Error>
  {
    const materials: Materials.DecryptionMaterialsPendingPlaintextDataKey
    const client: KMS.IKMSClient
    const awsKmsKey: AwsKmsIdentifierString
    const grantTokens: KMS.GrantTokenList

    constructor(
      materials: Materials.DecryptionMaterialsPendingPlaintextDataKey,
      client: KMS.IKMSClient,
      awsKmsKey: AwsKmsIdentifierString,
      grantTokens: KMS.GrantTokenList
    )
      requires client.ValidState()
      ensures
        && this.materials == materials
        && this.client == client
        && this.awsKmsKey == awsKmsKey
        && this.grantTokens == grantTokens
      ensures Invariant()
    {
      this.materials := materials;
      this.client := client;
      this.awsKmsKey := awsKmsKey;
      this.grantTokens := grantTokens;
      Modifies := client.Modifies;
    }

    predicate Invariant()
      reads Modifies
      decreases Modifies
    {
      && client.ValidState()
      && client.Modifies == Modifies
    }

    predicate Ensures(
      edk: Types.EncryptedDataKey,
      res: Result<Materials.SealedDecryptionMaterials, Types.Error>,
      attemptsState: seq<ActionInvoke<Types.EncryptedDataKey, Result<Materials.SealedDecryptionMaterials, Types.Error>>>
    )
      reads Modifies
      decreases Modifies
    {
      res.Success?
      ==>
        && Invariant()
        && var maybeWrappedMaterial :=
             EdkWrapping.GetProviderWrappedMaterial(edk.ciphertext, materials.algorithmSuite);
        && maybeWrappedMaterial.Success?
        && KMS.IsValid_CiphertextType(maybeWrappedMaterial.value)
        && Materials.DecryptionMaterialsTransitionIsValid(materials, res.value)
        && var maybeStringifiedEncCtx := StringifyEncryptionContext(materials.encryptionContext);
        && maybeStringifiedEncCtx.Success?
        && 0 < |client.History.Decrypt|
        && KMS.DecryptRequest(
             KeyId := Some(awsKmsKey),
             CiphertextBlob := maybeWrappedMaterial.value,
             EncryptionContext := Some(maybeStringifiedEncCtx.value),
             GrantTokens := Some(grantTokens),
             EncryptionAlgorithm := None
           ) == Last(client.History.Decrypt).input
        && Last(client.History.Decrypt).output.Success?
        && Last(client.History.Decrypt).output.value.Plaintext.Some?
        && (
             materials.algorithmSuite.edkWrapping.DIRECT_KEY_WRAPPING? ==>
               Last(client.History.Decrypt).output.value.Plaintext
               == res.value.plaintextDataKey)
        && Last(client.History.Decrypt).output.value.KeyId == Some(awsKmsKey)
    }

    predicate Requires(edk: Types.EncryptedDataKey){
      true
    }

    method {:vcs_split_on_every_assert} Invoke(
      edk: Types.EncryptedDataKey,
      ghost attemptsState: seq<ActionInvoke<Types.EncryptedDataKey, Result<Materials.SealedDecryptionMaterials, Types.Error>>>
    ) returns (res: Result<Materials.SealedDecryptionMaterials, Types.Error>)
      requires Invariant()
      modifies Modifies
      decreases Modifies
      ensures Invariant()
      ensures Ensures(edk, res, attemptsState)
    {

      var kmsUnwrap := new KmsUnwrapKeyMaterial(
        client,
        awsKmsKey,
        grantTokens
      );

      var unwrapOutputRes := EdkWrapping.UnwrapEdkMaterial(
        edk.ciphertext,
        materials,
        kmsUnwrap
      );
      var unwrapOutput :- unwrapOutputRes;

      //= aws-encryption-sdk-specification/framework/aws-kms/aws-kms-keyring.md#ondecrypt
      //# - MUST set the plaintext data key on the [decryption materials]
      //# (../structures.md#decryption-materials) as the response
      //# `Plaintext`.
      var result :- Materials.DecryptionMaterialsAddDataKey(materials, unwrapOutput.plaintextDataKey, unwrapOutput.symmetricSigningKey);

      return Success(result);
    }
  }

  datatype KmsUnwrapInfo = KmsUnwrapInfo()

  datatype KmsWrapInfo = KmsWrapInfo(
    kmsKeyArn: string
  )

  class KmsUnwrapKeyMaterial
    extends MaterialWrapping.UnwrapMaterial<KmsUnwrapInfo>
  {
    const client: KMS.IKMSClient
    const awsKmsKey: AwsKmsIdentifierString
    const grantTokens: KMS.GrantTokenList

    constructor(
      client: KMS.IKMSClient,
      awsKmsKey: AwsKmsIdentifierString,
      grantTokens: KMS.GrantTokenList
    )
      requires client.ValidState()
      ensures
        && this.client == client
        && this.awsKmsKey == awsKmsKey
        && this.grantTokens == grantTokens
      ensures Invariant()
    {
      this.client := client;
      this.awsKmsKey := awsKmsKey;
      this.grantTokens := grantTokens;
      Modifies := client.Modifies;
    }

    predicate Invariant()
      reads Modifies
      decreases Modifies
    {
      && client.ValidState()
      && client.Modifies == Modifies
    }

    predicate Ensures(
      input: MaterialWrapping.UnwrapInput,
      res: Result<MaterialWrapping.UnwrapOutput<KmsUnwrapInfo>, Types.Error>,
      attemptsState: seq<ActionInvoke<MaterialWrapping.UnwrapInput, Result<MaterialWrapping.UnwrapOutput<KmsUnwrapInfo>, Types.Error>>>
    )
      reads Modifies
      decreases Modifies
    {
      res.Success?
      ==>
        && Invariant()
        && var maybeStringifiedEncCtx := StringifyEncryptionContext(input.encryptionContext);
        && maybeStringifiedEncCtx.Success?
        && 0 < |client.History.Decrypt|
        && KMS.IsValid_CiphertextType(input.wrappedMaterial)
        && KMS.DecryptRequest(
             KeyId := Some(awsKmsKey),
             CiphertextBlob := input.wrappedMaterial,
             EncryptionContext := Some(maybeStringifiedEncCtx.value),
             GrantTokens := Some(grantTokens),
             EncryptionAlgorithm := None
           ) == Last(client.History.Decrypt).input
        && Last(client.History.Decrypt).output.Success?
        && Last(client.History.Decrypt).output.value.Plaintext.Some?
        && Last(client.History.Decrypt).output.value.Plaintext == Some(res.value.unwrappedMaterial)
        && Last(client.History.Decrypt).output.value.KeyId == Some(awsKmsKey)
    }

    method Invoke(
      input: MaterialWrapping.UnwrapInput,
      ghost attemptsState: seq<ActionInvoke<MaterialWrapping.UnwrapInput, Result<MaterialWrapping.UnwrapOutput<KmsUnwrapInfo>, Types.Error>>>
    ) returns (res: Result<MaterialWrapping.UnwrapOutput<KmsUnwrapInfo>, Types.Error>)
      requires Invariant()
      modifies Modifies
      decreases Modifies
      ensures Invariant()
      ensures Ensures(input, res, attemptsState)
      ensures res.Success? ==> |res.value.unwrappedMaterial| == AlgorithmSuites.GetEncryptKeyLength(input.algorithmSuite) as nat
    {
      :- Need(KMS.IsValid_CiphertextType(input.wrappedMaterial),
              Types.AwsCryptographicMaterialProvidersException( message := "Ciphertext length invalid"));

      var stringifiedEncCtx :- StringifyEncryptionContext(input.encryptionContext);
      var decryptRequest := KMS.DecryptRequest(
        KeyId := Some(awsKmsKey),
        CiphertextBlob := input.wrappedMaterial,
        EncryptionContext := Some(stringifiedEncCtx),
        GrantTokens := Some(grantTokens),
        EncryptionAlgorithm := None
      );

      var maybeDecryptResponse := client.Decrypt(decryptRequest);
      var decryptResponse :- maybeDecryptResponse
      .MapFailure(e => Types.ComAmazonawsKms( ComAmazonawsKms := e ));

      :- Need(
        && decryptResponse.KeyId.Some?
        && decryptResponse.KeyId.value == awsKmsKey
        && decryptResponse.Plaintext.Some?
        && AlgorithmSuites.GetEncryptKeyLength(input.algorithmSuite) as nat == |decryptResponse.Plaintext.value|
      , Types.AwsCryptographicMaterialProvidersException(
          message := "Invalid response from KMS Decrypt"));

      var output := MaterialWrapping.UnwrapOutput(
        unwrappedMaterial := decryptResponse.Plaintext.value,
        unwrapInfo := KmsUnwrapInfo());

      return Success(output);
    }
  }

  class KmsGenerateAndWrapKeyMaterial
    extends MaterialWrapping.GenerateAndWrapMaterial<KmsWrapInfo>
  {
    const client: KMS.IKMSClient
    const awsKmsKey: AwsKmsIdentifierString
    const grantTokens: KMS.GrantTokenList

    constructor(
      client: KMS.IKMSClient,
      awsKmsKey: AwsKmsIdentifierString,
      grantTokens: KMS.GrantTokenList
    )
      requires client.ValidState()
      ensures
        && this.client == client
        && this.awsKmsKey == awsKmsKey
        && this.grantTokens == grantTokens
      ensures Invariant()
    {
      this.client := client;
      this.awsKmsKey := awsKmsKey;
      this.grantTokens := grantTokens;
      Modifies := client.Modifies;
    }

    predicate Invariant()
      reads Modifies
      decreases Modifies
    {
      && client.ValidState()
      && client.Modifies == Modifies
    }

    predicate {:vcs_split_on_every_assert} Ensures(
      input: MaterialWrapping.GenerateAndWrapInput,
      res: Result<MaterialWrapping.GenerateAndWrapOutput<KmsWrapInfo>, Types.Error>,
      attemptsState: seq<ActionInvoke<MaterialWrapping.GenerateAndWrapInput, Result<MaterialWrapping.GenerateAndWrapOutput<KmsWrapInfo>, Types.Error>>>
    )
      reads Modifies
      decreases Modifies
    {
      && var maybeStringifiedEncCtx := StringifyEncryptionContext(input.encryptionContext);
      && (
        res.Success?
        ==>
          && Invariant()
          && maybeStringifiedEncCtx.Success?
          && 0 < |client.History.GenerateDataKey|
          && KMS.GenerateDataKeyRequest(
               EncryptionContext := Some(maybeStringifiedEncCtx.value),
               GrantTokens := Some(grantTokens),
               KeyId := awsKmsKey,
               NumberOfBytes := Some(AlgorithmSuites.GetEncryptKeyLength(input.algorithmSuite)),
               KeySpec := None
             ) == Last(client.History.GenerateDataKey).input
          && Last(client.History.GenerateDataKey).output.Success?
          && Last(client.History.GenerateDataKey).output.value.CiphertextBlob.Some?
          && Last(client.History.GenerateDataKey).output.value.CiphertextBlob == Some(res.value.wrappedMaterial)
          && Last(client.History.GenerateDataKey).output.value.Plaintext.Some?
          && Last(client.History.GenerateDataKey).output.value.Plaintext == Some(res.value.plaintextMaterial)
          && Last(client.History.GenerateDataKey).output.value.KeyId == Some(res.value.wrapInfo.kmsKeyArn)
          && ParseAwsKmsIdentifier(res.value.wrapInfo.kmsKeyArn).Success?
          && AlgorithmSuites.GetEncryptKeyLength(input.algorithmSuite) as nat == |res.value.plaintextMaterial|
          && KMS.IsValid_CiphertextType(res.value.wrappedMaterial)
          && Last(client.History.GenerateDataKey).output.value
             == KMS.GenerateDataKeyResponse(
                  KeyId := Some(res.value.wrapInfo.kmsKeyArn),
                  CiphertextBlob := Some(res.value.wrappedMaterial),
                  Plaintext := Some(res.value.plaintextMaterial)))
    }

    method Invoke(
      input: MaterialWrapping.GenerateAndWrapInput,
      ghost attemptsState: seq<ActionInvoke<MaterialWrapping.GenerateAndWrapInput, Result<MaterialWrapping.GenerateAndWrapOutput<KmsWrapInfo>, Types.Error>>>
    ) returns (res: Result<MaterialWrapping.GenerateAndWrapOutput<KmsWrapInfo>, Types.Error>)
      requires Invariant()
      modifies Modifies
      decreases Modifies
      ensures Invariant()
      ensures Ensures(input, res, attemptsState)
      ensures res.Success? ==> |res.value.plaintextMaterial| == input.algorithmSuite.encrypt.AES_GCM.keyLength as nat
    {
      var suite := input.algorithmSuite;
      var stringifiedEncCtx :- StringifyEncryptionContext(input.encryptionContext);

      var generatorRequest := KMS.GenerateDataKeyRequest(
        EncryptionContext := Some(stringifiedEncCtx),
        GrantTokens := Some(grantTokens),
        KeyId := awsKmsKey,
        NumberOfBytes := Some(AlgorithmSuites.GetEncryptKeyLength(suite)),
        KeySpec := None
      );

      var maybeGenerateResponse := client.GenerateDataKey(generatorRequest);



      //= aws-encryption-sdk-specification/framework/aws-kms/aws-kms-keyring.md#onencrypt
      //# If the call to [AWS KMS GenerateDataKey]
      //# (https://docs.aws.amazon.com/kms/latest/APIReference/API_GenerateDataKey.html)
      //# does not succeed, OnEncrypt MUST NOT modify
      //# the [encryption materials](../structures.md#encryption-materials) and
      //# MUST fail.
      var generateResponse :- maybeGenerateResponse
      .MapFailure(e => Types.ComAmazonawsKms(ComAmazonawsKms := e));

        //= aws-encryption-sdk-specification/framework/aws-kms/aws-kms-keyring.md#onencrypt
        //# The Generate Data Key response’s `KeyId` MUST be [a
        //# valid AWS KMS key ARN](aws-kms-key-arn.md#a-valid-aws-kms-arn).
      :- Need(
        && generateResponse.KeyId.Some?
        && ParseAwsKmsIdentifier(generateResponse.KeyId.value).Success?,
        Types.AwsCryptographicMaterialProvidersException(
          message := "Invalid response from KMS GenerateDataKey:: Invalid Key Id")
      );
      :- Need(
        && generateResponse.Plaintext.Some?
        && AlgorithmSuites.GetEncryptKeyLength(suite) as nat == |generateResponse.Plaintext.value|,
        Types.AwsCryptographicMaterialProvidersException(
          message := "Invalid response from AWS KMS GenerateDataKey: Invalid data key")
      );

      :- Need(
        && generateResponse.CiphertextBlob.Some?
        && KMS.IsValid_CiphertextType(generateResponse.CiphertextBlob.value),
        Types.AwsCryptographicMaterialProvidersException(
          message := "Invalid response from AWS KMS GeneratedDataKey: Invalid ciphertext")
      );

      :- Need(
        && generateResponse.CiphertextForRecipient.None?,
        Types.AwsCryptographicMaterialProvidersException(
          message := "Invalid response from AWS KMS GeneratedDataKey: Invalid CiphertextForRecipient")

      );

      var output := MaterialWrapping.GenerateAndWrapOutput(
        plaintextMaterial := generateResponse.Plaintext.value,
        wrappedMaterial := generateResponse.CiphertextBlob.value,
        wrapInfo := KmsWrapInfo(generateResponse.KeyId.value)
      );

      return Success(output);
    }
  }

  class KmsWrapKeyMaterial
    extends MaterialWrapping.WrapMaterial<KmsWrapInfo>
  {
    const client: KMS.IKMSClient
    const awsKmsKey: AwsKmsIdentifierString
    const grantTokens: KMS.GrantTokenList

    constructor(
      client: KMS.IKMSClient,
      awsKmsKey: AwsKmsIdentifierString,
      grantTokens: KMS.GrantTokenList
    )
      requires client.ValidState()
      ensures
        && this.client == client
        && this.awsKmsKey == awsKmsKey
        && this.grantTokens == grantTokens
      ensures Invariant()
    {
      this.client := client;
      this.awsKmsKey := awsKmsKey;
      this.grantTokens := grantTokens;
      Modifies := client.Modifies;
    }

    predicate Invariant()
      reads Modifies
      decreases Modifies
    {
      && client.ValidState()
      && client.Modifies == Modifies
      && KMS.IsValid_KeyIdType(awsKmsKey)
    }

    predicate Ensures(
      input: MaterialWrapping.WrapInput,
      res: Result<MaterialWrapping.WrapOutput<KmsWrapInfo>, Types.Error>,
      attemptsState: seq<ActionInvoke<MaterialWrapping.WrapInput, Result<MaterialWrapping.WrapOutput<KmsWrapInfo>, Types.Error>>>
    )
      reads Modifies
      decreases Modifies
    {
      && var maybeStringifiedEncCtx := StringifyEncryptionContext(input.encryptionContext);
      && (
        res.Success?
        ==>
          && Invariant()
          && KMS.IsValid_PlaintextType(input.plaintextMaterial)
          && KMS.IsValid_KeyIdType(awsKmsKey)
          && maybeStringifiedEncCtx.Success?
          && 0 < |client.History.Encrypt|
          && KMS.EncryptRequest(
               EncryptionContext := Some(maybeStringifiedEncCtx.value),
               GrantTokens := Some(grantTokens),
               KeyId := awsKmsKey,
               Plaintext := input.plaintextMaterial,
               EncryptionAlgorithm := None
             ) == Last(client.History.Encrypt).input
          && Last(client.History.Encrypt).output.Success?
          && Last(client.History.Encrypt).output.value.CiphertextBlob.Some?
          && Last(client.History.Encrypt).output.value.CiphertextBlob == Some(res.value.wrappedMaterial)
          && Last(client.History.Encrypt).output.value.KeyId == Some(res.value.wrapInfo.kmsKeyArn)
          && ParseAwsKmsIdentifier(res.value.wrapInfo.kmsKeyArn).Success?
          && KMS.IsValid_CiphertextType(res.value.wrappedMaterial))
    }

    method Invoke(
      input: MaterialWrapping.WrapInput,
      ghost attemptsState: seq<ActionInvoke<MaterialWrapping.WrapInput, Result<MaterialWrapping.WrapOutput<KmsWrapInfo>, Types.Error>>>
    ) returns (res: Result<MaterialWrapping.WrapOutput<KmsWrapInfo>, Types.Error>)
      requires Invariant()
      modifies Modifies
      decreases Modifies
      ensures Invariant()
      ensures Ensures(input, res, attemptsState)
    {
      var suite := input.algorithmSuite;
      var stringifiedEncCtx :- StringifyEncryptionContext(input.encryptionContext);

      :- Need(KMS.IsValid_PlaintextType(input.plaintextMaterial),
              Types.AwsCryptographicMaterialProvidersException(
                message := "Invalid Plaintext on KMS Encrypt"));

      var encryptRequest := KMS.EncryptRequest(
        EncryptionContext := Some(stringifiedEncCtx),
        GrantTokens := Some(grantTokens),
        KeyId := awsKmsKey,
        Plaintext := input.plaintextMaterial,
        EncryptionAlgorithm := None
      );
      var maybeEncryptResponse := client.Encrypt(encryptRequest);

      //= aws-encryption-sdk-specification/framework/aws-kms/aws-kms-keyring.md#onencrypt
      //= type=implication
      //# If the call to [AWS KMS Encrypt]
      //# (https://docs.aws.amazon.com/kms/latest/APIReference/API_Encrypt.html)
      //# does not succeed, OnEncrypt MUST fail.
      var encryptResponse :- maybeEncryptResponse
      .MapFailure(e => Types.ComAmazonawsKms(ComAmazonawsKms := e));

        //= aws-encryption-sdk-specification/framework/aws-kms/aws-kms-keyring.md#onencrypt
        //# If the Encrypt call succeeds the response’s `KeyId` MUST be
        //# [A valid AWS KMS key ARN](aws-kms-key-arn.md#a-valid-aws-kms-arn).
      :- Need(
        && encryptResponse.KeyId.Some?
        && ParseAwsKmsIdentifier(encryptResponse.KeyId.value).Success?,
        Types.AwsCryptographicMaterialProvidersException(
          message := "Invalid response from AWS KMS Encrypt:: Invalid Key Id")
      );

      :- Need(encryptResponse.CiphertextBlob.Some?,
              Types.AwsCryptographicMaterialProvidersException(
                message := "Invalid response from AWS KMS Encrypt: Invalid Ciphertext Blob")
      );

      var output := MaterialWrapping.WrapOutput(
        wrappedMaterial := encryptResponse.CiphertextBlob.value,
        wrapInfo := KmsWrapInfo(encryptResponse.KeyId.value)
      );

      return Success(output);
    }
  }

}<|MERGE_RESOLUTION|>--- conflicted
+++ resolved
@@ -506,21 +506,20 @@
                       == LastDecrypt.input
                       //= aws-encryption-sdk-specification/framework/aws-kms/aws-kms-keyring.md#ondecrypt
                       //= type=implication
-<<<<<<< HEAD
                       //# - The `KeyId` field in the response MUST equal the configured AWS
                       //# KMS key identifier.
-                   && LastDecrypt.output.value.KeyId == Some(awsKmsKey)
-             )
+  //                 && LastDecrypt.output.value.KeyId == Some(awsKmsKey)
+  //           )
              //= aws-encryption-sdk-specification/framework/aws-kms/aws-kms-keyring.md#ondecrypt
              //= type=implication
              //# - MUST immediately return the modified [decryption materials]
              //# (../structures.md#decryption-materials).
-          && (
-               input.materials.algorithmSuite.edkWrapping.DIRECT_KEY_WRAPPING?
-               ==>
-                 LastDecrypt.output.value.Plaintext == res.value.materials.plaintextDataKey)
+ //         && (
+ //              input.materials.algorithmSuite.edkWrapping.DIRECT_KEY_WRAPPING?
+ //              ==>
+ //                LastDecrypt.output.value.Plaintext == res.value.materials.plaintextDataKey)
       // For intermedite key wrapping, KMS::Decrypt.Plaintext is the intermediate key
-=======
+
                       //# - `GrantTokens` MUST be this keyring's [grant tokens]
                       //# (https://docs.aws.amazon.com/kms/latest/developerguide/concepts.html#grant_token).
                       GrantTokens := Some(grantTokens),
@@ -547,7 +546,6 @@
                       ==>
                         LastDecrypt.output.value.Plaintext == res.value.materials.plaintextDataKey)
       // For intermediate key wrapping, KMS::Decrypt.Plaintext is the intermediate key
->>>>>>> 7383f057
     {
 
       var materials := input.materials;
