// Copyright Amazon.com Inc. or its affiliates. All Rights Reserved.
// SPDX-License-Identifier: Apache-2.0

include "../../Keyring.dfy"
include "../../Materials.dfy"
include "../../AlgorithmSuites.dfy"
include "../../CanonicalEncryptionContext.dfy"
include "../../KeyWrapping/EdkWrapping.dfy"
include "Constants.dfy"
include "AwsKmsMrkMatchForDecrypt.dfy"
include "../../AwsArnParsing.dfy"
include "AwsKmsUtils.dfy"
include "../../CMCs/StormTracker.dfy"
include "../../CMCs/StormTrackingCMC.dfy"
include "../../CMCs/LocalCMC.dfy"
include "../../CMCs/SynchronizedLocalCMC.dfy"
include "../../../Model/AwsCryptographyMaterialProvidersTypes.dfy"
include "../../ErrorMessages.dfy"

module AwsKmsHierarchicalKeyring {
  import opened StandardLibrary
  import opened Wrappers
  import opened UInt = StandardLibrary.UInt
  import opened AwsArnParsing
  import opened AwsKmsUtils
  import opened Seq
  import opened Actions
  import opened Constants
  import opened A = AwsKmsMrkMatchForDecrypt
  import LocalCMC
  import SynchronizedLocalCMC
  import StormTracker
  import StormTrackingCMC
  import opened AlgorithmSuites
  import EdkWrapping
  import MaterialWrapping
  import CanonicalEncryptionContext
  import Keyring
  import Materials
  import Time
  import Random
  import Digest
  import Types = AwsCryptographyMaterialProvidersTypes
  import Crypto = AwsCryptographyPrimitivesTypes
  import KMS = ComAmazonawsKmsTypes
  import DDB = ComAmazonawsDynamodbTypes
  import KeyStore = AwsCryptographyKeyStoreTypes
  import UTF8
  import UUID
  import HKDF
  import HMAC
  import opened AESEncryption
<<<<<<< HEAD
  import AtomicPrimitives
=======
  import Aws.Cryptography.Primitives
  import ErrorMessages
>>>>>>> 1f98bd31

  const BRANCH_KEY_STORE_GSI := "Active-Keys"
  const BRANCH_KEY_FIELD := "enc"
  const VERSION_FIELD := "version"
  const BRANCH_KEY_IDENTIFIER_FIELD := "branch-key-id"

  const KEY_CONDITION_EXPRESSION := "#status = :status and #branch_key_id = :branch_key_id"
  const EXPRESSION_ATTRIBUTE_NAMES := map[
                                        "#status"       := "status",
                                        "#branch_key_id" := "branch-key-id"
                                      ]
  const EXPRESSION_ATTRIBUTE_VALUE_STATUS_KEY := ":status"
  const EXPRESSION_ATTRIBUTE_VALUE_STATUS_VALUE := "ACTIVE"
  const EXPRESSION_ATTRIBUTE_VALUE_BRANCH_KEY := ":branch_key_id"

  const H_WRAP_SALT_LEN: Types.PositiveInteger := 16
  const H_WRAP_NONCE_LEN: Types.PositiveInteger := 12
  const DERIVED_BRANCH_KEY_EXPECTED_LENGTH: Types.PositiveInteger := 32
  const AES_256_ENC_KEY_LENGTH: int32 := 32
  const AES_256_ENC_TAG_LENGTH: int32 := 16
  const AES_256_ENC_IV_LENGTH: int32 := 12
  const AES_256_ENC_ALG := Crypto.AES_GCM(
                             keyLength := AES_256_ENC_KEY_LENGTH,
                             //= aws-encryption-sdk-specification/framework/aws-kms/aws-kms-hierarchical-keyring.md#branch-key-wrapping
                             //= type=implication
                             //# MUST use an authentication tag byte of length 16.
                             tagLength := AES_256_ENC_TAG_LENGTH,
                             ivLength := AES_256_ENC_IV_LENGTH
                           )

  const EDK_CIPHERTEXT_VERSION_LENGTH: int32 := 16
  const EDK_CIPHERTEXT_BRANCH_KEY_VERSION_INDEX := H_WRAP_SALT_LEN + H_WRAP_NONCE_LEN
  const EDK_CIPHERTEXT_VERSION_INDEX := EDK_CIPHERTEXT_BRANCH_KEY_VERSION_INDEX + EDK_CIPHERTEXT_VERSION_LENGTH
  // Salt = 16, IV = 12, Version = 16, Authentication Tag = 16
  const EXPECTED_EDK_CIPHERTEXT_OVERHEAD := EDK_CIPHERTEXT_VERSION_INDEX + AES_256_ENC_TAG_LENGTH

  // We add this axiom here because verifying the mutability of the share state of the
  // cache. Dafny does not support concurrency and proving the state of mutable frames
  // is complicated.
  lemma {:axiom} verifyValidStateCache (cmc: Types.ICryptographicMaterialsCache) ensures cmc.ValidState()

  method getEntry(cmc: Types.ICryptographicMaterialsCache, input: Types.GetCacheEntryInput) returns (res: Result<Types.GetCacheEntryOutput, Types.Error>)
    requires cmc.ValidState()
    ensures cmc.ValidState()
    ensures cmc.GetCacheEntryEnsuresPublicly(input, res)
    ensures unchanged(cmc.History)
  {
    // Because of the mutable state of the cache you may not know if you have an entry in cache
    // at this point in execution; assuming we have not modified it allows dafny to verify that it can get an entry.
    assume {:axiom} cmc.Modifies == {};
    res := cmc.GetCacheEntry(input);
  }

  method putEntry(cmc: Types.ICryptographicMaterialsCache, input: Types.PutCacheEntryInput) returns (res: Result<(), Types.Error>)
    requires cmc.ValidState()
    ensures cmc.ValidState()
    ensures cmc.PutCacheEntryEnsuresPublicly(input, res)
    ensures unchanged(cmc.History)
  {
    // Because of the mutable state of the cache you may not know if you have an entry in cache
    // at this point in execution; assuming we have not modified it allows dafny to verify that it can put an entry.
    assume {:axiom} cmc.Modifies == {};
    res := cmc.PutCacheEntry(input);
  }

  //= aws-encryption-sdk-specification/framework/aws-kms/aws-kms-hierarchical-keyring.md#interface
  //= type=implication
  //# MUST implement the [AWS Encryption SDK Keyring interface](../keyring-interface.md#interface)
  class AwsKmsHierarchicalKeyring
    extends Keyring.VerifiableInterface
  {
    const branchKeyId: Option<string>
    const branchKeyIdSupplier: Option<Types.IBranchKeyIdSupplier>
    const keyStore: KeyStore.IKeyStoreClient
    const ttlSeconds: Types.PositiveLong
    const cryptoPrimitives: Crypto.IAwsCryptographicPrimitivesClient
    const cache: Types.ICryptographicMaterialsCache

    predicate ValidState()
      ensures ValidState() ==> History in Modifies
    {
      && History in Modifies
      && keyStore.ValidState()
      && cryptoPrimitives.ValidState()
      && (branchKeyIdSupplier.Some? ==> branchKeyIdSupplier.value.ValidState())
      && keyStore.Modifies <= Modifies
      && cryptoPrimitives.Modifies <= Modifies
      && (branchKeyIdSupplier.Some? ==> branchKeyIdSupplier.value.Modifies <= Modifies)
      && History !in keyStore.Modifies
      && History !in cryptoPrimitives.Modifies
      && (branchKeyIdSupplier.Some? ==> History !in branchKeyIdSupplier.value.Modifies)
      && (branchKeyIdSupplier.Some? || branchKeyId.Some?)
      && (branchKeyIdSupplier.None? || branchKeyId.None?)
    }

    constructor (
      //= aws-encryption-sdk-specification/framework/aws-kms/aws-kms-hierarchical-keyring.md#initialization
      //= type=implication
      //# - MUST provide a [KeyStore](../branch-key-store.md)
      keyStore: KeyStore.IKeyStoreClient,
      //= aws-encryption-sdk-specification/framework/aws-kms/aws-kms-hierarchical-keyring.md#initialization
      //= type=implication
      //# - MUST provide either a Branch Key Identifier or a [Branch Key Supplier](#branch-key-supplier)
      branchKeyId: Option<string>,
      branchKeyIdSupplier: Option<Types.IBranchKeyIdSupplier>,
      //= aws-encryption-sdk-specification/framework/aws-kms/aws-kms-hierarchical-keyring.md#initialization
      //= type=implication
      //# - MUST provide a cache limit TTL
      ttlSeconds: Types.PositiveLong,

      cmc: Types.ICryptographicMaterialsCache,
      cryptoPrimitives : Crypto.IAwsCryptographicPrimitivesClient
    )
      requires ttlSeconds >= 0
      requires keyStore.ValidState() && cryptoPrimitives.ValidState()
      requires branchKeyIdSupplier.Some? ==> branchKeyIdSupplier.value.ValidState()
      requires (branchKeyIdSupplier.Some? || branchKeyId.Some?)
      requires (branchKeyIdSupplier.None? || branchKeyId.None?)
      ensures
        && this.keyStore     == keyStore
        && this.branchKeyIdSupplier  == branchKeyIdSupplier
        && this.ttlSeconds   == ttlSeconds
      ensures
        && ValidState()
        && fresh(this)
        && fresh(History)
        && var maybeSupplierModifies := if branchKeyIdSupplier.Some? then branchKeyIdSupplier.value.Modifies else {};
        && fresh(Modifies - keyStore.Modifies - cryptoPrimitives.Modifies - maybeSupplierModifies)
    {
      this.keyStore            := keyStore;
      this.branchKeyId         := branchKeyId;
      this.branchKeyIdSupplier := branchKeyIdSupplier;
      this.ttlSeconds          := ttlSeconds;
      this.cryptoPrimitives    := cryptoPrimitives;
      this.cache               := cmc;

      History := new Types.IKeyringCallHistory();
      var maybeSupplierModifies := if branchKeyIdSupplier.Some? then branchKeyIdSupplier.value.Modifies else {};
      Modifies := {History} + keyStore.Modifies + cryptoPrimitives.Modifies + maybeSupplierModifies;
    }

    method GetBranchKeyId(context: Types.EncryptionContext) returns (ret: Result<string, Types.Error>)
      requires ValidState()
      modifies if branchKeyIdSupplier.Some? then branchKeyIdSupplier.value.Modifies else {}
      ensures ValidState()
      ensures branchKeyId.Some? ==> ret.Success? && ret.value == branchKeyId.value
    {
      if branchKeyId.Some? {
        return Success(branchKeyId.value);
      } else {
        var GetBranchKeyIdOut :- branchKeyIdSupplier.value.GetBranchKeyId(
          Types.GetBranchKeyIdInput(
            encryptionContext := context
          ));
        return Success(GetBranchKeyIdOut.branchKeyId);
      }
    }

    predicate OnEncryptEnsuresPublicly ( input: Types.OnEncryptInput , output: Result<Types.OnEncryptOutput, Types.Error> ) {true}

    //= aws-encryption-sdk-specification/framework/aws-kms/aws-kms-hierarchical-keyring.md#onencrypt
    //= type=implication
    //# OnEncrypt MUST take [encryption materials]
    //# (../structures.md#encryption-materials) as input.
    method {:vcs_split_on_every_assert} OnEncrypt'(input: Types.OnEncryptInput)
      returns (res: Result<Types.OnEncryptOutput, Types.Error>)
      requires ValidState()
      modifies Modifies - {History}
      decreases Modifies - {History}
      ensures ValidState()
      ensures OnEncryptEnsuresPublicly(input, res)
      ensures unchanged(History)
      ensures res.Success?
              ==>
                && Materials.ValidEncryptionMaterialsTransition(
                  input.materials,
                  res.value.materials
                )
    {
      var materials := input.materials;
      var suite := materials.algorithmSuite;

      var branchKeyIdForEncrypt :- GetBranchKeyId(materials.encryptionContext);
      var branchKeyIdUtf8 :- UTF8.Encode(branchKeyIdForEncrypt)
      .MapFailure(WrapStringToError);

      var cacheId :- GetActiveCacheId(branchKeyIdForEncrypt, branchKeyIdUtf8, cryptoPrimitives);

      //= aws-encryption-sdk-specification/framework/aws-kms/aws-kms-hierarchical-keyring.md#onencrypt
      //# the hierarchical keyring MUST attempt to obtain the branch key materials
      //# by querying the backing branch keystore specified in
      //# the [retrieve OnEncrypt branch key materials](#query-branch-keystore-onencrypt) section.
      var hierarchicalMaterials :- GetActiveHierarchicalMaterials(
        branchKeyIdForEncrypt,
        cacheId,
        keyStore
      );

      var branchKey := hierarchicalMaterials.branchKey;
      var branchKeyVersion := hierarchicalMaterials.branchKeyVersion;
      var branchKeyVersionAsString :- UTF8.Decode(branchKeyVersion).MapFailure(WrapStringToError);
      var branchKeyVersionAsBytes :- UUID.ToByteArray(branchKeyVersionAsString).MapFailure(WrapStringToError);

      var kmsHierarchyGenerateAndWrap := new KmsHierarchyGenerateAndWrapKeyMaterial(
        hierarchicalMaterials.branchKey,
        branchKeyIdUtf8,
        branchKeyVersionAsBytes,
        cryptoPrimitives
      );
      var kmsHierarchyWrap := new KmsHierarchyWrapKeyMaterial(
        hierarchicalMaterials.branchKey,
        branchKeyIdUtf8,
        branchKeyVersionAsBytes,
        cryptoPrimitives
      );

      var wrapOutput :- EdkWrapping.WrapEdkMaterial<HierarchyWrapInfo>(
        encryptionMaterials := materials,
        wrap := kmsHierarchyWrap,
        generateAndWrap := kmsHierarchyGenerateAndWrap
      );

      var symmetricSigningKeyList :=
        if wrapOutput.symmetricSigningKey.Some? then
          Some([wrapOutput.symmetricSigningKey.value])
        else
          None;

      var edk := Types.EncryptedDataKey(
        //= aws-encryption-sdk-specification/framework/aws-kms/aws-kms-hierarchical-keyring.md#onencrypt
        //# [key provider id](../structures.md#key-provider-id): MUST be UTF8 Encoded "aws-kms-hierarchy"
        keyProviderId := PROVIDER_ID_HIERARCHY,
        //= aws-encryption-sdk-specification/framework/aws-kms/aws-kms-hierarchical-keyring.md#onencrypt
        //# [key provider info](../structures.md#key-provider-information): MUST be the UTF8 Encoded AWS DDB response `branch-key-id`
        keyProviderInfo := branchKeyIdUtf8,
        //= aws-encryption-sdk-specification/framework/aws-kms/aws-kms-hierarchical-keyring.md#onencrypt
        //# [ciphertext](../structures.md#ciphertext): MUST be serialized as the [hierarchical keyring ciphertext](#ciphertext)
        ciphertext := wrapOutput.wrappedMaterial
      );

      if (wrapOutput.GenerateAndWrapEdkMaterialOutput?) {
        //= aws-encryption-sdk-specification/framework/aws-kms/aws-kms-hierarchical-keyring.md#onencrypt
        //# OnEncrypt MUST append a new [encrypted data key](../structures.md#encrypted-data-key)
        //# to the encrypted data key list in the [encryption materials](../structures.md#encryption-materials)
        var result :- Materials.EncryptionMaterialAddDataKey(materials, wrapOutput.plaintextDataKey, [edk], symmetricSigningKeyList);
        return Success(Types.OnEncryptOutput(
                         materials := result
                       ));
      } else if (wrapOutput.WrapOnlyEdkMaterialOutput?) {
        var result :- Materials.EncryptionMaterialAddEncryptedDataKeys(
          materials,
          [edk],
          symmetricSigningKeyList
        );
        return Success(Types.OnEncryptOutput(
                         materials := result
                       ));
      }
    }

    predicate OnDecryptEnsuresPublicly ( input: Types.OnDecryptInput , output: Result<Types.OnDecryptOutput, Types.Error> ) {true}
    method OnDecrypt'(input: Types.OnDecryptInput)
      returns (res: Result<Types.OnDecryptOutput, Types.Error>)
      requires ValidState()
      modifies Modifies - {History}
      decreases Modifies - {History}
      ensures ValidState()
      ensures OnDecryptEnsuresPublicly(input, res)
      ensures unchanged(History)

      ensures res.Success?
              ==>
                && Materials.DecryptionMaterialsTransitionIsValid(
                  input.materials,
                  res.value.materials)
    {
      var materials := input.materials;
      var suite := input.materials.algorithmSuite;

      :- Need(
        Materials.DecryptionMaterialsWithoutPlaintextDataKey(materials),
        E("Keyring received decryption materials that already contain a plaintext data key.")
      );

      // Determine branch key ID
      var branchKeyIdForDecrypt :- GetBranchKeyId(materials.encryptionContext);

      var filter := new OnDecryptHierarchyEncryptedDataKeyFilter(branchKeyIdForDecrypt);
      var edksToAttempt :- FilterWithResult(filter, input.encryptedDataKeys);

      if (0 == |edksToAttempt|) {
        var errorMessage :- ErrorMessages.IncorrectDataKeys(input.encryptedDataKeys, input.materials.algorithmSuite);
        return Failure(
            Types.AwsCryptographicMaterialProvidersException(
              message := errorMessage
            ));
      }

      var decryptClosure := new DecryptSingleEncryptedDataKey(
        materials,
        keyStore,
        cryptoPrimitives,
        branchKeyIdForDecrypt,
        ttlSeconds,
        cache
      );

      var outcome, attempts := ReduceToSuccess(
        decryptClosure,
        edksToAttempt
      );

      var SealedDecryptionMaterials :- outcome
      //= aws-encryption-sdk-specification/framework/aws-kms/aws-kms-keyring.md#ondecrypt
      //# If OnDecrypt fails to successfully decrypt any [encrypted data key]
      //# (../structures.md#encrypted-data-key), then it MUST yield an error
      //# that includes all the collected errors.
      .MapFailure(errors => Types.CollectionOfErrors(
                      list := errors,
                      message := "No Configured KMS Key was able to decrypt the Data Key. The list of encountered Exceptions is available via `list`."
                    )
      );

      assert decryptClosure.Ensures(Last(attempts).input, Success(SealedDecryptionMaterials), DropLast(attempts));
      return Success(Types.OnDecryptOutput(
                       materials := SealedDecryptionMaterials
                     ));
    }

    method GetActiveCacheId(
      branchKeyId: string,
      branchKeyIdUtf8: seq<uint8>,
      cryptoPrimitives: Crypto.IAwsCryptographicPrimitivesClient
    )
      returns (cacheId: Result<seq<uint8>, Types.Error>)

      requires cryptoPrimitives.ValidState()
      modifies cryptoPrimitives.Modifies
      ensures cryptoPrimitives.ValidState()
      ensures cacheId.Success? ==> |cacheId.value| == 32
    {
      :- Need(
        && UTF8.Decode(branchKeyIdUtf8).MapFailure(WrapStringToError).Success?
        && var branchKeyId := UTF8.Decode(branchKeyIdUtf8).MapFailure(WrapStringToError).value;
        && 0 <= |branchKeyId| < UINT32_LIMIT,
        E("Invalid Branch Key ID Length")
      );

      var branchKeyId := UTF8.Decode(branchKeyIdUtf8).value;
      var lenBranchKey := UInt.UInt32ToSeq(|branchKeyId| as uint32);

      var hashAlgorithm := Crypto.DigestAlgorithm.SHA_512;

      var maybeBranchKeyDigest := cryptoPrimitives
      .Digest(Crypto.DigestInput(digestAlgorithm := hashAlgorithm, message := branchKeyIdUtf8));
      var branchKeyDigest :- maybeBranchKeyDigest
      .MapFailure(e => Types.AwsCryptographyPrimitives(AwsCryptographyPrimitives := e));

      var activeUtf8 :- UTF8.Encode(EXPRESSION_ATTRIBUTE_VALUE_STATUS_VALUE)
      .MapFailure(WrapStringToError);
      var identifier := lenBranchKey + branchKeyDigest + [0x00] + activeUtf8;

      var maybeCacheIdDigest := cryptoPrimitives
      .Digest(Crypto.DigestInput(digestAlgorithm := hashAlgorithm, message := identifier));
      var cacheDigest :- maybeCacheIdDigest
      .MapFailure(e => Types.AwsCryptographyPrimitives(AwsCryptographyPrimitives := e));

      :- Need(
        |cacheDigest| == Digest.Length(hashAlgorithm),
        Types.AwsCryptographicMaterialProvidersException(
          message := "Digest generated a message not equal to the expected length.")
      );

      return Success(cacheDigest[0..32]);
    }

    method GetActiveHierarchicalMaterials(
      branchKeyId: string,
      cacheId: seq<uint8>,
      keyStore: KeyStore.IKeyStoreClient
    )
      returns (material: Result<KeyStore.BranchKeyMaterials, Types.Error>)
      requires ValidState()
      requires keyStore.ValidState()
      modifies keyStore.Modifies
      ensures ValidState()
      ensures keyStore.ValidState()
    {
      // call cache
      var getCacheInput := Types.GetCacheEntryInput(identifier := cacheId, bytesUsed := None);
      verifyValidStateCache(cache);
      var getCacheOutput := getEntry(cache, getCacheInput);

      if getCacheOutput.Failure? {
        var maybeGetActiveBranchKeyOutput := keyStore.GetActiveBranchKey(
          KeyStore.GetActiveBranchKeyInput(
            branchKeyIdentifier := branchKeyId
          )
        );
        var getActiveBranchKeyOutput :- maybeGetActiveBranchKeyOutput
        .MapFailure(e => Types.AwsCryptographyKeyStore(AwsCryptographyKeyStore := e));

        var branchKeyMaterials := getActiveBranchKeyOutput.branchKeyMaterials;

        var now := Time.GetCurrent();
        :- Need(
          (now as int + ttlSeconds as int) < UInt.INT64_MAX_LIMIT,
          Types.AwsCryptographicMaterialProvidersException(message := "INT64 Overflow when putting cache entry.")
        );

        var putCacheEntryInput:= Types.PutCacheEntryInput(
          identifier := cacheId,
          materials := Types.Materials.BranchKey(branchKeyMaterials),
          creationTime := now,
          expiryTime := ttlSeconds + now,
          messagesUsed := None,
          bytesUsed := None
        );

        verifyValidStateCache(cache);
        var _ :- putEntry(cache, putCacheEntryInput);

        return Success(branchKeyMaterials);
      } else {
        :- Need(
          && getCacheOutput.value.materials.BranchKey?
          && getCacheOutput.value.materials == Types.Materials.BranchKey(getCacheOutput.value.materials.BranchKey),
          E("Invalid Material Type.")
        );
        return Success(getCacheOutput.value.materials.BranchKey);
      }
    }
  }

  method DeriveEncryptionKeyFromBranchKey(
    branchKey: seq<uint8>,
    salt: seq<uint8>,
    purpose: Option<seq<uint8>>,
    cryptoPrimitives: Crypto.IAwsCryptographicPrimitivesClient
  )
    returns (output: Result<seq<uint8>, Types.Error>)

    requires cryptoPrimitives.ValidState()
    modifies cryptoPrimitives.Modifies
    ensures cryptoPrimitives.ValidState()
    ensures output.Success? ==> |output.value| == 32
    ensures |cryptoPrimitives.History.GenerateRandomBytes| == old(|cryptoPrimitives.History.GenerateRandomBytes|)
    ensures |cryptoPrimitives.History.KdfCounterMode| > 0
  {
    //= aws-encryption-sdk-specification/framework/aws-kms/aws-kms-hierarchical-keyring.md#branch-key-wrapping
    //# 3. Use a [KDF in Counter Mode with a Pseudo Random Function with HMAC SHA 256]
    //# (https://nvlpubs.nist.gov/nistpubs/SpecialPublications/NIST.SP.800-108r1.pdf)
    var maybeDerivedBranchKey := cryptoPrimitives.KdfCounterMode(
      Crypto.KdfCtrInput(
        digestAlgorithm := Crypto.DigestAlgorithm.SHA_256,
        //= aws-encryption-sdk-specification/framework/aws-kms/aws-kms-hierarchical-keyring.md#branch-key-wrapping
        //# - Use the branch key as the `key`.
        ikm := branchKey,
        //= aws-encryption-sdk-specification/framework/aws-kms/aws-kms-hierarchical-keyring.md#branch-key-wrapping
        //# to derive a 32 byte `derivedBranchKey`
        expectedLength := DERIVED_BRANCH_KEY_EXPECTED_LENGTH,
        purpose := purpose,
        //= aws-encryption-sdk-specification/framework/aws-kms/aws-kms-hierarchical-keyring.md#branch-key-wrapping
        //# - Use the `salt` as the salt.
        nonce := Some(salt)
      )
    );
    var derivedBranchKey :- maybeDerivedBranchKey.MapFailure(e => Types.AwsCryptographyPrimitives(AwsCryptographyPrimitives := e));
    output := Success(derivedBranchKey);
  }

  function method {:opaque} WrappingAad(
    branchKeyId: seq<uint8>,
    branchKeyVersion: seq<uint8>,
    aad: seq<uint8>
  ): (res : seq<uint8>)
    requires UTF8.ValidUTF8Seq(branchKeyId)
    //= aws-encryption-sdk-specification/framework/aws-kms/aws-kms-hierarchical-keyring.md#branch-key-wrapping-and-unwrapping-aad
    //= type=implication
    //# To construct the AAD, the keyring MUST concatenate the following values
    //  1. "aws-kms-hierarchy" as UTF8 Bytes
    //  1. Value of `branch-key-id` as UTF8 Bytes
    //  1. [version](../structures.md#branch-key-version) as Bytes
    //  1. [encryption context](structures.md#encryption-context-1) from the input
    //     [encryption materials](../structures.md#encryption-materials) according to the [encryption context serialization specification](../structures.md#serialization).
    ensures res == PROVIDER_ID_HIERARCHY + branchKeyId + branchKeyVersion + aad
    // branchKeyVersion is stored as UTF8 Bytes in the materials.
    // Store it as raw bytes in the materials so that we can encode it once per call.
  {
    PROVIDER_ID_HIERARCHY + branchKeyId + branchKeyVersion + aad
  }

  class OnDecryptHierarchyEncryptedDataKeyFilter
    extends DeterministicActionWithResult<Types.EncryptedDataKey, bool, Types.Error>
  {
    const branchKeyId: string

    constructor(
      branchKeyId: string
    )
    {
      this.branchKeyId := branchKeyId;
    }

    predicate Ensures(
      edk: Types.EncryptedDataKey,
      res: Result<bool, Types.Error>
    ) {
      && (
        && res.Success?
        && res.value
        ==>
          edk.keyProviderId == PROVIDER_ID_HIERARCHY)
    }

    method Invoke(edk: Types.EncryptedDataKey)
      returns (res: Result<bool, Types.Error>)
      ensures Ensures(edk, res)
    {
      var providerInfo := edk.keyProviderInfo;
      var providerId := edk.keyProviderId;

      //= aws-encryption-sdk-specification/framework/aws-kms/aws-kms-hierarchical-keyring.md#ondecrypt
      //# - Its provider ID MUST match the UTF8 Encoded value of “aws-kms-hierarchy”.
      if providerId != PROVIDER_ID_HIERARCHY {
        return Success(false);
      }

      if !UTF8.ValidUTF8Seq(providerInfo) {
        // The Keyring produces UTF8 keyProviderInfo.
        // If an `aws-kms-hierarchy` encrypted data key's keyProviderInfo is not UTF8
        // this is an error, not simply an EDK to filter out.
        return Failure(E("Invalid encoding, provider info is not UTF8."));
      }

      //= aws-encryption-sdk-specification/framework/aws-kms/aws-kms-hierarchical-keyring.md#ondecrypt
      //# -- The deserialized key provider info MUST be UTF8 Decoded
      var branchKeyId :- UTF8.Decode(providerInfo).MapFailure(WrapStringToError);

      //= aws-encryption-sdk-specification/framework/aws-kms/aws-kms-hierarchical-keyring.md#ondecrypt
      //#  MUST match this keyring's configured `Branch Key Identifier`.
      return Success(this.branchKeyId == branchKeyId);
    }
  }

  class DecryptSingleEncryptedDataKey
    extends ActionWithResult<
      Types.EncryptedDataKey,
      Materials.SealedDecryptionMaterials,
      Types.Error>
  {
    const materials: Materials.DecryptionMaterialsPendingPlaintextDataKey
    const keyStore: KeyStore.IKeyStoreClient
    const cryptoPrimitives: Crypto.IAwsCryptographicPrimitivesClient
    const branchKeyId: string
    const ttlSeconds: Types.PositiveLong
    const cache: Types.ICryptographicMaterialsCache

    constructor(
      materials: Materials.DecryptionMaterialsPendingPlaintextDataKey,
      keyStore: KeyStore.IKeyStoreClient,
      cryptoPrimitives: Crypto.IAwsCryptographicPrimitivesClient,
      branchKeyId: string,
      ttlSeconds: Types.PositiveLong,
      cache: Types.ICryptographicMaterialsCache
    )
      requires keyStore.ValidState() && cryptoPrimitives.ValidState()
      ensures
        && this.materials == materials
        && this.keyStore == keyStore
        && this.cryptoPrimitives == cryptoPrimitives
        && this.branchKeyId == branchKeyId
        && this.ttlSeconds == ttlSeconds
        && this.cache == cache
      ensures Invariant()
    {
      this.materials := materials;
      this.keyStore := keyStore;
      this.cryptoPrimitives := cryptoPrimitives;
      this.branchKeyId := branchKeyId;
      this.ttlSeconds := ttlSeconds;
      this.cache := cache;
      Modifies := keyStore.Modifies + cryptoPrimitives.Modifies;
    }

    predicate Invariant()
      reads Modifies
      decreases Modifies
    {
      && keyStore.ValidState()
      && cryptoPrimitives.ValidState()
      && keyStore.Modifies + cryptoPrimitives.Modifies == Modifies
    }

    predicate Ensures(
      edk: Types.EncryptedDataKey,
      res: Result<Materials.SealedDecryptionMaterials, Types.Error>,
      attemptsState: seq<ActionInvoke<Types.EncryptedDataKey, Result<Materials.SealedDecryptionMaterials, Types.Error>>>
    )
      reads Modifies
      decreases Modifies
    {
      res.Success?
      ==>
        && Invariant()
        && Materials.DecryptionMaterialsTransitionIsValid(materials, res.value)

    }
    method Invoke(
      edk: Types.EncryptedDataKey,
      ghost attemptsState: seq<ActionInvoke<Types.EncryptedDataKey, Result<Materials.SealedDecryptionMaterials, Types.Error>>>
    ) returns (res: Result<Materials.SealedDecryptionMaterials, Types.Error>)
      requires Invariant()
      modifies Modifies
      decreases Modifies
      ensures Invariant()
      ensures Ensures(edk, res, attemptsState)
    {
      :- Need (
        UTF8.ValidUTF8Seq(edk.keyProviderInfo),
        Types.AwsCryptographicMaterialProvidersException(message := "Received invalid EDK provider info for Hierarchical Keyring")
      );

      var suite := materials.algorithmSuite;
      var keyProviderId := edk.keyProviderId;
      var branchKeyIdUtf8 := edk.keyProviderInfo;
      var ciphertext := edk.ciphertext;

      var providerWrappedMaterial :- EdkWrapping.GetProviderWrappedMaterial(ciphertext, suite);
      :- Need (
        |providerWrappedMaterial| >= EDK_CIPHERTEXT_VERSION_INDEX as nat,
        Types.AwsCryptographicMaterialProvidersException(message := "Received EDK Ciphertext of incorrect length.")
      );
      var branchKeyVersionUuid := providerWrappedMaterial[EDK_CIPHERTEXT_BRANCH_KEY_VERSION_INDEX..EDK_CIPHERTEXT_VERSION_INDEX];
      var version :- UUID.FromByteArray(branchKeyVersionUuid).MapFailure(WrapStringToError);

      var cacheId :- GetVersionCacheId(branchKeyIdUtf8, version, cryptoPrimitives);
      var hierarchicalMaterials :- GetHierarchicalMaterialsVersion(branchKeyId, branchKeyIdUtf8, version, cacheId);
      var branchKey := hierarchicalMaterials.branchKey;
      var branchKeyVersion := hierarchicalMaterials.branchKeyVersion;
      var branchKeyVersionAsString :- UTF8.Decode(branchKeyVersion).MapFailure(WrapStringToError);
      var branchKeyVersionAsBytes :- UUID.ToByteArray(branchKeyVersionAsString).MapFailure(WrapStringToError);

      // We need to create a new client here so that we can reason about the state of the client
      // down the line. This is ok because the only state tracked is the client's history.
      var maybeCrypto := AtomicPrimitives.AtomicPrimitives();
      var cryptoPrimitivesX : Crypto.IAwsCryptographicPrimitivesClient :- maybeCrypto
      .MapFailure(e => Types.AwsCryptographyPrimitives(e));
      assert cryptoPrimitivesX is AtomicPrimitives.AtomicPrimitivesClient;
      var cryptoPrimitives := cryptoPrimitivesX as AtomicPrimitives.AtomicPrimitivesClient;

      var kmsHierarchyUnwrap := new KmsHierarchyUnwrapKeyMaterial(
        branchKey,
        branchKeyIdUtf8,
        branchKeyVersionAsBytes,
        cryptoPrimitives
      );

      var unwrapOutputRes := EdkWrapping.UnwrapEdkMaterial(
        edk.ciphertext,
        materials,
        kmsHierarchyUnwrap
      );

      var unwrapOutput :- unwrapOutputRes;

      var result :- Materials.DecryptionMaterialsAddDataKey(materials, unwrapOutput.plaintextDataKey, unwrapOutput.symmetricSigningKey);
      return Success(result);
    }

    method GetVersionCacheId(
      branchKeyIdUtf8: seq<uint8>, // The branch key as Bytes
      branchKeyVersion: string,
      cryptoPrimitives: Crypto.IAwsCryptographicPrimitivesClient
    )
      returns (cacheId: Result<seq<uint8>, Types.Error>)
      ensures cacheId.Success? ==> |cacheId.value| == 32
    {
      :- Need(
        && UTF8.Decode(branchKeyIdUtf8).MapFailure(WrapStringToError).Success?
        && var branchKeyId := UTF8.Decode(branchKeyIdUtf8).MapFailure(WrapStringToError).value;
        && 0 <= |branchKeyId| < UINT32_LIMIT,
        E("Invalid Branch Key ID Length")
      );

      var branchKeyId := UTF8.Decode(branchKeyIdUtf8).value;
      var lenBranchKey := UInt.UInt32ToSeq(|branchKeyId| as uint32);
      :- Need(
        UTF8.IsASCIIString(branchKeyVersion),
        E("Unable to represent as an ASCII string.")
      );
      var versionBytes := UTF8.EncodeAscii(branchKeyVersion);

      var identifier := lenBranchKey + branchKeyIdUtf8 + [0x00 as uint8] + versionBytes;
      var identifierDigestInput := Crypto.DigestInput(
        digestAlgorithm := Crypto.DigestAlgorithm.SHA_512, message := identifier
      );
      var maybeCacheDigest := Digest.Digest(identifierDigestInput);
      var cacheDigest :- maybeCacheDigest.MapFailure(e => Types.AwsCryptographyPrimitives(e));

      return Success(cacheDigest[0..32]);
    }

    method GetHierarchicalMaterialsVersion(
      branchKeyId: string,
      branchKeyIdUtf8: seq<uint8>,
      version: string,
      cacheId: seq<uint8>
    )
      returns (material: Result<KeyStore.BranchKeyMaterials, Types.Error>)
      requires Invariant()
      requires keyStore.ValidState()
      modifies keyStore.Modifies
      ensures keyStore.ValidState()
    {
      // call cache
      var getCacheInput := Types.GetCacheEntryInput(identifier := cacheId, bytesUsed := None);
      verifyValidStateCache(cache);
      var getCacheOutput := getEntry(cache, getCacheInput);

      if getCacheOutput.Failure? {
        var maybeGetBranchKeyVersionOutput := keyStore.GetBranchKeyVersion(
          KeyStore.GetBranchKeyVersionInput(
            branchKeyIdentifier := branchKeyId,
            branchKeyVersion := version
          )
        );

        var getBranchKeyVersionOutput :- maybeGetBranchKeyVersionOutput
        .MapFailure(e => Types.AwsCryptographyKeyStore(AwsCryptographyKeyStore := e));

        var branchKeyMaterials := getBranchKeyVersionOutput.branchKeyMaterials;

        var now := Time.GetCurrent();
        :- Need(
          (now as int + ttlSeconds as int) < UInt.INT64_MAX_LIMIT,
          Types.AwsCryptographicMaterialProvidersException(message := "INT64 Overflow when putting cache entry.")
        );

        var putCacheEntryInput:= Types.PutCacheEntryInput(
          identifier := cacheId,
          materials := Types.Materials.BranchKey(branchKeyMaterials),
          creationTime := now,
          expiryTime := ttlSeconds + now,
          messagesUsed := None,
          bytesUsed := None
        );

        verifyValidStateCache(cache);
        var _ :- putEntry(cache, putCacheEntryInput);

        return Success(branchKeyMaterials);
      } else {
        :- Need(
          && getCacheOutput.value.materials.BranchKey?
          && getCacheOutput.value.materials == Types.Materials.BranchKey(getCacheOutput.value.materials.BranchKey),
          E("Invalid Material Type.")
        );
        return Success(getCacheOutput.value.materials.BranchKey);
      }
    }
  }

  datatype HierarchyUnwrapInfo = HierarchyUnwrapInfo()
  datatype HierarchyWrapInfo = HierarchyWrapInfo()

  class KmsHierarchyUnwrapKeyMaterial
    extends MaterialWrapping.UnwrapMaterial<HierarchyUnwrapInfo>
  {
    const branchKey: seq<uint8>
    const branchKeyIdUtf8 : UTF8.ValidUTF8Bytes
    const branchKeyVersionAsBytes: seq<uint8>
    const crypto: Crypto.IAwsCryptographicPrimitivesClient

    constructor(
      branchKey: seq<uint8>,
      branchKeyIdUtf8: UTF8.ValidUTF8Bytes,
      branchKeyVersionAsBytes: seq<uint8>,
      crypto: Crypto.IAwsCryptographicPrimitivesClient
    )
      requires crypto.ValidState()
      ensures
        && this.branchKey == branchKey
        && this.branchKeyIdUtf8 == branchKeyIdUtf8
        && this.branchKeyVersionAsBytes == branchKeyVersionAsBytes
        && this.crypto == crypto
      ensures Invariant()
    {
      this.branchKey := branchKey;
      this.branchKeyIdUtf8 := branchKeyIdUtf8;
      this.branchKeyVersionAsBytes := branchKeyVersionAsBytes;
      this.crypto := crypto;
      Modifies := crypto.Modifies;
    }

    predicate Invariant()
      reads Modifies
      decreases Modifies
    {
      && crypto.ValidState()
      && crypto.Modifies == Modifies
    }

    predicate Ensures(
      input: MaterialWrapping.UnwrapInput,
      res: Result<MaterialWrapping.UnwrapOutput<HierarchyUnwrapInfo>, Types.Error>,
      attemptsState: seq<ActionInvoke<MaterialWrapping.UnwrapInput, Result<MaterialWrapping.UnwrapOutput<HierarchyUnwrapInfo>, Types.Error>>>
    )
      reads Modifies
      decreases Modifies
    {
      res.Success?
      ==>
        && Invariant()
        && var KeyLength := AlgorithmSuites.GetEncryptKeyLength(input.algorithmSuite);
        && |input.wrappedMaterial| == EXPECTED_EDK_CIPHERTEXT_OVERHEAD as int + KeyLength as int
        && |crypto.History.AESDecrypt| > 0
        && Seq.Last(crypto.History.AESDecrypt).output.Success?
        && var AESDecryptInput := Seq.Last(crypto.History.AESDecrypt).input;
        && var AESDecryptOutput := Seq.Last(crypto.History.AESDecrypt).output.value;
        && var wrappedMaterial := input.wrappedMaterial;
        && var aad := input.encryptionContext;
        && var salt := wrappedMaterial[0..H_WRAP_SALT_LEN];
        && var iv := wrappedMaterial[H_WRAP_SALT_LEN..EDK_CIPHERTEXT_BRANCH_KEY_VERSION_INDEX];
        && var branchKeyVersionUuid := wrappedMaterial[EDK_CIPHERTEXT_BRANCH_KEY_VERSION_INDEX..EDK_CIPHERTEXT_VERSION_INDEX];
        && var wrappedKey := wrappedMaterial[EDK_CIPHERTEXT_VERSION_INDEX..EDK_CIPHERTEXT_VERSION_INDEX + KeyLength];
        && var authTag := wrappedMaterial[EDK_CIPHERTEXT_VERSION_INDEX + KeyLength..];
        && CanonicalEncryptionContext.EncryptionContextToAAD(input.encryptionContext).Success?
        && var serializedEC := CanonicalEncryptionContext.EncryptionContextToAAD(input.encryptionContext).value;
        && var wrappingAad := WrappingAad(branchKeyIdUtf8, branchKeyVersionAsBytes, serializedEC);
        // Since we can't call a method here in the predicate we can't derive the key here
        // but we can make sure that the rest of the construction is correct.
        && AESDecryptInput.encAlg == AES_256_ENC_ALG
        && AESDecryptInput.cipherTxt == wrappedKey
        && AESDecryptInput.authTag == authTag
        && AESDecryptInput.iv == iv
        && AESDecryptInput.aad == wrappingAad
        && AESDecryptOutput == res.value.unwrappedMaterial
    }

    method Invoke(
      input: MaterialWrapping.UnwrapInput,
      ghost attemptsState: seq<ActionInvoke<MaterialWrapping.UnwrapInput, Result<MaterialWrapping.UnwrapOutput<HierarchyUnwrapInfo>, Types.Error>>>
    ) returns (res: Result<MaterialWrapping.UnwrapOutput<HierarchyUnwrapInfo>, Types.Error>)
      requires Invariant()
      modifies Modifies
      decreases Modifies
      ensures Invariant()
      ensures Ensures(input, res, attemptsState)
      ensures res.Success? ==>
                |res.value.unwrappedMaterial| == AlgorithmSuites.GetEncryptKeyLength(input.algorithmSuite) as nat
    {
      var suite := input.algorithmSuite;
      var wrappedMaterial := input.wrappedMaterial;
      var aad := input.encryptionContext;

      var KeyLength := AlgorithmSuites.GetEncryptKeyLength(suite);

      :- Need (
        // Salt = 16, IV = 12, Version = 16, Authentication Tag = 16 + Encrypted Key Length
        |wrappedMaterial| == EXPECTED_EDK_CIPHERTEXT_OVERHEAD as int + KeyLength as int,
        Types.AwsCryptographicMaterialProvidersException(message := "Received EDK Ciphertext of incorrect length2.")
      );

      var salt := wrappedMaterial[0..H_WRAP_SALT_LEN];
      var iv := wrappedMaterial[H_WRAP_SALT_LEN..EDK_CIPHERTEXT_BRANCH_KEY_VERSION_INDEX];
      var branchKeyVersionUuid := wrappedMaterial[EDK_CIPHERTEXT_BRANCH_KEY_VERSION_INDEX..EDK_CIPHERTEXT_VERSION_INDEX];
      var wrappedKey := wrappedMaterial[EDK_CIPHERTEXT_VERSION_INDEX.. EDK_CIPHERTEXT_VERSION_INDEX + KeyLength];
      var authTag := wrappedMaterial[EDK_CIPHERTEXT_VERSION_INDEX + KeyLength..];

      var serializedEC :- CanonicalEncryptionContext.EncryptionContextToAAD(input.encryptionContext);
      var wrappingAad := WrappingAad(branchKeyIdUtf8, branchKeyVersionAsBytes, serializedEC);
      var derivedBranchKey :- DeriveEncryptionKeyFromBranchKey(
        branchKey,
        salt,
        Some(PROVIDER_ID_HIERARCHY),
        crypto
      );

      var maybeUnwrappedPdk :=  crypto.AESDecrypt(
        Crypto.AESDecryptInput(
          encAlg := AES_256_ENC_ALG,
          key := derivedBranchKey,
          cipherTxt := wrappedKey,
          authTag := authTag,
          iv := iv,
          aad := wrappingAad
        )
      );
      var unwrappedPdk :- maybeUnwrappedPdk.MapFailure(e => Types.AwsCryptographyPrimitives(AwsCryptographyPrimitives := e));

      :- Need(
        |unwrappedPdk| == AlgorithmSuites.GetEncryptKeyLength(input.algorithmSuite) as nat,
        E("Invalid Key Length")
      );

      var output := MaterialWrapping.UnwrapOutput(
        unwrappedMaterial := unwrappedPdk,
        unwrapInfo := HierarchyUnwrapInfo()
      );

      return Success(output);
    }
  }

  class KmsHierarchyGenerateAndWrapKeyMaterial
    extends MaterialWrapping.GenerateAndWrapMaterial<HierarchyWrapInfo>
  {
    const branchKey: seq<uint8>
    const branchKeyIdUtf8 : UTF8.ValidUTF8Bytes
    const branchKeyVersionAsBytes: seq<uint8>
    const crypto: Crypto.IAwsCryptographicPrimitivesClient

    constructor(
      branchKey: seq<uint8>,
      branchKeyIdUtf8 : UTF8.ValidUTF8Bytes,
      branchKeyVersionAsBytes: seq<uint8>,
      crypto: Crypto.IAwsCryptographicPrimitivesClient
    )
      requires crypto.ValidState()
      ensures
        && this.branchKey == branchKey
        && this.branchKeyIdUtf8 == branchKeyIdUtf8
        && this.branchKeyVersionAsBytes == branchKeyVersionAsBytes
        && this.crypto == crypto
      ensures Invariant()
    {
      this.branchKey := branchKey;
      this.branchKeyIdUtf8 := branchKeyIdUtf8;
      this.branchKeyVersionAsBytes := branchKeyVersionAsBytes;
      this.crypto := crypto;
      Modifies := crypto.Modifies;
    }

    predicate Invariant()
      reads Modifies
      decreases Modifies
    {
      && crypto.ValidState()
      && crypto.Modifies == Modifies
    }

    predicate Ensures(
      input: MaterialWrapping.GenerateAndWrapInput,
      res: Result<MaterialWrapping.GenerateAndWrapOutput<HierarchyWrapInfo>, Types.Error>,
      attemptsState: seq<ActionInvoke<MaterialWrapping.GenerateAndWrapInput, Result<MaterialWrapping.GenerateAndWrapOutput<HierarchyWrapInfo>, Types.Error>>>
    )
      reads Modifies
      decreases Modifies
    {
      res.Success?
      ==>
        && Invariant()
    }

    method Invoke(
      input: MaterialWrapping.GenerateAndWrapInput,
      ghost attemptsState: seq<ActionInvoke<MaterialWrapping.GenerateAndWrapInput, Result<MaterialWrapping.GenerateAndWrapOutput<HierarchyWrapInfo>, Types.Error>>>
    ) returns (res: Result<MaterialWrapping.GenerateAndWrapOutput<HierarchyWrapInfo>, Types.Error>)
      requires Invariant()
      modifies Modifies
      decreases Modifies
      ensures Invariant()
      ensures Ensures(input, res, attemptsState)
      ensures res.Success? ==> |res.value.plaintextMaterial| == input.algorithmSuite.encrypt.AES_GCM.keyLength as nat
    {
      var suite := input.algorithmSuite;
      var pdkResult := crypto
      .GenerateRandomBytes(Crypto.GenerateRandomBytesInput(length := GetEncryptKeyLength(suite)));
      var pdk :- pdkResult.MapFailure(e => Types.AwsCryptographyPrimitives(AwsCryptographyPrimitives := e));

      var wrap := new KmsHierarchyWrapKeyMaterial(
        branchKey,
        branchKeyIdUtf8,
        branchKeyVersionAsBytes,
        crypto
      );

      var wrapOutput: MaterialWrapping.WrapOutput<HierarchyWrapInfo> :- wrap.Invoke(
        MaterialWrapping.WrapInput(
          plaintextMaterial := pdk,
          algorithmSuite := input.algorithmSuite,
          encryptionContext := input.encryptionContext
        ), []);

      var output := MaterialWrapping.GenerateAndWrapOutput(
        plaintextMaterial := pdk,
        wrappedMaterial := wrapOutput.wrappedMaterial,
        wrapInfo := HierarchyWrapInfo()
      );
      return Success(output);
    }

  }

  class KmsHierarchyWrapKeyMaterial
    extends MaterialWrapping.WrapMaterial<HierarchyWrapInfo>
  {
    const branchKey: seq<uint8>
    const branchKeyIdUtf8 : UTF8.ValidUTF8Bytes
    const branchKeyVersionAsBytes: seq<uint8>
    const crypto: Crypto.IAwsCryptographicPrimitivesClient

    constructor(
      branchKey: seq<uint8>,
      branchKeyIdUtf8 : UTF8.ValidUTF8Bytes,
      branchKeyVersionAsBytes: seq<uint8>,
      crypto: Crypto.IAwsCryptographicPrimitivesClient
    )
      requires crypto.ValidState()
      ensures
        && this.branchKey == branchKey
        && this.branchKeyIdUtf8 == branchKeyIdUtf8
        && this.branchKeyVersionAsBytes == branchKeyVersionAsBytes
        && this.crypto == crypto
      ensures Invariant()
    {
      this.branchKey := branchKey;
      this.branchKeyIdUtf8 := branchKeyIdUtf8;
      this.branchKeyVersionAsBytes := branchKeyVersionAsBytes;
      this.crypto := crypto;
      Modifies := crypto.Modifies;
    }

    predicate Invariant()
      reads Modifies
      decreases Modifies
    {
      && crypto.ValidState()
      && crypto.Modifies == Modifies
    }

    predicate Ensures(
      input: MaterialWrapping.WrapInput,
      res: Result<MaterialWrapping.WrapOutput<HierarchyWrapInfo>, Types.Error>,
      attemptsState: seq<ActionInvoke<MaterialWrapping.WrapInput, Result<MaterialWrapping.WrapOutput<HierarchyWrapInfo>, Types.Error>>>
    )
      reads Modifies
      decreases Modifies
    {
      && (
        res.Success?
        ==>
          && Invariant()
          && 0 < |crypto.History.AESEncrypt|
          && Seq.Last(crypto.History.AESEncrypt).output.Success?
          && var AESEncryptInput := Seq.Last(crypto.History.AESEncrypt).input;
          && var AESEncryptOutput := Seq.Last(crypto.History.AESEncrypt).output.value;
          && CanonicalEncryptionContext.EncryptionContextToAAD(input.encryptionContext).Success?
          && var serializedEC := CanonicalEncryptionContext.EncryptionContextToAAD(input.encryptionContext);
          && var wrappingAad := WrappingAad(branchKeyIdUtf8, branchKeyVersionAsBytes, serializedEC.value);
          && AESEncryptInput.encAlg == AES_256_ENC_ALG
          && AESEncryptInput.msg == input.plaintextMaterial
          && AESEncryptInput.aad == wrappingAad
          && |res.value.wrappedMaterial| > |AESEncryptOutput.cipherText| + |AESEncryptOutput.authTag|
          && res.value.wrapInfo == HierarchyWrapInfo()
      )
    }

    method Invoke(
      input: MaterialWrapping.WrapInput,
      ghost attemptsState: seq<ActionInvoke<MaterialWrapping.WrapInput, Result<MaterialWrapping.WrapOutput<HierarchyWrapInfo>, Types.Error>>>
    ) returns (res: Result<MaterialWrapping.WrapOutput<HierarchyWrapInfo>, Types.Error>)
      requires Invariant()
      modifies Modifies
      decreases Modifies
      ensures Invariant()
      ensures Ensures(input, res, attemptsState)
    {
      var suite := input.algorithmSuite;

      //= aws-encryption-sdk-specification/framework/aws-kms/aws-kms-hierarchical-keyring.md#branch-key-wrapping
      //# The hierarchical keyring MUST:
      // (blank line for duvet)
      //# 1. Generate a 16 byte random salt using a secure source of randomness
      //# 1. Generate a 12 byte random iv using a secure source of randomness
      var maybeNonceSalt := crypto.GenerateRandomBytes(
        Crypto.GenerateRandomBytesInput(length := H_WRAP_SALT_LEN + H_WRAP_NONCE_LEN)
      );
      var saltAndNonce :- maybeNonceSalt.MapFailure(e => Types.AwsCryptographyPrimitives(AwsCryptographyPrimitives := e));

      assert |crypto.History.GenerateRandomBytes| == old(|crypto.History.GenerateRandomBytes|) + 1;
      assert |saltAndNonce| == (H_WRAP_NONCE_LEN + H_WRAP_SALT_LEN) as int;

      var salt := saltAndNonce[0..H_WRAP_SALT_LEN];
      var nonce := saltAndNonce[H_WRAP_SALT_LEN..];

      //= aws-encryption-sdk-specification/framework/aws-kms/aws-kms-hierarchical-keyring.md#branch-key-wrapping-and-unwrapping-aad
      //# To Encrypt and Decrypt the `wrappedDerivedBranchKey` the keyring MUST include the following values as part of the AAD for
      //# the AES Encrypt/Decrypt calls.
      //  1. "aws-kms-hierarchy" as UTF8 Bytes
      //  1. Value of `branch-key-id` as UTF8 Bytes
      //  1. [version](../structures.md#branch-key-version) as Bytes
      //  1. [encryption context](structures.md#encryption-context-1) from the input
      //     [encryption materials](../structures.md#encryption-materials) according to the [encryption context serialization specification](../structures.md#serialization).
      var serializedEC :- CanonicalEncryptionContext.EncryptionContextToAAD(input.encryptionContext);
      var wrappingAad := WrappingAad(branchKeyIdUtf8, branchKeyVersionAsBytes, serializedEC);

      var derivedBranchKey :- DeriveEncryptionKeyFromBranchKey(
        branchKey,
        salt,
        Some(PROVIDER_ID_HIERARCHY),
        crypto
      );

      var maybeWrappedPdk := crypto.AESEncrypt(
        Crypto.AESEncryptInput(
          //= aws-encryption-sdk-specification/framework/aws-kms/aws-kms-hierarchical-keyring.md#branch-key-wrapping
          //# 1. Encrypt a plaintext data key with the `derivedBranchKey` using
          //# `AES-GCM-256` with the following inputs:
          encAlg := AES_256_ENC_ALG,
          //= aws-encryption-sdk-specification/framework/aws-kms/aws-kms-hierarchical-keyring.md#branch-key-wrapping
          //# MUST use the derived `IV` as the AES-GCM IV.
          iv := nonce,
          //= aws-encryption-sdk-specification/framework/aws-kms/aws-kms-hierarchical-keyring.md#branch-key-wrapping
          //# MUST use the `derivedBranchKey` as the AES-GCM cipher key.
          key := derivedBranchKey,
          //= aws-encryption-sdk-specification/framework/aws-kms/aws-kms-hierarchical-keyring.md#branch-key-wrapping
          //# MUST use the plain text data key that will be wrapped by the `derivedBranchKey` as the AES-GCM message.
          msg := input.plaintextMaterial,
          //= aws-encryption-sdk-specification/framework/aws-kms/aws-kms-hierarchical-keyring.md#branch-key-wrapping
          //# - MUST use the serialized [AAD](#branch-key-wrapping-and-unwrapping-aad) as the AES-GCM AAD.
          aad := wrappingAad
        )
      );
      var wrappedPdk :- maybeWrappedPdk.MapFailure(e => Types.AwsCryptographyPrimitives(AwsCryptographyPrimitives := e));

      var output := MaterialWrapping.WrapOutput(
        wrappedMaterial := salt + nonce +  branchKeyVersionAsBytes + wrappedPdk.cipherText + wrappedPdk.authTag,
        wrapInfo := HierarchyWrapInfo()
      );
      return Success(output);
    }
  }

  function method SerializeEDKCiphertext(encOutput: Crypto.AESEncryptOutput): (ciphertext: seq<uint8>) {
    encOutput.cipherText + encOutput.authTag
  }

  function method E(s : string) : Types.Error {
    Types.AwsCryptographicMaterialProvidersException(message := s)
  }

}<|MERGE_RESOLUTION|>--- conflicted
+++ resolved
@@ -50,12 +50,8 @@
   import HKDF
   import HMAC
   import opened AESEncryption
-<<<<<<< HEAD
-  import AtomicPrimitives
-=======
   import Aws.Cryptography.Primitives
   import ErrorMessages
->>>>>>> 1f98bd31
 
   const BRANCH_KEY_STORE_GSI := "Active-Keys"
   const BRANCH_KEY_FIELD := "enc"
