--- conflicted
+++ resolved
@@ -19,11 +19,8 @@
 
   method MaterialProviders(config: MaterialProvidersConfig)
     returns (res: Result<IAwsCryptographicMaterialProvidersClient, Error>)
-<<<<<<< HEAD
-=======
     ensures res.Success? ==>
               && res.value is MaterialProvidersClient
->>>>>>> 58d74f6d
   {
     var maybeCrypto := Primitives.AtomicPrimitives();
     var cryptoPrimitivesX : Crypto.IAwsCryptographicPrimitivesClient :- maybeCrypto
