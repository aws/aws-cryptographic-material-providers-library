--- conflicted
+++ resolved
@@ -3,11 +3,7 @@
 
 module {:options "/functionSyntax:4" } KeyStoreAdminErrorMessages {
   const UNSUPPORTED_DOWNGRADE_HV: string :=
-<<<<<<< HEAD
-    "At this time, a Mutation cannot change a Branch Key from HV-2 to HV-1. The request attempted to change from HV-2 to HV-1 by setting 'TerminalHierarchyVersion := v1' when the Branch Key is already at HV-1."
-=======
     "At this time, a Mutation cannot change a Branch Key from `hiearchy-version-2` to `hiearchy-version-1`. The request attempted to change from `hiearchy-version-2` to `hiearchy-version-1` by setting 'TerminalHierarchyVersion := v1' when the Branch Key is already at `hiearchy-version-2`."
->>>>>>> bd5c1b86
 
   const UNSUPPORTED_KEY_MANAGEMENT_STRATEGY :=
     "Unsupported KeyManagementStrategy."
