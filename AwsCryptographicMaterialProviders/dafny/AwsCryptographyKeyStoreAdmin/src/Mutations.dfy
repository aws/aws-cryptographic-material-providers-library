--- conflicted
+++ resolved
@@ -18,10 +18,7 @@
   import KmsArn
   import KMSKeystoreOperations
   import DefaultKeyStorageInterface
-<<<<<<< HEAD
   import AtomicPrimitives
-=======
->>>>>>> c5d60381
   import GetKeys
 
   import ErrorMessages = KeyStoreErrorMessages
@@ -32,11 +29,8 @@
   import MutationErrorRefinement
   import KmsUtils
 
-<<<<<<< HEAD
-=======
   // ActiveVerificationHolder stores the decrypted branch key after verification (KMS decryption for hv1, KMS decryption + SHA validation for hv2)
   // With ActiveVerificationHolder, we can avoid redundant decryption during mutations
->>>>>>> c5d60381
   datatype ActiveVerificationHolder =
     | NotDecrypt()
     | KmsDecrypt(kmsRes: KMS.PlaintextType)
@@ -94,11 +88,7 @@
     nameonly item: Types.AwsCryptographyKeyStoreTypes.EncryptedHierarchicalKey,
     nameonly keyManagerStrategy: KmsUtils.keyManagerStrat,
     nameonly localOperation: string := "ApplyMutation",
-<<<<<<< HEAD
     nameonly mutationToApply: StateStrucs.MutationToApply
-=======
-    nameonly isTerminalHv2?: bool := false
->>>>>>> c5d60381
   )
     returns (output: Result<ActiveVerificationHolder,Types.Error>)
 
@@ -119,17 +109,10 @@
       Types.KeyStoreAdminException(
         message := "At this time, Mutations ONLY support HV-1; BK's Active Item is HV-2.")
     );
-<<<<<<< HEAD
     if (mutationToApply.Terminal.hierarchyVersion.v2?) {
       // TODO-HV-2-M2: Add test to cover the if condition of this code path
       // TODO-HV-2-M4: Support other key manager strategy
-      :- Need(keyManagerStrategy.kmsSimple?, Types.KeyStoreAdminException(message:="only KMS Simple allow when mutating to hv-2."));
-=======
-    if (isTerminalHv2?) {
-      // TODO-HV-2-M2: Add test to cover the if condition of this code path
-      // TODO-HV-2-M4: Support other key manager strategy
       :- Need(keyManagerStrategy.kmsSimple?, Types.KeyStoreAdminException(message:=ErrorMessages.UNSUPPORTED_KEYMANAGEMENTSTRATEGY_HV_2));
->>>>>>> c5d60381
       var decryptRes := GetKeys.DecryptBranchKeyItem(
         item,
         KmsUtils.KmsSymmetricKeyArnToKMSConfiguration(Types.KmsSymmetricKeyArn.KmsKeyArn(item.KmsArn)),
@@ -139,16 +122,12 @@
       if decryptRes.Success? {
         return Success(ActiveVerificationHolder.KmsDecrypt(decryptRes.value));
       } else {
-<<<<<<< HEAD
         if !(decryptRes.error.ComAmazonawsKms? || decryptRes.error.KeyManagementException? || decryptRes.error.BranchKeyCiphertextException?) {
           return Failure(Types.AwsCryptographyKeyStore(
                            AwsCryptographyKeyStore := decryptRes.error
                          ));
         }
-        var error := BuildErrorForFailure(
-=======
         var error := BuildVerificationError(
->>>>>>> c5d60381
           item,
           decryptRes.error,
           localOperation,
@@ -205,11 +184,7 @@
     }
 
     if (!success?) {
-<<<<<<< HEAD
-      var error := BuildErrorForFailure(
-=======
       var error := BuildVerificationError(
->>>>>>> c5d60381
         item,
         throwAwayError,
         localOperation,
@@ -222,13 +197,9 @@
     return Success(ActiveVerificationHolder.NotDecrypt());
   }
 
-<<<<<<< HEAD
-  method BuildErrorForFailure(
-=======
   // TODO-HV-2-M2: Add precondition  that the ActiveHierarchicalSymmetricVersion Item's have the original context,
   // and the HierarchicalSymmetricVersion have the terminal context.
   method BuildVerificationError(
->>>>>>> c5d60381
     item: Types.AwsCryptographyKeyStoreTypes.EncryptedHierarchicalKey,
     throwAwayError: KMSKeystoreOperations.KmsError,
     localOperation: string,
@@ -255,10 +226,6 @@
       );
       return error;
     }
-<<<<<<< HEAD
-=======
-
->>>>>>> c5d60381
   }
 
   method {:isolate_asserations} NewActiveItemForDecryptEncrypt(
