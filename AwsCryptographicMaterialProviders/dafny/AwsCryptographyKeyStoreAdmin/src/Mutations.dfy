// Copyright Amazon.com Inc. or its affiliates. All Rights Reserved.
// SPDX-License-Identifier: Apache-2.0
include "../Model/AwsCryptographyKeyStoreAdminTypes.dfy"
include "MutationStateStructures.dfy"
include "MutationErrorRefinement.dfy"
include "KmsUtils.dfy"

/** Common Functions/Methods for Mutations. */
module {:options "/functionSyntax:4" } Mutations {
  import opened StandardLibrary
  import opened Wrappers
  import opened Seq
  import KMS = ComAmazonawsKmsTypes

  import KeyStoreTypes = AwsCryptographyKeyStoreAdminTypes.AwsCryptographyKeyStoreTypes
  import Structure
  import KmsArn
  import KMSKeystoreOperations
  import DefaultKeyStorageInterface

  import Types = AwsCryptographyKeyStoreAdminTypes
  import StateStrucs = MutationStateStructures
  import MutationErrorRefinement
  import KmsUtils

  method ValidateCommitmentAndIndexStructures(
    token: Types.MutationToken,
    commitment: KeyStoreTypes.MutationCommitment,
    index: KeyStoreTypes.MutationIndex
  )
    returns (output: Result<StateStrucs.CommitmentAndIndex, Types.Error>)
    ensures
      output.Success? ==>
        && commitment.Identifier == index.Identifier == token.Identifier
        && commitment.UUID == index.UUID == token.UUID
    ensures
      && output.Success?
      ==>
        && output.value.ValidState()
        && output.value.ValidUTF8()

  {
    if (commitment.Identifier != index.Identifier || token.Identifier != index.Identifier) {
      return
        Failure(Types.MutationInvalidException(
                  message := "The Token and the Mutation Commitment read from storage disagree."
                  + " This indicates that the Token is for a different Mutation than the one in-flight."
                  + " A possible cause is this token is from an earlier Mutation that already finished?"
                  + " Branch Key ID: " + token.Identifier + ";"
                  + " Mutation Commitment UUID: " + commitment.UUID + ";"
                  + " Token UUID: " + token.UUID + ";"
                ));
    }
    if (commitment.UUID != index.UUID || token.UUID != index.UUID) {
      return
        Failure(Types.MutationInvalidException(
                  message := "The Mutation Index read from storage and the Mutation Commitment are for different Mutations."
                  + " Branch Key ID: " + token.Identifier + ";"
                  + " Mutation Commitment UUID: " + commitment.UUID + ";"
                  + " Mutation Index UUID: " + index.UUID + ";"
                ));
    }
    var commitmentAndIndex := StateStrucs.CommitmentAndIndex(commitment, index);
    if (!commitmentAndIndex.ValidUTF8()) {
      return Failure(
          Types.MutationInvalidException(
            message :=
              "The Mutation Commitment and Mutation Index read from storage do not contain valid UTF8 sequences."
              + " Branch Key ID: " + token.Identifier + ";"
              + " Mutation Commitment UUID: " + commitment.UUID + ";"));
    }
    return Success(commitmentAndIndex);
  }

  method {:isolate_assertions} VerifyEncryptedHierarchicalKey(
    nameonly item: Types.AwsCryptographyKeyStoreTypes.EncryptedHierarchicalKey,
    nameonly keyManagerStrategy: KmsUtils.keyManagerStrat,
    nameonly localOperation: string := "ApplyMutation"
  )
    returns (output: Outcome<Types.Error>)

    requires Structure.EncryptedHierarchicalKeyFromStorage?(item)
    requires KmsArn.ValidKmsArn?(item.KmsArn)
    requires keyManagerStrategy.ValidState()
    requires keyManagerStrategy.SupportHV1()
    requires item.Type.ActiveHierarchicalSymmetricVersion? || item.Type.HierarchicalSymmetricVersion?
    modifies keyManagerStrategy.Modifies
    ensures keyManagerStrategy.ValidState()
  {
    var kmsOperation: string;
    var success?: bool := false;
    var throwAwayError;

    match keyManagerStrategy {
      case reEncrypt(kms) =>
        kmsOperation := "ReEncrypt";
        var throwAway? := KMSKeystoreOperations.ReEncryptKey(
          ciphertext := item.CiphertextBlob,
          sourceEncryptionContext := item.EncryptionContext,
          destinationEncryptionContext := item.EncryptionContext,
          kmsConfiguration := KeyStoreTypes.kmsKeyArn(item.KmsArn),
          grantTokens := kms.grantTokens,
          kmsClient := kms.kmsClient
        );

        if throwAway?.Success? {
          success? := true;
        } else {
          throwAwayError := throwAway?.error;
        }

      case decryptEncrypt(kmsD, kmsE) =>
        kmsOperation := "Decrypt/Encrypt";
        var decryptKmsClient;
        var decryptGrantTokens;
        if localOperation == "ApplyMutation" {
          decryptGrantTokens := kmsE.grantTokens;
          decryptKmsClient := kmsE.kmsClient;
        } else {
          decryptGrantTokens := kmsD.grantTokens;
          decryptKmsClient := kmsD.kmsClient;
        }

        var throwAway? := KMSKeystoreOperations.VerifyViaDecryptEncryptKey(
          ciphertext := item.CiphertextBlob,
          sourceEncryptionContext := item.EncryptionContext,
          destinationEncryptionContext := item.EncryptionContext,
          kmsConfiguration := KeyStoreTypes.kmsKeyArn(item.KmsArn),
          decryptGrantTokens := decryptGrantTokens,
          decryptKmsClient := decryptKmsClient
        );

        if throwAway?.Success? {
          success? := true;
        } else {
          throwAwayError := throwAway?.error;
        }
    }

    if (
        && !success?
        && item.Type.ActiveHierarchicalSymmetricVersion?
      ) {
      var error := MutationErrorRefinement.VerifyActiveException(
        branchKeyItem := item,
        error := throwAwayError,
        localOperation := localOperation,
        kmsOperation := kmsOperation);
      return Fail(error);
    }

    if (
        && !success?
        && item.Type.HierarchicalSymmetricVersion?
      ) {
      var error := MutationErrorRefinement.VerifyTerminalException(
        branchKeyItem := item,
        error := throwAwayError,
        localOperation := localOperation,
        kmsOperation := kmsOperation);
      return Fail(error);
    }

    assert success?;
    return Pass;
  }

  method {:isolate_asserations} NewActiveItemForDecryptEncrypt(
    nameonly item: Types.AwsCryptographyKeyStoreTypes.EncryptedHierarchicalKey,
    nameonly terminalKmsArn: string,
    nameonly terminalEncryptionContext: Structure.BranchKeyContext,
    nameonly keyManagerStrategy: KmsUtils.keyManagerStrat,
    nameonly localOperation: string := "InitializeMutation"
  )
    returns (output: Result<Types.AwsCryptographyKeyStoreTypes.EncryptedHierarchicalKey, Types.Error>)
    requires Structure.EncryptedHierarchicalKeyFromStorage?(item)
    requires KMS.IsValid_KeyIdType(terminalKmsArn)
    requires KMSKeystoreOperations.AttemptReEncrypt?(item.EncryptionContext, terminalEncryptionContext)
    requires KmsArn.ValidKmsArn?(terminalKmsArn)
    requires item.KmsArn == terminalKmsArn
    requires keyManagerStrategy.ValidState()
    requires keyManagerStrategy.decryptEncrypt?
    requires item.Type.HierarchicalSymmetricVersion? // the input is a Version
    requires Structure.ActiveHierarchicalSymmetricVersionEncryptionContext?(terminalEncryptionContext)
    modifies keyManagerStrategy.Modifies
    ensures keyManagerStrategy.ValidState()
    ensures output.Success? ==> output.value.Type.ActiveHierarchicalSymmetricVersion? // the output is an ACTIVE
  {
    var wrappedKey?;
    // When using the decrypt encrypt strategy, we created the new DecryptOnly with the encrypt client.
    // If we want to reencrypt it for the new active we must do so with only the encrypt client. This means
    // that the encrypt client will perform both the decrypt and encrypt operations. Otherwise we assume that
    // the decrypt client has permissions to decrypt the kms key that we are moving to. This is a wrong assumption.
    wrappedKey? := KMSKeystoreOperations.MutateViaDecryptEncryptOnInitializeMutation(
      ciphertext := item.CiphertextBlob,
      sourceEncryptionContext := item.EncryptionContext,
      destinationEncryptionContext := terminalEncryptionContext,
      sourceKmsArn := terminalKmsArn,
      destinationKmsArn := terminalKmsArn,
      grantTokens := keyManagerStrategy.encrypt.grantTokens,
      kmsClient := keyManagerStrategy.encrypt.kmsClient
    );
    // We call this method to create the new Active from the new Decrypt Only
    if (wrappedKey?.Failure?) {
      var error := MutationErrorRefinement.CreateActiveException(
        branchKeyItem := Structure.ConstructEncryptedHierarchicalKey(
          terminalEncryptionContext,
          item.CiphertextBlob),
        error := wrappedKey?.error,
        localOperation := localOperation,
        kmsOperation := "Decrypt/Encrypt");
      return Failure(error);
    }
    output := Success(Structure.ConstructEncryptedHierarchicalKey(
                        terminalEncryptionContext,
                        wrappedKey?.value
                      ));
  }

  // TODO: decide if I want to do this or leave the params
  datatype ReEncryptHierarchicalKeyInput = ReEncryptHierarchicalKeyInput(
    nameonly item: KeyStoreTypes.EncryptedHierarchicalKey,
    nameonly originalKmsArn: string,
    nameonly terminalKmsArn: string,
    nameonly terminalEncryptionContext: Structure.BranchKeyContext,
    nameonly keyManagerStrategy: KmsUtils.keyManagerStrat
  )
  {
    ghost predicate Pre()
    {
      && Structure.EncryptedHierarchicalKeyFromStorage?(item)
      && KMSKeystoreOperations.AttemptReEncrypt?(item.EncryptionContext, terminalEncryptionContext)
      && KmsArn.ValidKmsArn?(originalKmsArn) && KmsArn.ValidKmsArn?(terminalKmsArn)
      && item.KmsArn == originalKmsArn
      && keyManagerStrategy.ValidState()
    }
    ghost const Modifies := keyManagerStrategy.ModifiesMultiSet
    ghost predicate Post()
    {
      && keyManagerStrategy.ValidState()
    }
  }

  method {:isolate_assertions} ReEncryptHierarchicalKey(
    nameonly input: ReEncryptHierarchicalKeyInput,
    nameonly localOperation: string := "ApplyMutation",
    nameonly createNewActive: bool := false
  )
    returns (output: Result<Types.AwsCryptographyKeyStoreTypes.EncryptedHierarchicalKey, Types.Error>)
    requires input.Pre()
    ensures input.Post()
    modifies input.Modifies
    requires localOperation == "InitializeMutation" || localOperation == "ApplyMutation"
    requires input.keyManagerStrategy.decryptEncrypt? || input.keyManagerStrategy.reEncrypt?
    requires input.item.EncryptionContext[Structure.KMS_FIELD] == input.originalKmsArn
    requires input.terminalEncryptionContext[Structure.KMS_FIELD] == input.terminalKmsArn
  {
    var wrappedKey?;
    var kmsOperation: string;
    match input.keyManagerStrategy {
      case reEncrypt(kms) =>
        kmsOperation := "ReEncrypt";
        wrappedKey? := KMSKeystoreOperations.MutateViaReEncrypt(
          ciphertext := input.item.CiphertextBlob,
          sourceEncryptionContext := input.item.EncryptionContext,
          destinationEncryptionContext := input.terminalEncryptionContext,
          sourceKmsArn := input.originalKmsArn,
          destinationKmsArn := input.terminalKmsArn,
          grantTokens := kms.grantTokens,
          kmsClient := kms.kmsClient
        );
      case decryptEncrypt(kmsD, kmsE) =>
<<<<<<< HEAD
        // TODO-HV-2-M3: Refactor to use KMSKeyStoreOperations.DecryptKey
        var decryptedKey? := MutateViaDecryptEncrypt.Decrypt(
          ciphertext := input.item.CiphertextBlob,
          encryptionContext := input.item.EncryptionContext,
          kmsArn := input.originalKmsArn,
=======
        var decryptedKey? := KMSKeystoreOperations.DecryptKeyForHv1(
          encryptedKey := input.item,
          kmsConfiguration := KeyStoreTypes.kmsKeyArn(input.originalKmsArn),
>>>>>>> 1245c528
          grantTokens := kmsD.grantTokens,
          kmsClient := kmsD.kmsClient);
        if (decryptedKey?.Failure?) {
          var error := MutationErrorRefinement.MutateExceptionParse(
            item := input.item,
            error := decryptedKey?.error,
            terminalKmsArn := input.terminalKmsArn,
            localOperation := localOperation,
            kmsOperation := "Decrypt");
          return Failure(error);
        }
        kmsOperation := "Encrypt";
<<<<<<< HEAD
        // TODO-HV-2-M3: Refactor to use KMSKeyStoreOperations.EncryptKey
        wrappedKey? := MutateViaDecryptEncrypt.Encrypt(
          plaintext := decryptedKey?.value,
=======
        wrappedKey? := KMSKeystoreOperations.EncryptKey(
          plaintext := decryptedKey?.value.Plaintext.value,
>>>>>>> 1245c528
          encryptionContext := input.terminalEncryptionContext,
          kmsArnToStorage := input.terminalEncryptionContext[Structure.KMS_FIELD],
          kmsConfiguration := KeyStoreTypes.kmsKeyArn(input.terminalKmsArn),
          grantTokens := kmsE.grantTokens,
          kmsClient := kmsE.kmsClient
        );
    }
    assert kmsOperation == "ReEncrypt" || kmsOperation == "Encrypt";
    // We call this method to create the new Active from the new Decrypt Only
    if (wrappedKey?.Failure? && input.item.Type.ActiveHierarchicalSymmetricVersion? && createNewActive) {
      var error := MutationErrorRefinement.CreateActiveException(
        branchKeyItem := input.item,
        error := wrappedKey?.error,
        localOperation := localOperation,
        kmsOperation := kmsOperation);
      return Failure(error);
    }
    if (wrappedKey?.Failure?) {
      var error := MutationErrorRefinement.MutateExceptionParse(
        item := input.item,
        error := wrappedKey?.error,
        terminalKmsArn := input.terminalKmsArn,
        localOperation := localOperation,
        kmsOperation := kmsOperation);
      return Failure(error);
    }
    // TODO-Mutations-DoNotVersion :: ActiveHierarchicalSymmetricVersion will need to be handled

    output := Success(Structure.ConstructEncryptedHierarchicalKey(
                        input.terminalEncryptionContext,
                        wrappedKey?.value
                      ));
  }

  lemma FilterIsEmpty?<T>(f: (T ~> bool), xs: seq<T>)
    requires forall i :: 0 <= i < |xs| ==> f.requires(xs[i])
    ensures forall i | 0 <= i < |xs| :: f(xs[i]) ==> xs[i] in Seq.Filter(f, xs)
    ensures |Seq.Filter(f, xs)| == 0 ==> forall i | 0 <= i < |xs| :: !f(xs[i])
  {
    reveal Seq.Filter();
  }

  // TODO-HV-2-M2: Refactor to allow HV-2 for Mutations
  /** This function is largely identical to Structure.DecryptOnlyBranchKeyEncryptionContext, **/
  /** except the "custom Encryption Context" has already been prefixed. **/
  function DecryptOnlyBranchKeyEncryptionContextForMutation(
    branchKeyId: string,
    branchKeyVersion: string,
    timestamp: string,
    logicalKeyStoreName: string,
    kmsKeyArn: string,
    // hierachyVersion: HierarchyVersion,
    prefixedCustomEncryptionContext: map<string, string>
  ): (output: map<string, string>)
    requires 0 < |branchKeyId|
    requires 0 < |branchKeyVersion|
    requires prefixedCustomEncryptionContext.Keys !! Structure.BRANCH_KEY_RESTRICTED_FIELD_NAMES
    ensures Structure.BranchKeyContext?(output)
    ensures Structure.BRANCH_KEY_TYPE_PREFIX < output[Structure.TYPE_FIELD]
    ensures Structure.BRANCH_KEY_ACTIVE_VERSION_FIELD !in output
    ensures output[Structure.KMS_FIELD] == kmsKeyArn
    ensures output[Structure.TABLE_FIELD] == logicalKeyStoreName
    ensures forall k <- prefixedCustomEncryptionContext
              ::
                && k in output
                && output[k] == prefixedCustomEncryptionContext[k]
  {
    map[
      Structure.BRANCH_KEY_IDENTIFIER_FIELD := branchKeyId,
      Structure.TYPE_FIELD := Structure.BRANCH_KEY_TYPE_PREFIX + branchKeyVersion,
      Structure.KEY_CREATE_TIME := timestamp,
      Structure.TABLE_FIELD := logicalKeyStoreName,
      Structure.KMS_FIELD := kmsKeyArn,
      Structure.HIERARCHY_VERSION := Structure.HIERARCHY_VERSION_VALUE
    ] + prefixedCustomEncryptionContext
  }

  datatype CheckedItem =
    | itemOriginal(item: Types.AwsCryptographyKeyStoreTypes.EncryptedHierarchicalKey)
    | itemTerminal(item: Types.AwsCryptographyKeyStoreTypes.EncryptedHierarchicalKey)
      // Never describe itemNeither to customers as such.
      // Always use the `UnExecptedStateException`.
    | itemNeither(item: Types.AwsCryptographyKeyStoreTypes.EncryptedHierarchicalKey)

  type OriginalOrTerminal = s:seq<CheckedItem>
    | forall i <- s :: !i.itemNeither?
    witness *

  lemma OriginalOrTerminalIsEncryptedHierarchicalKeyFromStorage?(items: OriginalOrTerminal)
    ensures forall item <- items ::
              && (item.itemOriginal? || item.itemTerminal?)
              && item.item is KeyStoreTypes.EncryptedHierarchicalKey
  {}

  function MatchItemToState(
    item: Types.AwsCryptographyKeyStoreTypes.EncryptedHierarchicalKey,
    MutationToApply: StateStrucs.MutationToApply
  ): (output: CheckedItem)
    requires item.Type.HierarchicalSymmetricVersion?
    requires Structure.EncryptedHierarchicalKeyFromStorage?(item)
    requires MutationToApply.ValidState()
    ensures Structure.EncryptedHierarchicalKeyFromStorage?(output.item)
    ensures
      && output.itemOriginal?
      ==>
        && output.item.KmsArn == MutationToApply.Original.kmsArn
    ensures output.item.Type.HierarchicalSymmetricVersion?
  {
    if item.EncryptionContext
       == Structure.ReplaceMutableContext(
            item.EncryptionContext,
            MutationToApply.Original.kmsArn,
            MutationToApply.Original.customEncryptionContext
          ) then
      itemOriginal(item)
    else if item.EncryptionContext
            == Structure.ReplaceMutableContext(
                 item.EncryptionContext,
                 MutationToApply.Terminal.kmsArn,
                 MutationToApply.Terminal.customEncryptionContext
               ) then
      itemTerminal(item)
    else
      itemNeither(item)
  }

  predicate ValidateItemFromStorage?(
    storage: KeyStoreTypes.IKeyStorageInterface,
    item: KeyStoreTypes.EncryptedHierarchicalKey,
    nameonly identifier: string,
    nameonly logicalName: string
  )
  {
    || storage is DefaultKeyStorageInterface.DynamoDBKeyStorageInterface
    || (
         && item.Identifier == identifier
         && Structure.TABLE_FIELD in item.EncryptionContext
         && item.EncryptionContext[Structure.TABLE_FIELD] == logicalName
         && KmsArn.ValidKmsArn?(item.KmsArn)
       )
  }

  method MutateItem(
    item: KeyStoreTypes.EncryptedHierarchicalKey,
    mutationToApply: StateStrucs.MutationToApply,
    keyManagerStrategy: KmsUtils.keyManagerStrat,
    localOperation: string,
    doNotVersion: bool
  ) returns (output: Result<KeyStoreTypes.EncryptedHierarchicalKey, Types.Error>)
    requires mutationToApply.ValidState() && keyManagerStrategy.ValidState()
    modifies keyManagerStrategy.ModifiesMultiSet
    ensures mutationToApply.ValidState() && keyManagerStrategy.ValidState()
    requires item.KmsArn == mutationToApply.Original.kmsArn
    requires Structure.EncryptedHierarchicalKeyFromStorage?(item)
    requires localOperation == "InitializeMutation" || localOperation == "ApplyMutation"
    requires keyManagerStrategy.SupportHV1()
  {
    var terminalEncryptionContext := Structure.ReplaceMutableContext(
      item.EncryptionContext,
      mutationToApply.Terminal.kmsArn,
      mutationToApply.Terminal.customEncryptionContext
    );
    assert KMSKeystoreOperations.AttemptReEncrypt?(item.EncryptionContext, terminalEncryptionContext);
    var input := ReEncryptHierarchicalKeyInput(
      item := item,
      originalKmsArn := mutationToApply.Original.kmsArn,
      terminalKmsArn := mutationToApply.Terminal.kmsArn,
      terminalEncryptionContext := terminalEncryptionContext,
      keyManagerStrategy := keyManagerStrategy
    );
    var mutatedItem :- ReEncryptHierarchicalKey(
      input := input,
      localOperation := localOperation
    );
    return Success(mutatedItem);
  }
}<|MERGE_RESOLUTION|>--- conflicted
+++ resolved
@@ -270,17 +270,9 @@
           kmsClient := kms.kmsClient
         );
       case decryptEncrypt(kmsD, kmsE) =>
-<<<<<<< HEAD
-        // TODO-HV-2-M3: Refactor to use KMSKeyStoreOperations.DecryptKey
-        var decryptedKey? := MutateViaDecryptEncrypt.Decrypt(
-          ciphertext := input.item.CiphertextBlob,
-          encryptionContext := input.item.EncryptionContext,
-          kmsArn := input.originalKmsArn,
-=======
         var decryptedKey? := KMSKeystoreOperations.DecryptKeyForHv1(
           encryptedKey := input.item,
           kmsConfiguration := KeyStoreTypes.kmsKeyArn(input.originalKmsArn),
->>>>>>> 1245c528
           grantTokens := kmsD.grantTokens,
           kmsClient := kmsD.kmsClient);
         if (decryptedKey?.Failure?) {
@@ -293,14 +285,8 @@
           return Failure(error);
         }
         kmsOperation := "Encrypt";
-<<<<<<< HEAD
-        // TODO-HV-2-M3: Refactor to use KMSKeyStoreOperations.EncryptKey
-        wrappedKey? := MutateViaDecryptEncrypt.Encrypt(
-          plaintext := decryptedKey?.value,
-=======
         wrappedKey? := KMSKeystoreOperations.EncryptKey(
           plaintext := decryptedKey?.value.Plaintext.value,
->>>>>>> 1245c528
           encryptionContext := input.terminalEncryptionContext,
           kmsArnToStorage := input.terminalEncryptionContext[Structure.KMS_FIELD],
           kmsConfiguration := KeyStoreTypes.kmsKeyArn(input.terminalKmsArn),
