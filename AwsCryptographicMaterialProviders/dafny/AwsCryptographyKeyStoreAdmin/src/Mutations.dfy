// Copyright Amazon.com Inc. or its affiliates. All Rights Reserved.
// SPDX-License-Identifier: Apache-2.0
include "../Model/AwsCryptographyKeyStoreAdminTypes.dfy"
include "MutationStateStructures.dfy"
include "MutationErrorRefinement.dfy"
include "KmsUtils.dfy"
include "KeyStoreAdminErrorMessages.dfy"

/** Common Functions/Methods for Mutations. */
module {:options "/functionSyntax:4" } Mutations {
  import opened StandardLibrary
  import opened Wrappers
  import opened Seq
  import KMS = ComAmazonawsKmsTypes

  import KeyStoreTypes = AwsCryptographyKeyStoreAdminTypes.AwsCryptographyKeyStoreTypes
  import Structure
  import KmsArn
  import KMSKeystoreOperations
  import DefaultKeyStorageInterface
  import AtomicPrimitives
  import GetKeys

<<<<<<< HEAD
  import ErrorMessages = KeyStoreErrorMessages
=======
  import KeyStoreErrorMessages
>>>>>>> 1b5be565
  import HvUtils = HierarchicalVersionUtils
  import Types = AwsCryptographyKeyStoreAdminTypes
  import StateStrucs = MutationStateStructures
  import KeyStoreAdminErrorMessages
  import MutationErrorRefinement
  import KmsUtils

  // ActiveVerificationHolder stores the decrypted branch key after verification (KMS decryption for hv1, KMS decryption + SHA validation for hv2)
  // With ActiveVerificationHolder, we can avoid redundant decryption during mutations
  datatype ActiveVerificationHolder =
    | NotDecrypt()
    | KmsDecrypt(kmsRes: KMS.PlaintextType)

  method ValidateCommitmentAndIndexStructures(
    token: Types.MutationToken,
    commitment: KeyStoreTypes.MutationCommitment,
    index: KeyStoreTypes.MutationIndex
  )
    returns (output: Result<StateStrucs.CommitmentAndIndex, Types.Error>)
    ensures
      output.Success? ==>
        && commitment.Identifier == index.Identifier == token.Identifier
        && commitment.UUID == index.UUID == token.UUID
    ensures
      && output.Success?
      ==>
        && output.value.ValidState()
        && output.value.ValidUTF8()

  {
    if (commitment.Identifier != index.Identifier || token.Identifier != index.Identifier) {
      return
        Failure(Types.MutationInvalidException(
                  message := "The Token and the Mutation Commitment read from storage disagree."
                  + " This indicates that the Token is for a different Mutation than the one in-flight."
                  + " A possible cause is this token is from an earlier Mutation that already finished?"
                  + " Branch Key ID: " + token.Identifier + ";"
                  + " Mutation Commitment UUID: " + commitment.UUID + ";"
                  + " Token UUID: " + token.UUID + ";"
                ));
    }
    if (commitment.UUID != index.UUID || token.UUID != index.UUID) {
      return
        Failure(Types.MutationInvalidException(
                  message := "The Mutation Index read from storage and the Mutation Commitment are for different Mutations."
                  + " Branch Key ID: " + token.Identifier + ";"
                  + " Mutation Commitment UUID: " + commitment.UUID + ";"
                  + " Mutation Index UUID: " + index.UUID + ";"
                ));
    }
    var commitmentAndIndex := StateStrucs.CommitmentAndIndex(commitment, index);
    if (!commitmentAndIndex.ValidUTF8()) {
      return Failure(
          Types.MutationInvalidException(
            message :=
              "The Mutation Commitment and Mutation Index read from storage do not contain valid UTF8 sequences."
              + " Branch Key ID: " + token.Identifier + ";"
              + " Mutation Commitment UUID: " + commitment.UUID + ";"));
    }
    return Success(commitmentAndIndex);
  }

  method {:isolate_assertions} VerifyEncryptedHierarchicalKey(
    nameonly item: Types.AwsCryptographyKeyStoreTypes.EncryptedHierarchicalKey,
    nameonly keyManagerStrategy: KmsUtils.keyManagerStrat,
    nameonly localOperation: string := "ApplyMutation",
    nameonly mutationToApply: StateStrucs.MutationToApply
  )
    returns (output: Result<ActiveVerificationHolder,Types.Error>)

    requires Structure.EncryptedHierarchicalKeyFromStorage?(item)
    requires KmsArn.ValidKmsArn?(item.KmsArn)
    requires keyManagerStrategy.ValidState()
    requires KmsUtils.IsSupportedKeyManagerStrategy(mutationToApply, keyManagerStrategy)
    requires item.Type.ActiveHierarchicalSymmetricVersion? || item.Type.HierarchicalSymmetricVersion?
    modifies keyManagerStrategy.Modifies
    ensures keyManagerStrategy.ValidState()
  {

    var success?: bool := false;
    var throwAwayError;
    // TODO-HV-2-M3: Support mutations on HV-2 item (mutation starting with hv-2 item)
    :- Need(
      item.EncryptionContext[Structure.HIERARCHY_VERSION] == Structure.HIERARCHY_VERSION_VALUE_1,
      Types.KeyStoreAdminException(
        message := "At this time, Mutations ONLY support HV-1; BK's Active Item is HV-2.")
    );
    if (mutationToApply.Terminal.hierarchyVersion.v2?) {
      // TODO-HV-2-M2: Add test to cover the if condition of this code path
      // TODO-HV-2-M4: Support other key manager strategy
      :- Need(keyManagerStrategy.kmsSimple?, Types.KeyStoreAdminException(message:=KeyStoreAdminErrorMessages.UNSUPPORTED_KEYMANAGEMENTSTRATEGY_HV_2));
      var decryptRes := GetKeys.DecryptBranchKeyItem(
        item,
        KmsUtils.KmsSymmetricKeyArnToKMSConfiguration(Types.KmsSymmetricKeyArn.KmsKeyArn(item.KmsArn)),
        keyManagerStrategy.kmsSimple.grantTokens,
        keyManagerStrategy.kmsSimple.kmsClient
      );
      if decryptRes.Success? {
        return Success(ActiveVerificationHolder.KmsDecrypt(decryptRes.value));
      } else {
        if !(decryptRes.error.ComAmazonawsKms? || decryptRes.error.KeyManagementException? || decryptRes.error.BranchKeyCiphertextException?) {
          return Failure(Types.AwsCryptographyKeyStore(
                           AwsCryptographyKeyStore := decryptRes.error
                         ));
        }
        var error := BuildVerificationError(
          item,
          decryptRes.error,
          localOperation,
          "Decrypt"
        );
        return Failure(error);
      }
    }
    var kmsOperation: string;
    match keyManagerStrategy {
      case reEncrypt(kms) =>
        kmsOperation := "ReEncrypt";
        var throwAway? := KMSKeystoreOperations.ReEncryptKey(
          ciphertext := item.CiphertextBlob,
          sourceEncryptionContext := item.EncryptionContext,
          destinationEncryptionContext := item.EncryptionContext,
          kmsConfiguration := KeyStoreTypes.kmsKeyArn(item.KmsArn),
          grantTokens := kms.grantTokens,
          kmsClient := kms.kmsClient
        );

        if throwAway?.Success? {
          success? := true;
        } else {
          throwAwayError := throwAway?.error;
        }

      case decryptEncrypt(kmsD, kmsE) =>
        kmsOperation := "Decrypt/Encrypt";
        var decryptKmsClient;
        var decryptGrantTokens;
        if localOperation == "ApplyMutation" {
          decryptGrantTokens := kmsE.grantTokens;
          decryptKmsClient := kmsE.kmsClient;
        } else {
          decryptGrantTokens := kmsD.grantTokens;
          decryptKmsClient := kmsD.kmsClient;
        }

        var throwAway? := KMSKeystoreOperations.VerifyViaDecryptEncryptKey(
          ciphertext := item.CiphertextBlob,
          sourceEncryptionContext := item.EncryptionContext,
          destinationEncryptionContext := item.EncryptionContext,
          kmsConfiguration := KeyStoreTypes.kmsKeyArn(item.KmsArn),
          decryptGrantTokens := decryptGrantTokens,
          decryptKmsClient := decryptKmsClient
        );

        if throwAway?.Success? {
          success? := true;
        } else {
          throwAwayError := throwAway?.error;
        }
    }

    if (!success?) {
      var error := BuildVerificationError(
        item,
        throwAwayError,
        localOperation,
        kmsOperation
      );
      return Failure(error);
    }

    assert success?;
    return Success(ActiveVerificationHolder.NotDecrypt());
  }

  // TODO-HV-2-M2: Add precondition  that the ActiveHierarchicalSymmetricVersion Item's have the original context,
  // and the HierarchicalSymmetricVersion have the terminal context.
  method BuildVerificationError(
    item: Types.AwsCryptographyKeyStoreTypes.EncryptedHierarchicalKey,
    throwAwayError: KMSKeystoreOperations.KmsError,
    localOperation: string,
    kmsOperation: string
  ) returns (error: Types.Error)
    requires item.Type.ActiveHierarchicalSymmetricVersion? || item.Type.HierarchicalSymmetricVersion?
  {
    if item.Type.ActiveHierarchicalSymmetricVersion? {
      error := MutationErrorRefinement.VerifyActiveException(
        branchKeyItem := item,
        error := throwAwayError,
        localOperation := localOperation,
        kmsOperation := kmsOperation
      );
      return error;
    }

    if item.Type.HierarchicalSymmetricVersion? {
      error := MutationErrorRefinement.VerifyTerminalException(
        branchKeyItem := item,
        error := throwAwayError,
        localOperation := localOperation,
        kmsOperation := kmsOperation
      );
      return error;
    }
  }

  method {:isolate_asserations} NewActiveItemForDecryptEncrypt(
    nameonly item: Types.AwsCryptographyKeyStoreTypes.EncryptedHierarchicalKey,
    nameonly terminalKmsArn: string,
    nameonly terminalEncryptionContext: Structure.BranchKeyContext,
    nameonly keyManagerStrategy: KmsUtils.keyManagerStrat,
    nameonly localOperation: string := "InitializeMutation"
  )
    returns (output: Result<Types.AwsCryptographyKeyStoreTypes.EncryptedHierarchicalKey, Types.Error>)
    requires Structure.EncryptedHierarchicalKeyFromStorage?(item)
    requires KMS.IsValid_KeyIdType(terminalKmsArn)
    requires KMSKeystoreOperations.AttemptReEncrypt?(item.EncryptionContext, terminalEncryptionContext)
    requires KmsArn.ValidKmsArn?(terminalKmsArn)
    requires item.KmsArn == terminalKmsArn
    requires keyManagerStrategy.ValidState()
    requires keyManagerStrategy.decryptEncrypt?
    requires item.Type.HierarchicalSymmetricVersion? // the input is a Version
    requires Structure.ActiveHierarchicalSymmetricVersionEncryptionContext?(terminalEncryptionContext)
    modifies keyManagerStrategy.Modifies
    ensures keyManagerStrategy.ValidState()
    ensures output.Success? ==> output.value.Type.ActiveHierarchicalSymmetricVersion? // the output is an ACTIVE
  {
    var wrappedKey?;
    // When using the decrypt encrypt strategy, we created the new DecryptOnly with the encrypt client.
    // If we want to reencrypt it for the new active we must do so with only the encrypt client. This means
    // that the encrypt client will perform both the decrypt and encrypt operations. Otherwise we assume that
    // the decrypt client has permissions to decrypt the kms key that we are moving to. This is a wrong assumption.
    wrappedKey? := KMSKeystoreOperations.MutateViaDecryptEncryptOnInitializeMutation(
      ciphertext := item.CiphertextBlob,
      sourceEncryptionContext := item.EncryptionContext,
      destinationEncryptionContext := terminalEncryptionContext,
      sourceKmsArn := terminalKmsArn,
      destinationKmsArn := terminalKmsArn,
      grantTokens := keyManagerStrategy.encrypt.grantTokens,
      kmsClient := keyManagerStrategy.encrypt.kmsClient
    );
    // We call this method to create the new Active from the new Decrypt Only
    if (wrappedKey?.Failure?) {
      var error := MutationErrorRefinement.CreateActiveException(
        branchKeyItem := Structure.ConstructEncryptedHierarchicalKey(
          terminalEncryptionContext,
          item.CiphertextBlob),
        error := wrappedKey?.error,
        localOperation := localOperation,
        kmsOperation := "Decrypt/Encrypt");
      return Failure(error);
    }
    output := Success(Structure.ConstructEncryptedHierarchicalKey(
                        terminalEncryptionContext,
                        wrappedKey?.value
                      ));
  }

  // TODO: decide if I want to do this or leave the params
  datatype ReEncryptHierarchicalKeyInput = ReEncryptHierarchicalKeyInput(
    nameonly item: KeyStoreTypes.EncryptedHierarchicalKey,
    nameonly originalKmsArn: string,
    nameonly terminalKmsArn: string,
    nameonly terminalEncryptionContext: Structure.BranchKeyContext,
    nameonly keyManagerStrategy: KmsUtils.keyManagerStrat
  )
  {
    ghost predicate Pre()
    {
      && Structure.EncryptedHierarchicalKeyFromStorage?(item)
      && KMSKeystoreOperations.AttemptReEncrypt?(item.EncryptionContext, terminalEncryptionContext)
      && KmsArn.ValidKmsArn?(originalKmsArn) && KmsArn.ValidKmsArn?(terminalKmsArn)
      && item.KmsArn == originalKmsArn
      && keyManagerStrategy.ValidState()
    }
    ghost const Modifies := keyManagerStrategy.ModifiesMultiSet
    ghost predicate Post()
    {
      && keyManagerStrategy.ValidState()
    }
  }

  method {:isolate_assertions} ReEncryptHierarchicalKey(
    nameonly input: ReEncryptHierarchicalKeyInput,
    nameonly localOperation: string := "ApplyMutation",
    nameonly createNewActive: bool := false
  )
    returns (output: Result<Types.AwsCryptographyKeyStoreTypes.EncryptedHierarchicalKey, Types.Error>)
    requires input.Pre()
    ensures input.Post()
    modifies input.Modifies
    requires localOperation == "InitializeMutation" || localOperation == "ApplyMutation"
    requires input.keyManagerStrategy.decryptEncrypt? || input.keyManagerStrategy.reEncrypt?
    requires input.item.EncryptionContext[Structure.KMS_FIELD] == input.originalKmsArn
    requires input.terminalEncryptionContext[Structure.KMS_FIELD] == input.terminalKmsArn
  {
    var wrappedKey?;
    var kmsOperation: string;
    match input.keyManagerStrategy {
      case reEncrypt(kms) =>
        kmsOperation := "ReEncrypt";
        wrappedKey? := KMSKeystoreOperations.MutateViaReEncrypt(
          ciphertext := input.item.CiphertextBlob,
          sourceEncryptionContext := input.item.EncryptionContext,
          destinationEncryptionContext := input.terminalEncryptionContext,
          sourceKmsArn := input.originalKmsArn,
          destinationKmsArn := input.terminalKmsArn,
          grantTokens := kms.grantTokens,
          kmsClient := kms.kmsClient
        );
      case decryptEncrypt(kmsD, kmsE) =>
        var decryptedKey? := KMSKeystoreOperations.DecryptKeyForHv1(
          encryptedKey := input.item,
          kmsConfiguration := KeyStoreTypes.kmsKeyArn(input.originalKmsArn),
          grantTokens := kmsD.grantTokens,
          kmsClient := kmsD.kmsClient);
        if (decryptedKey?.Failure?) {
          var error := MutationErrorRefinement.MutateExceptionParse(
            item := input.item,
            error := decryptedKey?.error,
            terminalKmsArn := input.terminalKmsArn,
            localOperation := localOperation,
            kmsOperation := "Decrypt");
          return Failure(error);
        }
        kmsOperation := "Encrypt";
        wrappedKey? := KMSKeystoreOperations.EncryptKey(
          plaintext := decryptedKey?.value.Plaintext.value,
          encryptionContext := input.terminalEncryptionContext,
          kmsArnToStorage := input.terminalEncryptionContext[Structure.KMS_FIELD],
          kmsConfiguration := KeyStoreTypes.kmsKeyArn(input.terminalKmsArn),
          grantTokens := kmsE.grantTokens,
          kmsClient := kmsE.kmsClient
        );
    }
    assert kmsOperation == "ReEncrypt" || kmsOperation == "Encrypt";
    // We call this method to create the new Active from the new Decrypt Only
    if (wrappedKey?.Failure? && input.item.Type.ActiveHierarchicalSymmetricVersion? && createNewActive) {
      var error := MutationErrorRefinement.CreateActiveException(
        branchKeyItem := input.item,
        error := wrappedKey?.error,
        localOperation := localOperation,
        kmsOperation := kmsOperation);
      return Failure(error);
    }
    if (wrappedKey?.Failure?) {
      var error := MutationErrorRefinement.MutateExceptionParse(
        item := input.item,
        error := wrappedKey?.error,
        terminalKmsArn := input.terminalKmsArn,
        localOperation := localOperation,
        kmsOperation := kmsOperation);
      return Failure(error);
    }
    // TODO-Mutations-DoNotVersion :: ActiveHierarchicalSymmetricVersion will need to be handled

    output := Success(Structure.ConstructEncryptedHierarchicalKey(
                        input.terminalEncryptionContext,
                        wrappedKey?.value
                      ));
  }

  lemma FilterIsEmpty?<T>(f: (T ~> bool), xs: seq<T>)
    requires forall i :: 0 <= i < |xs| ==> f.requires(xs[i])
    ensures forall i | 0 <= i < |xs| :: f(xs[i]) ==> xs[i] in Seq.Filter(f, xs)
    ensures |Seq.Filter(f, xs)| == 0 ==> forall i | 0 <= i < |xs| :: !f(xs[i])
  {
    reveal Seq.Filter();
  }

  // TODO-HV-2-M2: Refactor to allow HV-2 for Mutations
  /** This function is largely identical to Structure.DecryptOnlyBranchKeyEncryptionContext, **/
  /** except the "custom Encryption Context" has already been prefixed. **/
  function DecryptOnlyBranchKeyEncryptionContextForMutation(
    branchKeyId: string,
    branchKeyVersion: string,
    timestamp: string,
    logicalKeyStoreName: string,
    kmsKeyArn: string,
    // hierachyVersion: HierarchyVersion,
    prefixedCustomEncryptionContext: map<string, string>
  ): (output: map<string, string>)
    requires 0 < |branchKeyId|
    requires 0 < |branchKeyVersion|
    requires prefixedCustomEncryptionContext.Keys !! Structure.BRANCH_KEY_RESTRICTED_FIELD_NAMES
    ensures Structure.BranchKeyContext?(output)
    ensures Structure.BRANCH_KEY_TYPE_PREFIX < output[Structure.TYPE_FIELD]
    ensures Structure.BRANCH_KEY_ACTIVE_VERSION_FIELD !in output
    ensures output[Structure.KMS_FIELD] == kmsKeyArn
    ensures output[Structure.TABLE_FIELD] == logicalKeyStoreName
    ensures forall k <- prefixedCustomEncryptionContext
              ::
                && k in output
                && output[k] == prefixedCustomEncryptionContext[k]
  {
    map[
      Structure.BRANCH_KEY_IDENTIFIER_FIELD := branchKeyId,
      Structure.TYPE_FIELD := Structure.BRANCH_KEY_TYPE_PREFIX + branchKeyVersion,
      Structure.KEY_CREATE_TIME := timestamp,
      Structure.TABLE_FIELD := logicalKeyStoreName,
      Structure.KMS_FIELD := kmsKeyArn,
      Structure.HIERARCHY_VERSION := Structure.HIERARCHY_VERSION_VALUE
    ] + prefixedCustomEncryptionContext
  }

  datatype CheckedItem =
    | itemOriginal(item: Types.AwsCryptographyKeyStoreTypes.EncryptedHierarchicalKey)
    | itemTerminal(item: Types.AwsCryptographyKeyStoreTypes.EncryptedHierarchicalKey)
      // Never describe itemNeither to customers as such.
      // Always use the `UnExecptedStateException`.
    | itemNeither(item: Types.AwsCryptographyKeyStoreTypes.EncryptedHierarchicalKey)

  type OriginalOrTerminal = s:seq<CheckedItem>
    | forall i <- s :: !i.itemNeither?
    witness *

  lemma OriginalOrTerminalIsEncryptedHierarchicalKeyFromStorage?(items: OriginalOrTerminal)
    ensures forall item <- items ::
              && (item.itemOriginal? || item.itemTerminal?)
              && item.item is KeyStoreTypes.EncryptedHierarchicalKey
  {}

  function {:isolate_assertions}  MatchItemToState(
    item: Types.AwsCryptographyKeyStoreTypes.EncryptedHierarchicalKey,
    MutationToApply: StateStrucs.MutationToApply
  ): (output: CheckedItem)
    requires item.Type.HierarchicalSymmetricVersion?
    requires Structure.EncryptedHierarchicalKeyFromStorage?(item)
    requires MutationToApply.ValidState()
    ensures Structure.EncryptedHierarchicalKeyFromStorage?(output.item)
    ensures
      && output.itemOriginal?
      ==>
        && output.item.KmsArn == MutationToApply.Original.kmsArn
    ensures output.item.Type.HierarchicalSymmetricVersion?
  {
    if item.EncryptionContext
       == Structure.ReplaceMutableContext(
            item.EncryptionContext,
            MutationToApply.Original.kmsArn,
            MutationToApply.Original.customEncryptionContext
          ) then
      itemOriginal(item)
    else if item.EncryptionContext
            == Structure.ReplaceMutableContext(
                 item.EncryptionContext,
                 MutationToApply.Terminal.kmsArn,
                 MutationToApply.Terminal.customEncryptionContext
               ) then
      itemTerminal(item)
    else
      itemNeither(item)
  }

  predicate ValidateItemFromStorage?(
    storage: KeyStoreTypes.IKeyStorageInterface,
    item: KeyStoreTypes.EncryptedHierarchicalKey,
    nameonly identifier: string,
    nameonly logicalName: string
  )
  {
    || storage is DefaultKeyStorageInterface.DynamoDBKeyStorageInterface
    || (
         && item.Identifier == identifier
         && Structure.TABLE_FIELD in item.EncryptionContext
         && item.EncryptionContext[Structure.TABLE_FIELD] == logicalName
         && KmsArn.ValidKmsArn?(item.KmsArn)
       )
  }

  method MutateItem(
    item: KeyStoreTypes.EncryptedHierarchicalKey,
    mutationToApply: StateStrucs.MutationToApply,
    keyManagerStrategy: KmsUtils.keyManagerStrat,
    localOperation: string,
    doNotVersion: bool,
    nameonly aes256Key?: Option<KMS.PlaintextType> := None
  ) returns (output: Result<KeyStoreTypes.EncryptedHierarchicalKey, Types.Error>)
    requires mutationToApply.ValidState() && keyManagerStrategy.ValidState()
    modifies keyManagerStrategy.ModifiesMultiSet
    ensures mutationToApply.ValidState() && keyManagerStrategy.ValidState()
    requires item.KmsArn == mutationToApply.Original.kmsArn
    requires Structure.EncryptedHierarchicalKeyFromStorage?(item)
    requires localOperation == "InitializeMutation" || localOperation == "ApplyMutation"
    requires aes256Key?.Some? ==> |aes256Key?.value| == Structure.AES_256_LENGTH as int

    requires KmsUtils.IsSupportedKeyManagerStrategy(mutationToApply, keyManagerStrategy)
  {
    var mutatedItem: KeyStoreTypes.EncryptedHierarchicalKey;
    if (mutationToApply.Terminal.hierarchyVersion.v1?) {
      // TODO-HV-2-M2: Wire up MutateToHV2 once hierarchyVersion is added to MutableProperties
      mutatedItem :- MutateToHV1(
        item,
        mutationToApply,
        keyManagerStrategy,
        localOperation,
        doNotVersion
      );
    } else if (mutationToApply.Terminal.hierarchyVersion.v2?) {
      mutatedItem :- MutateToHV2(
        item,
        mutationToApply,
        keyManagerStrategy,
        localOperation,
        aes256Key?
      );
    } else {
      return Failure(Types.KeyStoreAdminException(
                       message := ErrorMessages.INVALID_HIERARCHY_VERSION
                     ));
    }
    return Success(mutatedItem);
  }

  method MutateToHV1(
    item: KeyStoreTypes.EncryptedHierarchicalKey,
    mutationToApply: StateStrucs.MutationToApply,
    keyManagerStrategy: KmsUtils.keyManagerStrat,
    localOperation: string,
    doNotVersion: bool
  ) returns (output: Result<KeyStoreTypes.EncryptedHierarchicalKey, Types.Error>)
    requires mutationToApply.ValidState() && keyManagerStrategy.ValidState()
    modifies keyManagerStrategy.ModifiesMultiSet
    ensures mutationToApply.ValidState() && keyManagerStrategy.ValidState()
    requires item.KmsArn == mutationToApply.Original.kmsArn
    requires Structure.EncryptedHierarchicalKeyFromStorage?(item)
    requires localOperation == "InitializeMutation" || localOperation == "ApplyMutation"
    requires keyManagerStrategy.SupportHV1()
  {
    var terminalEncryptionContext := Structure.ReplaceMutableContext(
      item.EncryptionContext,
      mutationToApply.Terminal.kmsArn,
      mutationToApply.Terminal.customEncryptionContext
    );
    assert KMSKeystoreOperations.AttemptReEncrypt?(item.EncryptionContext, terminalEncryptionContext);
    var input := ReEncryptHierarchicalKeyInput(
      item := item,
      originalKmsArn := mutationToApply.Original.kmsArn,
      terminalKmsArn := mutationToApply.Terminal.kmsArn,
      terminalEncryptionContext := terminalEncryptionContext,
      keyManagerStrategy := keyManagerStrategy
    );
    var mutatedItem :- ReEncryptHierarchicalKey(
      input := input,
      localOperation := localOperation
    );
    return Success(mutatedItem);
  }

  method MutateToHV2(
    item: KeyStoreTypes.EncryptedHierarchicalKey,
    mutationToApply: StateStrucs.MutationToApply,
    keyManagerStrategy: KmsUtils.keyManagerStrat,
    localOperation: string,
    aes256Key?: Option<KMS.PlaintextType>
  ) returns (output: Result<KeyStoreTypes.EncryptedHierarchicalKey, Types.Error>)
    requires mutationToApply.ValidState() && keyManagerStrategy.ValidState()
    modifies keyManagerStrategy.ModifiesMultiSet
    ensures mutationToApply.ValidState() && keyManagerStrategy.ValidState()

    requires item.KmsArn == mutationToApply.Original.kmsArn
    requires Structure.EncryptedHierarchicalKeyFromStorage?(item)
    requires localOperation == "ApplyMutation" || localOperation == "InitializeMutation"
    requires aes256Key?.Some? ==> |aes256Key?.value| == Structure.AES_256_LENGTH as int
  {
    :- Need(
      keyManagerStrategy.kmsSimple?,
      Types.KeyStoreAdminException(message :="Only KMS Simple is supported at this time for HV-2 to Create Keys")
    );
<<<<<<< HEAD
=======
    // TODO-HV-2-M2: Make ReplaceMutableContext modify hierarchical version.
>>>>>>> 1b5be565
    var terminalBKC := Structure.ReplaceMutableContext(
      item.EncryptionContext,
      mutationToApply.Terminal.kmsArn,
      mutationToApply.Terminal.customEncryptionContext
    );
    :- Need(
      HvUtils.HasUniqueTransformedKeys?(terminalBKC),
      Types.KeyStoreAdminException(
<<<<<<< HEAD
        message := ErrorMessages.NOT_UNIQUE_BRANCH_KEY_CONTEXT_KEYS
=======
        message := KeyStoreErrorMessages.NOT_UNIQUE_BRANCH_KEY_CONTEXT_KEYS
>>>>>>> 1b5be565
      )
    );
    var crypto? := HvUtils.ProvideCryptoClient();
    if (crypto?.Failure?) {
      var e := Types.KeyStoreAdminException(
<<<<<<< HEAD
        message := "Local Cryptography error: " +
=======
        message := "Failed to create internal AtomicPrimitivesClient:" +
>>>>>>> 1b5be565
        AtomicPrimitives.ErrorUtils.MessageOrUnknown(crypto?.error)
      );
      return Failure(e);
    }
    var aes256Key: KMS.PlaintextType;
    if (aes256Key?.Some?) {
      aes256Key := aes256Key?.value;
    } else {
      aes256Key :- decryptOrBuildMutateException(item, keyManagerStrategy, localOperation);
    }
    var bkcDigest? := HvUtils.CreateBKCDigest(
      terminalBKC,
      crypto?.value
    );
    var bkcDigest :- bkcDigest?.MapFailure(e => Types.AwsCryptographyKeyStore(
                                               AwsCryptographyKeyStore:= e
                                             ));
    var plainTextTuple := HvUtils.PackPlainTextTuple(bkcDigest, aes256Key);
    var encryptRes :- expect KMSKeystoreOperations.EncryptKey(
      plainTextTuple,
      HvUtils.SelectKmsEncryptionContextForHv2(terminalBKC),
      item.EncryptionContext[Structure.KMS_FIELD],
      KmsUtils.KmsSymmetricKeyArnToKMSConfiguration(Types.KmsSymmetricKeyArn.KmsKeyArn(item.KmsArn)),
      keyManagerStrategy.kmsSimple.grantTokens,
      keyManagerStrategy.kmsSimple.kmsClient
    );
    output := Success(Structure.ConstructEncryptedHierarchicalKey(
                        terminalBKC,
                        encryptRes
                      ));
  }

  method decryptOrBuildMutateException(
    item: KeyStoreTypes.EncryptedHierarchicalKey,
    keyManagerStrategy: KmsUtils.keyManagerStrat,
    localOperation: string
  ) returns (output: Result<KMS.PlaintextType, Types.Error>)
    requires keyManagerStrategy.ValidState()
    modifies keyManagerStrategy.ModifiesMultiSet
    ensures keyManagerStrategy.ValidState()

    requires Structure.EncryptedHierarchicalKeyFromStorage?(item)
    requires localOperation == "ApplyMutation" || localOperation == "InitializeMutation"
    requires KmsArn.ValidKmsArn?(item.KmsArn)

    requires keyManagerStrategy.kmsSimple?

    ensures output.Success?
            ==>
              && |keyManagerStrategy.kmsSimple.kmsClient.History.Decrypt| == |old(keyManagerStrategy.kmsSimple.kmsClient.History.Decrypt)| + 1
              && var hv := item.EncryptionContext[Structure.HIERARCHY_VERSION];
              && GetKeys.ValidateKmsDecryption(
                   item,
                   KmsUtils.KmsSymmetricKeyArnToKMSConfiguration(Types.KmsSymmetricKeyArn.KmsKeyArn(item.KmsArn)),
                   keyManagerStrategy.kmsSimple.grantTokens,
                   keyManagerStrategy.kmsSimple.kmsClient,
                   hv)
              && var decryptResponse := Seq.Last(keyManagerStrategy.kmsSimple.kmsClient.History.Decrypt).output.value;
              && |output.value| == Structure.AES_256_LENGTH as int
              && if hv == Structure.HIERARCHY_VERSION_VALUE_2 then
                   && HvUtils.HasUniqueTransformedKeys?(item.EncryptionContext)
                   && output.value == decryptResponse.Plaintext.value[Structure.BKC_DIGEST_LENGTH..]
                 else
                   && output.value == decryptResponse.Plaintext.value
  {
    var decryptRes := GetKeys.DecryptBranchKeyItem(
      item,
      KmsUtils.KmsSymmetricKeyArnToKMSConfiguration(Types.KmsSymmetricKeyArn.KmsKeyArn(item.KmsArn)),
      keyManagerStrategy.kmsSimple.grantTokens,
      keyManagerStrategy.kmsSimple.kmsClient
    );
    if decryptRes.Failure? {
      var err := decryptRes.error;
      if err.ComAmazonawsKms? || err.KeyManagementException? || err.BranchKeyCiphertextException? {
        var error := MutationErrorRefinement.MutateExceptionParse(
          item := item,
          error := err,
          terminalKmsArn := Structure.HIERARCHY_VERSION_VALUE_2,
          localOperation := localOperation,
          kmsOperation := "Decrypt");
        return Failure(error);
      } else {
        return Failure(Types.AwsCryptographyKeyStore(
                         AwsCryptographyKeyStore := err
                       ));
      }
    }
    return Success(decryptRes.value);
  }
}<|MERGE_RESOLUTION|>--- conflicted
+++ resolved
@@ -21,11 +21,7 @@
   import AtomicPrimitives
   import GetKeys
 
-<<<<<<< HEAD
-  import ErrorMessages = KeyStoreErrorMessages
-=======
   import KeyStoreErrorMessages
->>>>>>> 1b5be565
   import HvUtils = HierarchicalVersionUtils
   import Types = AwsCryptographyKeyStoreAdminTypes
   import StateStrucs = MutationStateStructures
@@ -595,10 +591,7 @@
       keyManagerStrategy.kmsSimple?,
       Types.KeyStoreAdminException(message :="Only KMS Simple is supported at this time for HV-2 to Create Keys")
     );
-<<<<<<< HEAD
-=======
     // TODO-HV-2-M2: Make ReplaceMutableContext modify hierarchical version.
->>>>>>> 1b5be565
     var terminalBKC := Structure.ReplaceMutableContext(
       item.EncryptionContext,
       mutationToApply.Terminal.kmsArn,
@@ -607,21 +600,13 @@
     :- Need(
       HvUtils.HasUniqueTransformedKeys?(terminalBKC),
       Types.KeyStoreAdminException(
-<<<<<<< HEAD
-        message := ErrorMessages.NOT_UNIQUE_BRANCH_KEY_CONTEXT_KEYS
-=======
         message := KeyStoreErrorMessages.NOT_UNIQUE_BRANCH_KEY_CONTEXT_KEYS
->>>>>>> 1b5be565
       )
     );
     var crypto? := HvUtils.ProvideCryptoClient();
     if (crypto?.Failure?) {
       var e := Types.KeyStoreAdminException(
-<<<<<<< HEAD
-        message := "Local Cryptography error: " +
-=======
         message := "Failed to create internal AtomicPrimitivesClient:" +
->>>>>>> 1b5be565
         AtomicPrimitives.ErrorUtils.MessageOrUnknown(crypto?.error)
       );
       return Failure(e);
