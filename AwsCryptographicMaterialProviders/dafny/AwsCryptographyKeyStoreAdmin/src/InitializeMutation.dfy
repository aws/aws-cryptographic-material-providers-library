// Copyright Amazon.com Inc. or its affiliates. All Rights Reserved.
// SPDX-License-Identifier: Apache-2.0
include "../Model/AwsCryptographyKeyStoreAdminTypes.dfy"
include "MutationStateStructures.dfy"
include "PrefixUtils.dfy"
include "KmsUtils.dfy"
include "MutationIndexUtils.dfy"
include "SystemKey/Handler.dfy"
include "Mutations.dfy"
include "MutationErrorRefinement.dfy"

module {:options "/functionSyntax:4" } InternalInitializeMutation {
  // StandardLibrary Imports
  import opened StandardLibrary
  import opened Wrappers
  import opened Seq
  import Time
  import UUID
  import UTF8
    // KMS & MPL Imports
  import KMS = ComAmazonawsKmsTypes
  import AwsKmsUtils
    // KeyStore Imports
  import KeyStoreTypes = AwsCryptographyKeyStoreAdminTypes.AwsCryptographyKeyStoreTypes
  import HvUtils = HierarchicalVersionUtils
  import Structure
  import DefaultKeyStorageInterface
  import KeyStoreErrorMessages
  import KmsArn
  import KMSKeystoreOperations
    // KeyStoreAdmin Imports
  import Types = AwsCryptographyKeyStoreAdminTypes
  import KmsUtils
  import StateStrucs = MutationStateStructures
  import PrefixUtils
  import MutationIndexUtils
  import SystemKeyHandler = SystemKey.Handler
  import Mutations
  import MutationErrorRefinement

  datatype InternalInitializeMutationInput = | InternalInitializeMutationInput (
    nameonly Identifier: string ,
    nameonly Mutations: Types.Mutations ,
    nameonly SystemKey: KmsUtils.InternalSystemKey ,
    nameonly DoNotVersion: bool,
    nameonly logicalKeyStoreName: string,
    nameonly keyManagerStrategy: KmsUtils.keyManagerStrat,
    nameonly storage: Types.AwsCryptographyKeyStoreTypes.IKeyStorageInterface
  )
  {
    ghost predicate ValidState()
    {
      && SystemKey.ValidState()
      && keyManagerStrategy.ValidState()
      && storage.ValidState()
      && SystemKey.Modifies !! keyManagerStrategy.Modifies !! storage.Modifies
      && keyManagerStrategy.SupportHV1()
    }
  }

  // Ensures:
  // Branch Key ID is set
  // Mutations List is valid
  // logicalKeyStoreName is valid
  function {:isolate_assertions} ValidateInitializeMutationInput(
    input: InternalInitializeMutationInput
  ): (output: Result<InternalInitializeMutationInput, Types.Error>)
    ensures
      output.Success?
      ==>
        && StateStrucs.ValidMutations?(input.Mutations)
        && 0 < |input.Identifier|
    ensures
      && output.Success?
      && input.Mutations.TerminalKmsArn.Some?
      ==>
        && KmsArn.ValidKmsArn?(input.Mutations.TerminalKmsArn.value)
  {
    :- Need(|input.Identifier| > 0,
            Types.KeyStoreAdminException(message := "Branch Key Identifier cannot be empty!"));
    var terminalEC := input.Mutations.TerminalEncryptionContext.UnwrapOr(map[]);
    :- Need(
         terminalEC.Keys !! Structure.BRANCH_KEY_RESTRICTED_FIELD_NAMES,
         Types.KeyStoreAdminException(
           message := "The terminal encryption context provided includes a key that is reserved for Crypto Tools library."));

    // Dafny struggles with Map operations; but Dafny will filter the keys of a map by a condition.
    // Thus, to ensure that there are no keys in the input that are already prefixed,
    // we count the number of keys that are NOT prefixed,
    // and assert that the number of keys that are NOT prefixed
    // is equal to the total number of keys.
    var filterByPrefix := PrefixUtils.FilterMapForKeysThatDoNotBeginWithPrefix(
                            prefix := Structure.ENCRYPTION_CONTEXT_PREFIX,
                            aMap := terminalEC);
    :- Need(
         |filterByPrefix| == |terminalEC|,
         Types.KeyStoreAdminException(
           message :=
             "The terminal encryption context provided includes one or more keys that start with `"
             + Structure.ENCRYPTION_CONTEXT_PREFIX + "`."
             + " The Key Store will always add this prefix to provided encryption context."
             + " To avoid unintended double prefixing,"
             + " the Key Store forbids custom Encryption Context keys from starting with this prefix."
             + " Ensure the encryption context provided does not include these values."));

    :- Need(
         && (input.Mutations.TerminalKmsArn.Some? ==> KmsArn.ValidKmsArn?(input.Mutations.TerminalKmsArn.value)),
         Types.KeyStoreAdminException(message := "The terminal KMS ARN is invalid. Note that Aliases are not allowed.")
       );
    :- Need(StateStrucs.ValidMutations?(input.Mutations),
            Types.KeyStoreAdminException(
              message := "Mutations parameter is invalid; If Encryption Context is given, it cannot be empty or have empty values."));
    Success(input)
  }

  method {:isolate_assertions} InitializeMutation(
    input: InternalInitializeMutationInput
  )
    returns (output: Result<Types.InitializeMutationOutput, Types.Error>)
    requires ValidateInitializeMutationInput(input).Success?
    requires StateStrucs.ValidMutations?(input.Mutations) // may not need this
    requires
      && input.storage.ValidState()
      && input.keyManagerStrategy.ValidState()
      && input.SystemKey.ValidState()
      && input.ValidState()
    ensures
      && input.storage.ValidState()
      && input.SystemKey.ValidState()
      && input.keyManagerStrategy.ValidState()
      && input.ValidState()
    modifies
      input.storage.Modifies,
             input.keyManagerStrategy.Modifies,
             input.SystemKey.Modifies
  {
    var resumeMutation? := false;

    // Fetch Active Branch Key & Beacon Key & Mutation Lock
    var readItems? := input.storage.GetItemsForInitializeMutation(
      Types.AwsCryptographyKeyStoreTypes.GetItemsForInitializeMutationInput(Identifier := input.Identifier));
    var readItems :- readItems?
    .MapFailure(e => Types.Error.AwsCryptographyKeyStore(e));

    if (readItems.MutationCommitment.None? && readItems.MutationIndex.Some?) {
      var indexUUID := readItems.MutationIndex.value.UUID;
      return Failure(
          Types.MutationInvalidException(
            message := "Found a Mutation Index but no Mutation Commitment."
            + " The Key Store's Storage, for this Branch Key, has become corrupted."
            + " Recommend auditing the Branch Key's items for tampering."
            + " Recommend auditing access to the storage."
            + " To successfully start a new mutation, delete the Mutation Index."
            + " But know that the new mutation will fail if any corrupt items are encountered."
            + "\nBranch Key ID: " + input.Identifier + ";"
            + " Mutation Index UUID: " + indexUUID));
    }

    if (readItems.MutationCommitment.Some?) {
      resumeMutation? :- CommitmentAndInputMatch(
        internalInput := input,
        commitment := readItems.MutationCommitment.value);
      if (resumeMutation?) {
        output := ResumeMutation(
          commitment := readItems.MutationCommitment.value,
          index := readItems.MutationIndex,
          logicalKeyStoreName := input.logicalKeyStoreName,
          storage := input.storage,
          systemKey := input.SystemKey);
        return output;
      }
      return Failure(
          Types.MutationConflictException(
            message :=
              "A Mutation is already in-flight!"
              + " The in-flight Mutation was created with a different Input."
              + " Complete the in-flight before starting a new one. "
              + " If you need to resume the in-flight Mutation,"
              + " provide identical input to InitializeMutation."
              + " DescribeMutation can be used to retrieve the verbatim input."
              + " MutationCommitment UUID: " + readItems.MutationCommitment.value.UUID
              + " CreatedOn: " + readItems.MutationCommitment.value.CreateTime
              + " BranchKeyID: " + input.Identifier
          ));
    }

    var activeItem := readItems.ActiveItem;

    :- Need(
      || input.storage is DefaultKeyStorageInterface.DynamoDBKeyStorageInterface
      || (
           && readItems.ActiveItem.Identifier == input.Identifier
           && Structure.ActiveHierarchicalSymmetricKey?(readItems.ActiveItem)
           && readItems.ActiveItem.EncryptionContext[Structure.TABLE_FIELD] == input.logicalKeyStoreName
           && KmsArn.ValidKmsArn?(activeItem.KmsArn)
         ),
      Types.KeyStoreAdminException(
        message := "Active Branch Key Item read from storage is malformed!")
    );
<<<<<<< HEAD
    // TODO-HV-2-M3: Support mutations on HV-2 item (mutation starting with hv-2 item)
    :- Need(
      readItems.ActiveItem.EncryptionContext[Structure.HIERARCHY_VERSION] == Structure.HIERARCHY_VERSION_VALUE_1,
      Types.KeyStoreAdminException(
        message := "At this time, Mutations ONLY support HV-1; BK's Active Item is HV-2.")
    );
    var isTerminalHv2 := input.Mutations.TerminalHierarchyVersion.Some? &&
                         input.Mutations.TerminalHierarchyVersion.value.v2?;
    :- Need(
      !isTerminalHv2 || HvUtils.HasUniqueTransformedKeys?(readItems.ActiveItem.EncryptionContext),
      Types.KeyStoreAdminException(
        message :=
          KeyStoreErrorMessages.NOT_UNIQUE_BRANCH_KEY_CONTEXT_KEYS
      )
    );
=======

      // TODO-HV-2-M2: Support items in HV-2
      // :- Need(
      //   readItems.ActiveItem.EncryptionContext[Structure.HIERARCHY_VERSION] == Structure.HIERARCHY_VERSION_VALUE_1,
      //   Types.KeyStoreAdminException(
      //     message := "At this time, Mutations ONLY support HV-1; BK's Active Item is HV-2.")
      // );

>>>>>>> f5e3b065
    :- Need(
      || input.storage is DefaultKeyStorageInterface.DynamoDBKeyStorageInterface
      || (
           && readItems.BeaconItem.Identifier == input.Identifier
           && Structure.ActiveHierarchicalSymmetricBeaconKey?(readItems.BeaconItem)
           && readItems.BeaconItem.EncryptionContext[Structure.TABLE_FIELD] == input.logicalKeyStoreName
           && KmsArn.ValidKmsArn?(readItems.BeaconItem.KmsArn)
         ),
      Types.KeyStoreAdminException(
        message := "Beacon Branch Key Item read from storage is malformed!")
    );

      // ValidateInitializeMutationInput SHOULD take care of this Need, but Dafny is struggling
    :- Need(
      && (input.Mutations.TerminalKmsArn.Some? ==> KmsArn.ValidKmsArn?(input.Mutations.TerminalKmsArn.value)),
      Types.KeyStoreAdminException(message := "The terminal KMS ARN is invalid. Note that Aliases are not allowed.")
    );

    // timestamp is for the new Active & Decrypt Only AND for the Mutation Commitment
    var timestamp? := Time.GetCurrentTimeStamp();
    var timestamp :- timestamp?
    .MapFailure(e => Types.KeyStoreAdminException(
                    message := "Could not generate a timestamp: " + e));

    var mutationCommitmentUUID? := UUID.GenerateUUID();
    var mutationCommitmentUUID :- mutationCommitmentUUID?
    .MapFailure(e => Types.KeyStoreAdminException(
                    message := "Could not generate UUID for Mutation Commitment. " + e));

    var inferredOriginalEC
      := map k <- activeItem.EncryptionContext
                  // This pull everything that is not in our restricted list.
             | k !in Structure.BRANCH_KEY_RESTRICTED_FIELD_NAMES
      :: k := activeItem.EncryptionContext[k];

    // To Preserve Unexpected/un-modeled Attributes.
    // We need to copy them from inferredOriginalEC to terminalEC.
    // Which means we need to select those members without a prefix,
    // and copy them over to terminal.
    var unexpectedEC := PrefixUtils.FilterMapForKeysThatDoNotBeginWithPrefix(
      prefix := Structure.ENCRYPTION_CONTEXT_PREFIX,
      aMap := inferredOriginalEC
    );
    assert unexpectedEC.Keys !! Structure.BRANCH_KEY_RESTRICTED_FIELD_NAMES;

    var terminalEC?: Option<KeyStoreTypes.EncryptionContextString> := None;
    if (input.Mutations.TerminalEncryptionContext.Some?) {

      var terminalEC := PrefixUtils.AddingPrefixToKeysOfMapDoesNotCreateCollisions(
        prefix := Structure.ENCRYPTION_CONTEXT_PREFIX,
        aMap := input.Mutations.TerminalEncryptionContext.value
      ) + unexpectedEC;
      // ValidateInitializeMutationInput SHOULD take care of this Need, but Dafny is struggling
      // TODO-Mutations-FF : Replace runtime check with Lemma.
      // See https://github.com/aws/aws-cryptographic-material-providers-library/pull/750#discussion_r1777654751
      :- Need(
        terminalEC.Keys !! Structure.BRANCH_KEY_RESTRICTED_FIELD_NAMES,
        Types.KeyStoreAdminException(message:="Terminal Encryption Context contains a reserved word!")
      );
      terminalEC? := Some(terminalEC);
      assert terminalEC.Keys !! Structure.BRANCH_KEY_RESTRICTED_FIELD_NAMES;
      :- Need(
        && (!isTerminalHv2 || HvUtils.HasUniqueTransformedKeys?(terminalEC)),
        Types.KeyStoreAdminException(
          message := KeyStoreErrorMessages.NOT_UNIQUE_TERMINAL_EC_AND_EXISTING_ATTRIBUTE
        )
      );
    }

    assert KmsArn.ValidKmsArn?(activeItem.KmsArn);
    var MutationToApply := StateStrucs.MutationToApply(
      Identifier := input.Identifier,
      Original := StateStrucs.MutableProperties(
        kmsArn := activeItem.KmsArn,
        customEncryptionContext := inferredOriginalEC
      ),
      Terminal := StateStrucs.MutableProperties(
        kmsArn := input.Mutations.TerminalKmsArn.UnwrapOr(activeItem.KmsArn),
        customEncryptionContext := terminalEC?.UnwrapOr(inferredOriginalEC)
      ),
      ExclusiveStartKey := None,
      UUID := mutationCommitmentUUID,
      CreateTime := timestamp,
      Input := input.Mutations,
      CommitmentCiphertext := [0], // TODO-Mutations-GA Create Commitment Ciphertext
      IndexCiphertext := [0] // TODO-Mutations-GA Create Index Ciphertext
    );

    assert MutationToApply.Original.customEncryptionContext.Keys !! Structure.BRANCH_KEY_RESTRICTED_FIELD_NAMES;
    assert MutationToApply.Terminal.customEncryptionContext.Keys !! Structure.BRANCH_KEY_RESTRICTED_FIELD_NAMES;
    assert MutationToApply.ValidState();
    var isTerminalHv2 := input.Mutations.TerminalHierarchyVersion.Some? &&
                         input.Mutations.TerminalHierarchyVersion.value.v2?;
    if (isTerminalHv2) {
      // TODO-HV-2-M4: Support other key manager strategy
      :- Need(input.keyManagerStrategy.kmsSimple?, Types.KeyStoreAdminException(message:="only KMS Simple allow when mutating to hv-2."));
      Mutations.Hv1ToHv2Mutation(
        activeItem,
        // For later: is activeItem.KmsArn the correct one?
        KmsUtils.KmsSymmetricKeyArnToKMSConfiguration(Types.KmsSymmetricKeyArn.KmsKeyArn(activeItem.KmsArn)),
        // Need check for it to be kms simple
        input.keyManagerStrategy.kmsSimple.grantTokens,
        input.keyManagerStrategy.kmsSimple.kmsClient
      );
    } else {
      // --= Validate Active Branch Key
      var verifyActive? := Mutations.VerifyEncryptedHierarchicalKey(
        item := activeItem,
        keyManagerStrategy := input.keyManagerStrategy,
        localOperation := "InitializeMutation"
      );
      if (verifyActive?.Fail?) {
        return Failure(verifyActive?.error);
      }
    }

      // -= Assert Beacon Key is in Original
    :- Need(
      readItems.BeaconItem.KmsArn == MutationToApply.Original.kmsArn,
      Types.UnexpectedStateException(
        message :=
          "Beacon Item is not encrypted with the same KMS Key as ACTIVE!"
          + " For Initialize Mutation to succeed, the ACTIVE & Beacon Key MUST have the same KMS-ARN and Custom Encryption Context!"
      ));
    :- Need(
      readItems.BeaconItem.EncryptionContext
      ==
      Structure.ReplaceMutableContext(
        readItems.BeaconItem.EncryptionContext,
        readItems.BeaconItem.KmsArn,
        MutationToApply.Original.customEncryptionContext),
      Types.UnexpectedStateException(
        message :=
          "Beacon Item is not in the Original State!"
          + " For Initialize Mutation to succeed, the ACTIVE & Beacon Key MUST be in the original state."
      ));


    var initializeMutationActiveInput := InitializeMutationActiveInput(
      input := input,
      activeItem := activeItem,
      mutationToApply := MutationToApply,
      timestamp := timestamp);
    assert initializeMutationActiveInput.ValidState();
    var initializeMutationActiveOutput :- InitializeMutationActive(initializeMutationActiveInput);

    // -= Mutate Beacon Key
    var newBeaconKey :- Mutations.MutateItem(readItems.BeaconItem, MutationToApply, input.keyManagerStrategy, "InitializeMutation", false);

    // -= Create Mutation Commitment & Mutation Index
    var MutationCommitment :- StateStrucs.SerializeMutationCommitment(MutationToApply);
    var MutationIndex :- StateStrucs.SerializeMutationIndex(MutationToApply, None);

    // -= Apply System Key to Commitment & Mutation Index
    var SignedMutationCommitment :- SystemKeyHandler.SignCommitment(MutationCommitment, input.SystemKey);
    var SignedMutationIndex :- SystemKeyHandler.SignIndex(MutationIndex, input.SystemKey);

    // -= Write Mutation Commitment, new branch key version, mutated beacon key
    var throwAway2? := input.storage.WriteInitializeMutation(
      KeyStoreTypes.WriteInitializeMutationInput(
        Active := initializeMutationActiveOutput.writeActive,
        Version := initializeMutationActiveOutput.writeVersion,
        Beacon := KeyStoreTypes.OverWriteEncryptedHierarchicalKey(Item:=newBeaconKey, Old:=readItems.BeaconItem),
        MutationCommitment :=  SignedMutationCommitment,
        MutationIndex := SignedMutationIndex
      ));
    // TODO-Mutations-FF :: Ideally, we would diagnosis the Storage Failure.
    // What Condition Check failed? Was the Key Versioned? Or did another M-Commitment get written?
    var _ :- throwAway2?.MapFailure(e => Types.Error.AwsCryptographyKeyStore(e));

    var logStatements :=
      [
        Types.MutatedBranchKeyItem(ItemType := "Mutation Commitment: " + mutationCommitmentUUID, Description := "Created"),
        Types.MutatedBranchKeyItem(ItemType := "Mutation Index: " + mutationCommitmentUUID, Description := "Created")
      ]
      + initializeMutationActiveOutput.logStatements
      + [Types.MutatedBranchKeyItem(ItemType := "Beacon", Description := "Mutated")];

    var Token := Types.MutationToken(
      Identifier := input.Identifier,
      UUID := mutationCommitmentUUID,
      CreateTime := timestamp);

    var Flag: Types.InitializeMutationFlag := Types.Created();

    return Success(Types.InitializeMutationOutput(
                     MutationToken := Token,
                     MutatedBranchKeyItems := logStatements,
                     InitializeMutationFlag := Flag));
  }

  method {:isolate_assertions} CreateNewTerminalDecryptOnlyBranchKey(
    decryptOnlyEncryptionContext: Structure.BranchKeyContext,
    mutationToApply: StateStrucs.MutationToApply,
    keyManagerStrategy: KmsUtils.keyManagerStrat
  )
    returns (res: Result<KeyStoreTypes.EncryptedHierarchicalKey, Types.Error>)
    requires KmsArn.ValidKmsArn?(mutationToApply.Terminal.kmsArn)
    requires KMSKeystoreOperations.AttemptKmsOperation?(
               KeyStoreTypes.kmsKeyArn(mutationToApply.Terminal.kmsArn), decryptOnlyEncryptionContext[Structure.KMS_FIELD]
             )
    requires keyManagerStrategy.ValidState()
    requires keyManagerStrategy.SupportHV1()
    modifies keyManagerStrategy.Modifies
    ensures keyManagerStrategy.ValidState()
    ensures res.Success? ==>
              && Structure.BranchKeyContext?(res.value.EncryptionContext)
              && Structure.EncryptedHierarchicalKeyFromStorage?(res.value)
              && res.value.KmsArn == KMSKeystoreOperations.GetKeyId(KeyStoreTypes.kmsKeyArn(mutationToApply.Terminal.kmsArn))
              && Structure.BRANCH_KEY_TYPE_PREFIX < res.value.EncryptionContext[Structure.TYPE_FIELD]
              && Structure.BRANCH_KEY_ACTIVE_VERSION_FIELD !in decryptOnlyEncryptionContext
  {
    var grantTokens: KMS.GrantTokenList;
    var kmsClient: KMS.IKMSClient;
    match keyManagerStrategy {
      case reEncrypt(kms) =>
        grantTokens := kms.grantTokens;
        kmsClient := kms.kmsClient;
      case decryptEncrypt(kmsD, kmsE) =>
        grantTokens := kmsE.grantTokens;
        kmsClient := kmsE.kmsClient;
    }

    var wrappedDecryptOnlyBranchKey? := KMSKeystoreOperations.GenerateKey(
      encryptionContext := decryptOnlyEncryptionContext,
      kmsConfiguration := KeyStoreTypes.kmsKeyArn(mutationToApply.Terminal.kmsArn),
      grantTokens := grantTokens,
      kmsClient := kmsClient
    );

    if (wrappedDecryptOnlyBranchKey?.Failure?) {
      var error := MutationErrorRefinement.GenerateNewActiveException(
        identifier := decryptOnlyEncryptionContext[Structure.BRANCH_KEY_IDENTIFIER_FIELD],
        kmsArn := mutationToApply.Terminal.kmsArn,
        error := wrappedDecryptOnlyBranchKey?.error);
      return Failure(error);
    }

    var newDecryptOnly := Structure.ConstructEncryptedHierarchicalKey(
      decryptOnlyEncryptionContext,
      wrappedDecryptOnlyBranchKey?.value.CiphertextBlob.value
    );

    :- Need(
      Structure.BRANCH_KEY_TYPE_PREFIX < newDecryptOnly.EncryptionContext[Structure.TYPE_FIELD],
      Types.KeyStoreAdminException(message := "Invalid Branch Key prefix.")
    );
    // TODO-Mutations-FF : require Decrypt Only Encryption Context
    // TODO-Mutations-FF : ensure Decrypt Only Item

    return Success(newDecryptOnly);
  }

  function CommitmentAndInputMatch(
    nameonly internalInput: InternalInitializeMutationInput,
    nameonly commitment: KeyStoreTypes.MutationCommitment
  ): (output: Result<bool, Types.Error>)
  {
    var readMutations :- StateStrucs.DeserializeMutationInput(commitment);
    var givenMutations := internalInput.Mutations;
    Success(readMutations == givenMutations)
  }


  method {:isolate_assertions} ResumeMutation(
    nameonly commitment: KeyStoreTypes.MutationCommitment,
    nameonly index: Option<KeyStoreTypes.MutationIndex>,
    nameonly logicalKeyStoreName: string,
    nameonly storage: Types.AwsCryptographyKeyStoreTypes.IKeyStorageInterface,
    nameonly systemKey: KmsUtils.InternalSystemKey
  )
    returns (output: Result<Types.InitializeMutationOutput, Types.Error>)
    requires storage.ValidState() && systemKey.ValidState()
    ensures storage.ValidState() && systemKey.ValidState()
    modifies storage.Modifies, systemKey.Modifies
    ensures
      output.Success? && index.Some?
      ==>
        index.value.UUID == commitment.UUID
  {
    var mutatedBranchKeyItems := [
      Types.MutatedBranchKeyItem(ItemType := "Mutation Commitment: " + commitment.UUID, Description := "Matched Input")
    ];
    var Flag: Types.InitializeMutationFlag := Types.Resumed();
    :- Need(
      && UTF8.ValidUTF8Seq(commitment.Original),
      Types.KeyStoreAdminException(
        message := "Mutation Commitment's Original is not a Valid UTF-8 Byte sequence."));
    :- Need(
      && UTF8.ValidUTF8Seq(commitment.Terminal),
      Types.KeyStoreAdminException(
        message := "Mutation Commitment's Terminal is not a Valid UTF-8 Byte sequence."));
    :- Need(
      && UTF8.ValidUTF8Seq(commitment.Input),
      Types.KeyStoreAdminException(
        message := "Mutation Commitment's Input is not a Valid UTF-8 Byte sequence."));
    :- Need(
      && 0 < |commitment.Identifier|,
      Types.KeyStoreAdminException(
        message := "Mutation Commitment's Identifier cannot be empty."));
    :- Need(
      && 0 < |commitment.UUID|,
      Types.KeyStoreAdminException(
        message := "Mutation Commitment's UUID cannot be empty."));
    var commitmentIsVerified :- SystemKeyHandler.VerifyCommitment(commitment, systemKey);
    :- Need(
      commitmentIsVerified,
      Types.MutationVerificationException(
        message:=
          "Mutation Commitment's failed the System Key's Signature Verification."
          + " This suggests the Key Store's Storage has been tampered with by an un-authorized actor."
          + " Mutation cannot continue. Audit Key Store's Storage's access."
          + " The Mutation will need to be manually restarted."));
    var Token := Types.MutationToken(
      Identifier := commitment.Identifier,
      UUID := commitment.UUID,
      CreateTime := commitment.CreateTime);

    if (index.None?) {
      Flag := Types.ResumedWithoutIndex();
      var timestamp? := Time.GetCurrentTimeStamp();
      var timestamp :- timestamp?
      .MapFailure(e => Types.KeyStoreAdminException(
                      message := "Could not generate a timestamp: " + e));
      var newIndex := KeyStoreTypes.MutationIndex(
        Identifier := commitment.Identifier,
        PageIndex := MutationIndexUtils.ExclusiveStartKeyToPageIndex(None),
        UUID := commitment.UUID,
        CreateTime := timestamp,
        CiphertextBlob := [0] // [0] is a temporary place holder, but we should fix this by creating an internal type
      );
      var SignedMutationIndex :- SystemKeyHandler.SignIndex(newIndex, systemKey);
      // -= Write Mutation Index, conditioned on Mutation Commitment
      var throwAway2? := storage.WriteMutationIndex(
        KeyStoreTypes.WriteMutationIndexInput(
          MutationCommitment := commitment,
          MutationIndex := SignedMutationIndex
        ));
      // TODO-Mutations-FF :: Ideally, we would diagnosis the Storage Failure.
      // What Condition Check failed?
      var _ :- throwAway2?.MapFailure(e => Types.Error.AwsCryptographyKeyStore(e));
      mutatedBranchKeyItems := mutatedBranchKeyItems
      + [Types.MutatedBranchKeyItem(ItemType := "Mutation Index: " + commitment.UUID, Description := "Created")];
    } else {
      var commitmentAndIndex :- Mutations.ValidateCommitmentAndIndexStructures(
        Token,
        commitment,
        index.value);
      var indexIsVerified :- SystemKeyHandler.VerifyIndex(commitmentAndIndex.Index, systemKey);
      :- Need(
        indexIsVerified,
        Types.MutationVerificationException(
          message:=
            "Mutation Index's failed the System Key's Signature Verification."
            + " This suggests the Key Store's Storage has been tampered with by an un-authorized actor."
            + " Mutation cannot continue. Audit Key Store's Storage's access."
            + " The Mutation will need to be manually restarted."));
    }

    return Success(Types.InitializeMutationOutput(
                     MutationToken := Token,
                     MutatedBranchKeyItems := mutatedBranchKeyItems,
                     InitializeMutationFlag := Flag));

  }

  datatype InitializeMutationActiveInput =
    | InitializeMutationActiveInput (
        nameonly input: InternalInitializeMutationInput,
        nameonly activeItem: KeyStoreTypes.EncryptedHierarchicalKey,
        nameonly mutationToApply: StateStrucs.MutationToApply,
        nameonly timestamp: string
      )
  {
    ghost predicate ValidState()
    {
      && input.ValidState()
      && activeItem.Type.ActiveHierarchicalSymmetricVersion?
      && mutationToApply.ValidState()
      && 0 < |timestamp|
      && 0 < |input.Identifier|
      && activeItem.KmsArn == mutationToApply.Original.kmsArn
      && Structure.EncryptedHierarchicalKeyFromStorage?(activeItem)
      && input.keyManagerStrategy.SupportHV1()
    }

    ghost const Modifies :=
      input.keyManagerStrategy.ModifiesMultiSet
      + multiset(input.SystemKey.Modifies)
      + multiset(input.storage.Modifies)
  }

  datatype InitializeMutationActiveOutput =
    | InitializeMutationActiveOutput(
        nameonly writeActive: KeyStoreTypes.OverWriteEncryptedHierarchicalKey,
        nameonly writeVersion: KeyStoreTypes.WriteInitializeMutationVersion,
        nameonly logStatements: seq<Types.MutatedBranchKeyItem>
      )
  {
    ghost predicate ValidState()
    {
      && |logStatements| == 2
    }
  }

  method InitializeMutationActive(
    localInput: InitializeMutationActiveInput
  )
    returns (output: Result<InitializeMutationActiveOutput, Types.Error>)
    requires localInput.ValidState()
    modifies localInput.Modifies
    ensures localInput.ValidState()
    ensures
      && localInput.input.DoNotVersion
      && output.Success?
      ==>
        output.value.writeVersion.mutate?
    ensures
      && !localInput.input.DoNotVersion
      && output.Success?
      ==>
        output.value.writeVersion.rotate?
    ensures output.Success? ==> output.value.ValidState()
  {
    if (localInput.input.DoNotVersion) {
      output := InitializeMutationActiveMutate(localInput);
    } else {
      output := InitializeMutationActiveVersion(localInput);
    }
    return output;
  }

  method InitializeMutationActiveVersion(
    localInput: InitializeMutationActiveInput
  )
    returns (output: Result<InitializeMutationActiveOutput, Types.Error>)
    requires localInput.ValidState()
    modifies localInput.Modifies
    ensures localInput.ValidState()
    requires !localInput.input.DoNotVersion
    ensures
      output.Success?
      ==>
        && output.value.ValidState()
        && output.value.writeVersion.rotate?
        && output.value.logStatements[0].Description == "Rotated"
        && |output.value.logStatements| == 2
  {
    // --= Generate New Decrypt Only Branch Key with terminal properties
    var maybeNewVersion := UUID.GenerateUUID();
    var newVersion :- maybeNewVersion
    .MapFailure(e => Types.KeyStoreAdminException(
                    message := "Could not generate UUID for new Decrypt Only. " + e));

    // TODO-HV-2-M2: Refactor to allow HV-2 for Mutations
    var decryptOnlyEncryptionContext := Mutations.DecryptOnlyBranchKeyEncryptionContextForMutation(
      localInput.input.Identifier,
      newVersion,
      localInput.timestamp,
      localInput.input.logicalKeyStoreName,
      localInput.mutationToApply.Terminal.kmsArn,
      // localInput.mutationToApply.Terminal.hierarchyVersion,
      localInput.mutationToApply.Terminal.customEncryptionContext
    );

    // TODO-Mutations-GA? :: If the KMS Call fails with access denied,
    // it indicates that the MPL Consumer does not have access to
    // GenerateDataKeyWithoutPlaintext on the terminal key.
    var newDecryptOnly :- CreateNewTerminalDecryptOnlyBranchKey(
      decryptOnlyEncryptionContext,
      localInput.mutationToApply,
      localInput.input.keyManagerStrategy
    );

    var ActiveEncryptionContext := Structure.ActiveBranchKeyEncryptionContext(newDecryptOnly.EncryptionContext);

    var newActive;
    if (localInput.input.keyManagerStrategy.decryptEncrypt?) {
      newActive :- Mutations.NewActiveItemForDecryptEncrypt(
        item := newDecryptOnly,
        terminalKmsArn := localInput.mutationToApply.Terminal.kmsArn,
        terminalEncryptionContext := ActiveEncryptionContext,
        keyManagerStrategy := localInput.input.keyManagerStrategy,
        localOperation := "InitializeMutation"
      );
    } else {
      var input := Mutations.ReEncryptHierarchicalKeyInput(
        item := newDecryptOnly,
        originalKmsArn := localInput.mutationToApply.Terminal.kmsArn,
        terminalKmsArn := localInput.mutationToApply.Terminal.kmsArn,
        terminalEncryptionContext := ActiveEncryptionContext,
        keyManagerStrategy := localInput.input.keyManagerStrategy
      );
      newActive :- Mutations.ReEncryptHierarchicalKey(
        input := input,
        localOperation := "InitializeMutation",
        createNewActive := true);
    }

    return Success(
        InitializeMutationActiveOutput(
          writeActive := KeyStoreTypes.OverWriteEncryptedHierarchicalKey(Item:=newActive, Old:=localInput.activeItem),
          writeVersion := KeyStoreTypes.WriteInitializeMutationVersion.rotate(rotate:=newDecryptOnly),
          logStatements := [
            Types.MutatedBranchKeyItem(ItemType := "Active: " + newVersion, Description := "Rotated"),
            Types.MutatedBranchKeyItem(ItemType := "Decrypt Only: " + newVersion, Description := "Created")
          ]
        ));
  }

  method InitializeMutationActiveMutate(
    localInput: InitializeMutationActiveInput
  )
    returns (output: Result<InitializeMutationActiveOutput, Types.Error>)
    requires localInput.ValidState()
    modifies localInput.Modifies
    ensures localInput.ValidState()
    requires localInput.input.DoNotVersion
    ensures
      output.Success?
      ==>
        && output.value.writeVersion.mutate?
        && |output.value.logStatements| == 2
  {
    // Get the Active's Decrypt Only
    var oldVersion := localInput.activeItem.Type.ActiveHierarchicalSymmetricVersion.Version;
    var getOldReq := KeyStoreTypes.GetEncryptedBranchKeyVersionInput(
      Identifier := localInput.input.Identifier,
      Version := oldVersion);
    var getOldRes? := localInput.input.storage.GetEncryptedBranchKeyVersion(getOldReq);
    var getOldRes :- getOldRes?.MapFailure(e => Types.Error.AwsCryptographyKeyStore(e));

      // If custom storage, validate read Decrypt Only
    :- Need(
      || localInput.input.storage is DefaultKeyStorageInterface.DynamoDBKeyStorageInterface
      || (
           && Mutations.ValidateItemFromStorage?(
                localInput.input.storage, getOldRes.Item,
                identifier := localInput.input.Identifier,
                logicalName := localInput.input.logicalKeyStoreName)
           && Structure.DecryptOnlyHierarchicalSymmetricKey?(getOldRes.Item)
           && getOldRes.Item.Type.HierarchicalSymmetricVersion?
         ),
      Types.KeyStoreAdminException(
        message := "Version (Decrypt Only) Item read from storage is malformed! Version: "
        + Structure.BRANCH_KEY_TYPE_PREFIX + oldVersion)
    );

    // Assert Decrypt Only is in Original
    var oldDecrypt := Mutations.MatchItemToState(getOldRes.Item, localInput.mutationToApply);
    :- Need(
      oldDecrypt.itemOriginal?,
      Types.UnexpectedStateException(
        message := "Version (Decrypt Only) Item read from storage is not in the expected original state!"
        + " Version: " + Structure.BRANCH_KEY_TYPE_PREFIX + oldVersion)
    );

    // Mutate the Active
    var newActive :- Mutations.MutateItem(
      localInput.activeItem,
      localInput.mutationToApply,
      localInput.input.keyManagerStrategy,
      "InitializeMutation", false);
    // Mutate the decryptOnly
    var newDecrypt :- Mutations.MutateItem(
      oldDecrypt.item,
      localInput.mutationToApply,
      localInput.input.keyManagerStrategy,
      "InitializeMutation", false);
    var writeVersion := KeyStoreTypes.OverWriteEncryptedHierarchicalKey(Item:=newDecrypt, Old:=oldDecrypt.item);
    return Success(
        InitializeMutationActiveOutput(
          writeActive := KeyStoreTypes.OverWriteEncryptedHierarchicalKey(Item:=newActive, Old:=localInput.activeItem),
          writeVersion := KeyStoreTypes.WriteInitializeMutationVersion.mutate(mutate:=writeVersion),
          logStatements := [
            Types.MutatedBranchKeyItem(ItemType := "Active: " + oldVersion, Description := "Mutated"),
            Types.MutatedBranchKeyItem(ItemType := "Decrypt Only: " + oldVersion, Description := "Mutated")
          ]
        ));
  }
}<|MERGE_RESOLUTION|>--- conflicted
+++ resolved
@@ -197,23 +197,6 @@
       Types.KeyStoreAdminException(
         message := "Active Branch Key Item read from storage is malformed!")
     );
-<<<<<<< HEAD
-    // TODO-HV-2-M3: Support mutations on HV-2 item (mutation starting with hv-2 item)
-    :- Need(
-      readItems.ActiveItem.EncryptionContext[Structure.HIERARCHY_VERSION] == Structure.HIERARCHY_VERSION_VALUE_1,
-      Types.KeyStoreAdminException(
-        message := "At this time, Mutations ONLY support HV-1; BK's Active Item is HV-2.")
-    );
-    var isTerminalHv2 := input.Mutations.TerminalHierarchyVersion.Some? &&
-                         input.Mutations.TerminalHierarchyVersion.value.v2?;
-    :- Need(
-      !isTerminalHv2 || HvUtils.HasUniqueTransformedKeys?(readItems.ActiveItem.EncryptionContext),
-      Types.KeyStoreAdminException(
-        message :=
-          KeyStoreErrorMessages.NOT_UNIQUE_BRANCH_KEY_CONTEXT_KEYS
-      )
-    );
-=======
 
       // TODO-HV-2-M2: Support items in HV-2
       // :- Need(
@@ -222,7 +205,21 @@
       //     message := "At this time, Mutations ONLY support HV-1; BK's Active Item is HV-2.")
       // );
 
->>>>>>> f5e3b065
+    // TODO-HV-2-M3: Support mutations on HV-2 item (mutation starting with hv-2 item)
+    :- Need(
+      readItems.ActiveItem.EncryptionContext[Structure.HIERARCHY_VERSION] == Structure.HIERARCHY_VERSION_VALUE_1,
+      Types.KeyStoreAdminException(
+        message := "At this time, Mutations ONLY support HV-1; BK's Active Item is HV-2.")
+    );
+    var isTerminalHv2 := input.Mutations.TerminalHierarchyVersion.Some? &&
+                         input.Mutations.TerminalHierarchyVersion.value.v2?;
+    :- Need(
+      !isTerminalHv2 || HvUtils.HasUniqueTransformedKeys?(readItems.ActiveItem.EncryptionContext),
+      Types.KeyStoreAdminException(
+        message :=
+          KeyStoreErrorMessages.NOT_UNIQUE_BRANCH_KEY_CONTEXT_KEYS
+      )
+    );
     :- Need(
       || input.storage is DefaultKeyStorageInterface.DynamoDBKeyStorageInterface
       || (
