// Copyright Amazon.com Inc. or its affiliates. All Rights Reserved.
// SPDX-License-Identifier: Apache-2.0

include "../src/Index.dfy"
include "../../AwsCryptographyKeyStore/test/CleanupItems.dfy"
include "../../AwsCryptographyKeyStore/test/Fixtures.dfy"
include "../../AwsCryptographyKeyStore/test/TestGetKeys.dfy"
include "AdminFixtures.dfy"

// TODO-HV-2-M2 : remove HV-1 restriction for Mutations
module {:options "/functionSyntax:4" } TestAdminHV1Only {
  import Types = AwsCryptographyKeyStoreAdminTypes
  import KeyStoreAdmin
  import KeyStore
  import KeyStoreTypes = AwsCryptographyKeyStoreTypes
  import ComAmazonawsKmsTypes
  import KMS = Com.Amazonaws.Kms
  import DDB = Com.Amazonaws.Dynamodb
  import DefaultKeyStorageInterface
  import opened Wrappers
  import opened Fixtures
  import UUID
  import CleanupItems
  import AdminFixtures
  import TestGetKeys

<<<<<<< HEAD
  const happyCaseId := "test-create-key-hv-2-happy-case"

  method {:test} TestCreateKeyForHV2HappyCase()
  {
    var ddbClient :- expect Fixtures.ProvideDDBClient();
    var kmsClient :- expect Fixtures.ProvideKMSClient();
    var storage :- expect Fixtures.DefaultStorage(ddbClient?:=Some(ddbClient));
    var keyStore :- expect Fixtures.DefaultKeyStore(ddbClient?:=Some(ddbClient), kmsClient?:=Some(kmsClient));
    var strategy :- expect AdminFixtures.SimpleKeyManagerStrategy(kmsClient?:=Some(kmsClient));
    var underTest :- expect AdminFixtures.DefaultAdmin(ddbClient?:=Some(ddbClient));

    var input := Types.CreateKeyInput(
      Identifier := None,
      EncryptionContext := None,
      KmsArn := Types.KmsSymmetricKeyArn.KmsKeyArn(keyArn),
      Strategy := Some(strategy),
      HierarchyVersion := Some(KeyStoreTypes.HierarchyVersion.v2)
    );

    var createKeyOutput? :- expect underTest.CreateKey(input);
    expect createKeyOutput?.HierarchyVersion == KeyStoreTypes.HierarchyVersion.v2;

    // Get branch key items from storage
    TestGetKeys.VerifyGetKeys(
      identifier := createKeyOutput?.Identifier,
      keyStore := keyStore,
      storage := storage
    );

    // Since this process uses a read DDB table,
    // the number of records will forever increase.
    // To avoid this, remove the items.
    var _ := CleanupItems.DeleteBranchKey(Identifier:=createKeyOutput?.Identifier, ddbClient:=ddbClient);
  }

  method {:test} TestCreateKeyForHV2CreateOptions() {
    var ddbClient :- expect Fixtures.ProvideDDBClient();
    var kmsClient :- expect Fixtures.ProvideKMSClient();
    var storage :- expect Fixtures.DefaultStorage(ddbClient?:=Some(ddbClient));
    var keyStore :- expect Fixtures.DefaultKeyStore(ddbClient?:=Some(ddbClient), kmsClient?:=Some(kmsClient));
    var strategy :- expect AdminFixtures.SimpleKeyManagerStrategy(kmsClient?:=Some(kmsClient));
    var underTest :- expect AdminFixtures.DefaultAdmin(ddbClient?:=Some(ddbClient));

    // Create key with Custom EC & Branch Key Identifier
    var uuid :- expect UUID.GenerateUUID();
    var branchKeyId := happyCaseId + "-" + uuid;

    var customEC := map[UTF8.EncodeAscii("Koda") := UTF8.EncodeAscii("Is a dog.")];

    var input := Types.CreateKeyInput(
      Identifier := Some(branchKeyId),
      EncryptionContext := Some(customEC),
      KmsArn := Types.KmsSymmetricKeyArn.KmsKeyArn(keyArn),
      Strategy := Some(strategy),
      HierarchyVersion := Some(KeyStoreTypes.HierarchyVersion.v2)
    );

    var createKeyOutput? :- expect underTest.CreateKey(input);
    expect branchKeyId == createKeyOutput?.Identifier;
    expect createKeyOutput?.HierarchyVersion == KeyStoreTypes.HierarchyVersion.v2;

    // Get branch key items from storage
    TestGetKeys.VerifyGetKeys(
      identifier := branchKeyId,
      keyStore := keyStore,
      storage := storage
    );

    // Since this process uses a read DDB table,
    // the number of records will forever increase.
    // To avoid this, remove the items.
    var _ := CleanupItems.DeleteBranchKey(Identifier:=branchKeyId, ddbClient:=ddbClient);
  }

  // TODO-HV-2-M2 : Move this test to a better file
  const testMutateForHV2SuccessCaseId := "dafny-initialize-mutation-hv-2-rejection"
  method {:test} TestMutateForHV2Succeeds()
=======
  const testMutateForHV2FailsCaseId := "dafny-initialize-mutation-hv-2-rejection"
  method {:test} TestMutateForHV2Fails()
>>>>>>> 3edd1269
  {
    var uuid :- expect UUID.GenerateUUID();
    var testId := testMutateForHV2SuccessCaseId + "-" + uuid;
    var ddbClient :- expect Fixtures.ProvideDDBClient();
    var kmsClient :- expect Fixtures.ProvideKMSClient();
    var underTest :- expect AdminFixtures.DefaultAdmin(ddbClient?:=Some(ddbClient));
    var strategy :- expect AdminFixtures.DefaultKeyManagerStrategy(kmsClient?:=Some(kmsClient));
    var systemKey := Types.SystemKey.trustStorage(trustStorage := Types.TrustStorage());
    Fixtures.CreateHappyCaseId(id:=testId);

    var mutationsRequest := Types.Mutations(
      TerminalKmsArn := Some(Fixtures.postalHornKeyArn),
      TerminalHierarchyVersion := Some(KeyStoreTypes.HierarchyVersion.v2)
    );
    var initInput := Types.InitializeMutationInput(
      Identifier := testId,
      Mutations := mutationsRequest,
      Strategy := Some(strategy),
      SystemKey := systemKey,
      DoNotVersion := Some(true));
    var initializeOutput := underTest.InitializeMutation(initInput);
    var _ := CleanupItems.DeleteBranchKey(Identifier:=testId, ddbClient:=ddbClient);
    expect initializeOutput.Success?, "Should have succeeded to InitializeMutation HV-2.";
  }

  // TODO-HV-2-M2 : Probably make this a happy test?
  const testMutateForHV1WithAwsKmsSimpleFailsCaseId := "dafny-initialize-mutation-hv-1-simpleKms-rejection"
  method {:test} TestMutateForHV1WithAwsKmsSimpleFails()
  {
    var uuid :- expect UUID.GenerateUUID();
    var testId := testMutateForHV1WithAwsKmsSimpleFailsCaseId + "-" + uuid;
    var ddbClient :- expect Fixtures.ProvideDDBClient();
    var kmsClient :- expect Fixtures.ProvideKMSClient();
    var underTest :- expect AdminFixtures.DefaultAdmin(ddbClient?:=Some(ddbClient));
    var simpleStrategy :- expect AdminFixtures.SimpleKeyManagerStrategy(kmsClient?:=Some(kmsClient));
    var systemKey := Types.SystemKey.trustStorage(trustStorage := Types.TrustStorage());
    Fixtures.CreateHappyCaseId(id:=testId);

    var mutationsRequest := Types.Mutations(
      TerminalKmsArn := Some(Fixtures.postalHornKeyArn),
      TerminalHierarchyVersion := Some(KeyStoreTypes.HierarchyVersion.v1)
    );
    var initInput := Types.InitializeMutationInput(
      Identifier := testId,
      Mutations := mutationsRequest,
      Strategy := Some(simpleStrategy),
      SystemKey := systemKey,
      DoNotVersion := Some(true));
    var initializeOutput := underTest.InitializeMutation(initInput);
    var _ := CleanupItems.DeleteBranchKey(Identifier:=testId, ddbClient:=ddbClient);
    expect initializeOutput.Failure?, "Should have failed to InitializeMutation for HV-1 with Simple.";
  }

  // TODO-HV-2-M2 : Move this test to a better file
  const testMutateInitEncountersHV2SucceedsCaseId := "dafny-initialize-mutation-encounters-hv-2-rejection"
  const logPrefix := "\n" + testMutateInitEncountersHV2SucceedsCaseId + " :: "
  method {:test} TestMutateInitEncountersHV2SucceedsCaseId()
  {
    var uuid :- expect UUID.GenerateUUID();
    var testId := testMutateInitEncountersHV2FailsCaseId + "-" + uuid;
    var ddbClient :- expect Fixtures.ProvideDDBClient();
    var kmsClient :- expect Fixtures.ProvideKMSClient();
    var underTest :- expect AdminFixtures.DefaultAdmin(ddbClient?:=Some(ddbClient));
    var strategy :- expect AdminFixtures.DefaultKeyManagerStrategy(kmsClient?:=Some(kmsClient));
    var systemKey := Types.SystemKey.trustStorage(trustStorage := Types.TrustStorage());
    Fixtures.CreateHappyCaseId(id:=testId);
    var _ :- expect AdminFixtures.AddAttributeWithoutLibrary(
      id:=testId,
      keyValue:=AdminFixtures.KeyValue(key:=Structure.HIERARCHY_VERSION, value:=Structure.HIERARCHY_VERSION_VALUE_2),
      alsoViolateBeacon? := true, ddbClient? := Some(ddbClient),
      kmsClient?:=Some(kmsClient), violateReservedAttribute:=true);

    // print logPrefix + "re-wrote the item to be described as HV-2 even though it's not" + "\n";

    var mutationsRequest := Types.Mutations(TerminalKmsArn := Some(Fixtures.postalHornKeyArn));
    var initInput := Types.InitializeMutationInput(
      Identifier := testId,
      Mutations := mutationsRequest,
      Strategy := Some(strategy),
      SystemKey := systemKey,
      DoNotVersion := Some(true));
    var initializeOutput := underTest.InitializeMutation(initInput);

    // print logPrefix + "initializeOutput :: ", initializeOutput, "\n";

    var _ := CleanupItems.DeleteBranchKey(Identifier:=testId, ddbClient:=ddbClient);
    expect initializeOutput.Success?, "Should have failed InitializeMutation when HV-2 encountered by InitMutation.";
  }

  // TODO-HV-2-M3 : Probably make this a happy test?
  const testVersionKeyEncountersHV2FailsCaseId := "dafny-version-key-encounters-hv-2-rejection"
  const logPrefixVersion := "\n" + testVersionKeyEncountersHV2FailsCaseId + " :: "
  method {:test} TestVersionKeyEncountersHV2Fails()
  {
    var uuid :- expect UUID.GenerateUUID();
    var testId := testVersionKeyEncountersHV2FailsCaseId + "-" + uuid;
    var ddbClient :- expect Fixtures.ProvideDDBClient();
    var kmsClient :- expect Fixtures.ProvideKMSClient();
    var underTest :- expect AdminFixtures.DefaultAdmin(ddbClient?:=Some(ddbClient));
    var strategy :- expect AdminFixtures.DefaultKeyManagerStrategy(kmsClient?:=Some(kmsClient));
    var systemKey := Types.SystemKey.trustStorage(trustStorage := Types.TrustStorage());
    Fixtures.CreateHappyCaseId(id:=testId);
    var _ :- expect AdminFixtures.AddAttributeWithoutLibrary(
      id:=testId,
      keyValue:=AdminFixtures.KeyValue(key:=Structure.HIERARCHY_VERSION, value:=Structure.HIERARCHY_VERSION_VALUE_2),
      alsoViolateBeacon? := true, ddbClient? := Some(ddbClient),
      kmsClient?:=Some(kmsClient), violateReservedAttribute:=true);

    // print logPrefixVersion + "re-wrote the item to be described as HV-2 even though it's not" + "\n";

    var versionInput := Types.VersionKeyInput(
      Identifier := testId,
      KmsArn := Types.KmsSymmetricKeyArn.KmsKeyArn(keyArn),
      Strategy := Some(strategy));
    var actualOutput := underTest.VersionKey(versionInput);

    // print logPrefixVersion + "actualOutput :: ", actualOutput, "\n";

    var _ := CleanupItems.DeleteBranchKey(Identifier:=testId, ddbClient:=ddbClient);
    expect actualOutput.Failure?, "Should have failed VersionKey when HV-2 encountered by VersionKey.";
  }
}<|MERGE_RESOLUTION|>--- conflicted
+++ resolved
@@ -24,7 +24,6 @@
   import AdminFixtures
   import TestGetKeys
 
-<<<<<<< HEAD
   const happyCaseId := "test-create-key-hv-2-happy-case"
 
   method {:test} TestCreateKeyForHV2HappyCase()
@@ -102,10 +101,6 @@
   // TODO-HV-2-M2 : Move this test to a better file
   const testMutateForHV2SuccessCaseId := "dafny-initialize-mutation-hv-2-rejection"
   method {:test} TestMutateForHV2Succeeds()
-=======
-  const testMutateForHV2FailsCaseId := "dafny-initialize-mutation-hv-2-rejection"
-  method {:test} TestMutateForHV2Fails()
->>>>>>> 3edd1269
   {
     var uuid :- expect UUID.GenerateUUID();
     var testId := testMutateForHV2SuccessCaseId + "-" + uuid;
