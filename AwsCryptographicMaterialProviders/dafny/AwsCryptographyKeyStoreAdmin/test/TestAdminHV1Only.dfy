// Copyright Amazon.com Inc. or its affiliates. All Rights Reserved.
// SPDX-License-Identifier: Apache-2.0

include "../src/Index.dfy"
include "../src/KeyStoreAdminErrorMessages.dfy"
include "../../AwsCryptographyKeyStore/test/CleanupItems.dfy"
include "../../AwsCryptographyKeyStore/test/Fixtures.dfy"
include "../../AwsCryptographyKeyStore/test/TestGetKeys.dfy"
include "AdminFixtures.dfy"

// TODO-HV-2-M2 : remove HV-1 restriction for Mutations
module {:options "/functionSyntax:4" } TestAdminHV1Only {
  import Types = AwsCryptographyKeyStoreAdminTypes
  import KeyStoreAdmin
  import KeyStore
  import KeyStoreTypes = AwsCryptographyKeyStoreTypes
  import ComAmazonawsKmsTypes
  import KMS = Com.Amazonaws.Kms
  import DDB = Com.Amazonaws.Dynamodb
  import DefaultKeyStorageInterface
  import opened Wrappers
  import opened Fixtures
  import UUID
  import CleanupItems
  import AdminFixtures
  import TestGetKeys
  import KeyStoreAdminErrorMessages

<<<<<<< HEAD
  const testMutateForHV2FailsCaseId := "dafny-initialize-mutation-hv-2-rejection"
  method {:test} TestMutateForHV2Fails()
  {
    var uuid :- expect UUID.GenerateUUID();
    var testId := testMutateForHV2FailsCaseId + "-" + uuid;
    var ddbClient :- expect Fixtures.ProvideDDBClient();
    var kmsClient :- expect Fixtures.ProvideKMSClient();
    var underTest :- expect AdminFixtures.DefaultAdmin(ddbClient?:=Some(ddbClient));
    var strategy :- expect AdminFixtures.DefaultKeyManagerStrategy(kmsClient?:=Some(kmsClient));
    var systemKey := Types.SystemKey.trustStorage(trustStorage := Types.TrustStorage());
    Fixtures.CreateHappyCaseId(id:=testId);

    var mutationsRequest := Types.Mutations(
      TerminalKmsArn := Some(Fixtures.postalHornKeyArn),
      TerminalHierarchyVersion := Some(KeyStoreTypes.HierarchyVersion.v2)
    );
    var initInput := Types.InitializeMutationInput(
      Identifier := testId,
      Mutations := mutationsRequest,
      Strategy := Some(strategy),
      SystemKey := systemKey,
      DoNotVersion := Some(true));
    var initializeOutput := underTest.InitializeMutation(initInput);
    var _ := CleanupItems.DeleteBranchKey(Identifier:=testId, ddbClient:=ddbClient);
    expect initializeOutput.Failure?, "Should have failed to InitializeMutation HV-2.";
  }

  const testMutateForTerminalHV1FailsCaseId := "dafny-initialize-mutation-terminal-hv-1-rejection"
  method {:test} TestMutateForTerminalHV1Fails()
  {
    var uuid :- expect UUID.GenerateUUID();
    var testId := testMutateForTerminalHV1FailsCaseId + "-" + uuid;
    var ddbClient :- expect Fixtures.ProvideDDBClient();
    var kmsClient :- expect Fixtures.ProvideKMSClient();
    var underTest :- expect AdminFixtures.DefaultAdmin(ddbClient?:=Some(ddbClient));
    var strategy :- expect AdminFixtures.DefaultKeyManagerStrategy(kmsClient?:=Some(kmsClient));
    var systemKey := Types.SystemKey.trustStorage(trustStorage := Types.TrustStorage());
    Fixtures.CreateHappyCaseId(id:=testId);
    var mutationsRequest := Types.Mutations(
      TerminalKmsArn := Some(Fixtures.postalHornKeyArn),
      TerminalHierarchyVersion := Some(KeyStoreTypes.HierarchyVersion.v1)
    );
    var initInput := Types.InitializeMutationInput(
      Identifier := testId,
      Mutations := mutationsRequest,
      Strategy := Some(strategy),
      SystemKey := systemKey,
      DoNotVersion := Some(true));
    var initializeOutput := underTest.InitializeMutation(initInput);
    var _ := CleanupItems.DeleteBranchKey(Identifier:=testId, ddbClient:=ddbClient);
    expect initializeOutput.Failure?, "Should have failed to InitializeMutation with terminal HV-1.";
    expect initializeOutput.error == Types.Error.UnsupportedFeatureException(message:=KeyStoreAdminErrorMessages.NO_MUTATE_TO_HV_1);
  }

=======
>>>>>>> 1b5bcb3f
  // TODO-HV-2-M2 : Probably make this a happy test?
  const testMutateForHV1WithAwsKmsSimpleFailsCaseId := "dafny-initialize-mutation-hv-1-simpleKms-rejection"
  method {:test} TestMutateForHV1WithAwsKmsSimpleFails()
  {
    var uuid :- expect UUID.GenerateUUID();
    var testId := testMutateForHV1WithAwsKmsSimpleFailsCaseId + "-" + uuid;
    var ddbClient :- expect Fixtures.ProvideDDBClient();
    var kmsClient :- expect Fixtures.ProvideKMSClient();
    var underTest :- expect AdminFixtures.DefaultAdmin(ddbClient?:=Some(ddbClient));
    var simpleStrategy :- expect AdminFixtures.SimpleKeyManagerStrategy(kmsClient?:=Some(kmsClient));
    var systemKey := Types.SystemKey.trustStorage(trustStorage := Types.TrustStorage());
    Fixtures.CreateHappyCaseId(id:=testId);

    var mutationsRequest := Types.Mutations(
      TerminalKmsArn := Some(Fixtures.postalHornKeyArn),
      TerminalHierarchyVersion := Some(KeyStoreTypes.HierarchyVersion.v1)
    );
    var initInput := Types.InitializeMutationInput(
      Identifier := testId,
      Mutations := mutationsRequest,
      Strategy := Some(simpleStrategy),
      SystemKey := systemKey,
      DoNotVersion := Some(true));
    var initializeOutput := underTest.InitializeMutation(initInput);
    var _ := CleanupItems.DeleteBranchKey(Identifier:=testId, ddbClient:=ddbClient);
    expect initializeOutput.Failure?, "Should have failed to InitializeMutation for HV-1 with Simple.";
  }

  // TODO-HV-2-M3 : Probably make this a happy test?
  const testMutateInitEncountersHV2FailsCaseId := "dafny-initialize-mutation-encounters-hv-2-rejection"
  const logPrefix := "\n" + testMutateInitEncountersHV2FailsCaseId + " :: "
  method {:test} TestMutateInitEncountersHV2FailsCaseId()
  {
    var uuid :- expect UUID.GenerateUUID();
    var testId := testMutateInitEncountersHV2FailsCaseId + "-" + uuid;
    var ddbClient :- expect Fixtures.ProvideDDBClient();
    var kmsClient :- expect Fixtures.ProvideKMSClient();
    var underTest :- expect AdminFixtures.DefaultAdmin(ddbClient?:=Some(ddbClient));
    var strategy :- expect AdminFixtures.DefaultKeyManagerStrategy(kmsClient?:=Some(kmsClient));
    var systemKey := Types.SystemKey.trustStorage(trustStorage := Types.TrustStorage());
    Fixtures.CreateHappyCaseId(id:=testId);
    var _ :- expect AdminFixtures.AddAttributeWithoutLibrary(
      id:=testId,
      keyValue:=AdminFixtures.KeyValue(key:=Structure.HIERARCHY_VERSION, value:=Structure.HIERARCHY_VERSION_VALUE_2),
      alsoViolateBeacon? := true, ddbClient? := Some(ddbClient),
      kmsClient?:=Some(kmsClient), violateReservedAttribute:=true);
    var mutationsRequest := Types.Mutations(TerminalKmsArn := Some(Fixtures.postalHornKeyArn));
    var initInput := Types.InitializeMutationInput(
      Identifier := testId,
      Mutations := mutationsRequest,
      Strategy := Some(strategy),
      SystemKey := systemKey,
      DoNotVersion := Some(true));
    var initializeOutput := underTest.InitializeMutation(initInput);
    var _ := CleanupItems.DeleteBranchKey(Identifier:=testId, ddbClient:=ddbClient);
    expect initializeOutput.Failure?, "Should have failed InitializeMutation when HV-2 encountered by InitMutation.";
  }

  // TODO-HV-2-M3 : Probably make this a happy test?
  const testVersionKeyEncountersHV2FailsCaseId := "dafny-version-key-encounters-hv-2-rejection"
  const logPrefixVersion := "\n" + testVersionKeyEncountersHV2FailsCaseId + " :: "
  method {:test} TestVersionKeyEncountersHV2Fails()
  {
    var uuid :- expect UUID.GenerateUUID();
    var testId := testVersionKeyEncountersHV2FailsCaseId + "-" + uuid;
    var ddbClient :- expect Fixtures.ProvideDDBClient();
    var kmsClient :- expect Fixtures.ProvideKMSClient();
    var underTest :- expect AdminFixtures.DefaultAdmin(ddbClient?:=Some(ddbClient));
    var strategy :- expect AdminFixtures.DefaultKeyManagerStrategy(kmsClient?:=Some(kmsClient));
    var systemKey := Types.SystemKey.trustStorage(trustStorage := Types.TrustStorage());
    Fixtures.CreateHappyCaseId(id:=testId);
    var _ :- expect AdminFixtures.AddAttributeWithoutLibrary(
      id:=testId,
      keyValue:=AdminFixtures.KeyValue(key:=Structure.HIERARCHY_VERSION, value:=Structure.HIERARCHY_VERSION_VALUE_2),
      alsoViolateBeacon? := true, ddbClient? := Some(ddbClient),
      kmsClient?:=Some(kmsClient), violateReservedAttribute:=true);

    // print logPrefixVersion + "re-wrote the item to be described as HV-2 even though it's not" + "\n";

    var versionInput := Types.VersionKeyInput(
      Identifier := testId,
      KmsArn := Types.KmsSymmetricKeyArn.KmsKeyArn(keyArn),
      Strategy := Some(strategy));
    var actualOutput := underTest.VersionKey(versionInput);

    // print logPrefixVersion + "actualOutput :: ", actualOutput, "\n";

    var _ := CleanupItems.DeleteBranchKey(Identifier:=testId, ddbClient:=ddbClient);
    expect actualOutput.Failure?, "Should have failed VersionKey when HV-2 encountered by VersionKey.";
  }
}<|MERGE_RESOLUTION|>--- conflicted
+++ resolved
@@ -26,34 +26,6 @@
   import TestGetKeys
   import KeyStoreAdminErrorMessages
 
-<<<<<<< HEAD
-  const testMutateForHV2FailsCaseId := "dafny-initialize-mutation-hv-2-rejection"
-  method {:test} TestMutateForHV2Fails()
-  {
-    var uuid :- expect UUID.GenerateUUID();
-    var testId := testMutateForHV2FailsCaseId + "-" + uuid;
-    var ddbClient :- expect Fixtures.ProvideDDBClient();
-    var kmsClient :- expect Fixtures.ProvideKMSClient();
-    var underTest :- expect AdminFixtures.DefaultAdmin(ddbClient?:=Some(ddbClient));
-    var strategy :- expect AdminFixtures.DefaultKeyManagerStrategy(kmsClient?:=Some(kmsClient));
-    var systemKey := Types.SystemKey.trustStorage(trustStorage := Types.TrustStorage());
-    Fixtures.CreateHappyCaseId(id:=testId);
-
-    var mutationsRequest := Types.Mutations(
-      TerminalKmsArn := Some(Fixtures.postalHornKeyArn),
-      TerminalHierarchyVersion := Some(KeyStoreTypes.HierarchyVersion.v2)
-    );
-    var initInput := Types.InitializeMutationInput(
-      Identifier := testId,
-      Mutations := mutationsRequest,
-      Strategy := Some(strategy),
-      SystemKey := systemKey,
-      DoNotVersion := Some(true));
-    var initializeOutput := underTest.InitializeMutation(initInput);
-    var _ := CleanupItems.DeleteBranchKey(Identifier:=testId, ddbClient:=ddbClient);
-    expect initializeOutput.Failure?, "Should have failed to InitializeMutation HV-2.";
-  }
-
   const testMutateForTerminalHV1FailsCaseId := "dafny-initialize-mutation-terminal-hv-1-rejection"
   method {:test} TestMutateForTerminalHV1Fails()
   {
@@ -81,8 +53,6 @@
     expect initializeOutput.error == Types.Error.UnsupportedFeatureException(message:=KeyStoreAdminErrorMessages.NO_MUTATE_TO_HV_1);
   }
 
-=======
->>>>>>> 1b5bcb3f
   // TODO-HV-2-M2 : Probably make this a happy test?
   const testMutateForHV1WithAwsKmsSimpleFailsCaseId := "dafny-initialize-mutation-hv-1-simpleKms-rejection"
   method {:test} TestMutateForHV1WithAwsKmsSimpleFails()
