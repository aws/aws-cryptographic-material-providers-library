--- conflicted
+++ resolved
@@ -25,12 +25,8 @@
   import CleanupItems
   import AdminFixtures
   import TestGetKeys
-<<<<<<< HEAD
-  import TestGetKeys
 
   const happyCaseId := "test-create-key-hv-2-happy-case"
-=======
->>>>>>> 12b8e408
 
   // TODO-HV-2-M1 : Probably make this a happy test?
   method {:test} TestCreateKeyForHV2HappyCase()
@@ -48,26 +44,22 @@
       KmsArn := Types.KmsSymmetricKeyArn.KmsKeyArn(keyArn),
       Strategy := Some(strategy),
       HierarchyVersion := Some(KeyStoreTypes.HierarchyVersion.v2)
-<<<<<<< HEAD
     );
 
     var createKeyOutput? :- expect underTest.CreateKey(input);
-    var identifier := createKeyOutput?.Identifier;
     expect createKeyOutput?.HierarchyVersion == KeyStoreTypes.HierarchyVersion.v2;
 
     // Get branch key items from storage
     TestGetKeys.VerifyGetKeys(
-      identifier := identifier,
+      identifier := createKeyOutput?.Identifier,
       keyStore := keyStore,
       storage := storage
-=======
->>>>>>> 12b8e408
     );
 
     // Since this process uses a read DDB table,
     // the number of records will forever increase.
     // To avoid this, remove the items.
-    expect CleanupItems.DeleteBranchKey(Identifier:=identifier, ddbClient:=ddbClient);
+    expect CleanupItems.DeleteBranchKey(Identifier:=createKeyOutput?.Identifier, ddbClient:=ddbClient);
 
     // Create key with Custom EC & Branch Key Identifier
     var uuid :- expect UUID.GenerateUUID();
