--- conflicted
+++ resolved
@@ -1,9 +1,4 @@
 # This file stores the top level dafny version information.
 # All elements of the project need to agree on this version.
-<<<<<<< HEAD
-dafnyVersion=4.8.1
-dafnyRuntimeJavaVersion=4.8.1
-=======
 dafnyVersion=4.9.0
-dafnyRuntimeJavaVersion=4.9.0
->>>>>>> 9e195a19
+dafnyRuntimeJavaVersion=4.9.0