# Copyright Amazon.com Inc. or its affiliates. All Rights Reserved.
# SPDX-License-Identifier: Apache-2.0
<<<<<<< HEAD
=======

# This finds all Dafny projects in this repository
# This makes building root level targets for each project easy
PROJECTS = $(shell  find . -mindepth 2 -maxdepth 2 -type f -name "Makefile" | xargs dirname | xargs basename)
>>>>>>> 3e2a1654

verify:
	$(foreach PROJECT, $(PROJECTS), \
		$(MAKE) -C $(PROJECT) verify CORES=4 && \
	) true

dafny-reportgenerator:
	$(foreach PROJECT, $(PROJECTS), \
		$(MAKE) -C $(PROJECT) dafny-reportgenerator && \
	) true

clean-dafny-report:
	$(foreach PROJECT, $(PROJECTS), \
		$(MAKE) -C $(PROJECT) clean-dafny-report && \
	) true

format_dafny:
	$(foreach PROJECT, $(PROJECTS), \
		$(MAKE) -C $(PROJECT) format_dafny && \
	) true

format_net:
	$(foreach PROJECT, $(PROJECTS), \
		$(MAKE) -C $(PROJECT) format_net && \
	) true

format_java_misc:
	npx prettier --plugin=prettier-plugin-java . --write

format_java_misc-check:
	npx prettier --plugin=prettier-plugin-java . --check

setup_prettier:
	npm i --no-save prettier prettier-plugin-java

polymorph_code_gen:
	$(foreach PROJECT, $(PROJECTS), \
		$(MAKE) -C $(PROJECT) polymorph_code_gen && \
	) true

duvet: | duvet_extract duvet_report

duvet_extract:
	rm -rf compliance
	$(foreach file, $(shell find aws-encryption-sdk-specification/framework -name '*.md'), duvet extract -o compliance -f MARKDOWN $(file);)
	# $(foreach file, $(shell find aws-encryption-sdk-specification/client-apis -name '*.md'), duvet extract -o compliance -f MARKDOWN $(file);)
	# $(foreach file, $(shell find aws-encryption-sdk-specification/data-format -name '*.md'), duvet extract -o compliance -f MARKDOWN $(file);)

duvet_report:
	duvet \
		report \
		--spec-pattern "compliance/**/*.toml" \
		--source-pattern "AwsCryptographicMaterialProviders/dafny/**/src/**/*.dfy" \
		--source-pattern "AwsCryptographicMaterialProviders/dafny/**/test/**/*.dfy" \
		--source-pattern "AwsCryptographicMaterialProviders/dafny/**/Model/**/*.smithy" \
		--source-pattern "AwsCryptographicMaterialProviders/compliance_exceptions/**/*.txt" \
		--source-pattern "(# //=,# //#).github/workflows/duvet.yaml" \
		--html specification_compliance_report.html<|MERGE_RESOLUTION|>--- conflicted
+++ resolved
@@ -1,12 +1,9 @@
 # Copyright Amazon.com Inc. or its affiliates. All Rights Reserved.
 # SPDX-License-Identifier: Apache-2.0
-<<<<<<< HEAD
-=======
 
 # This finds all Dafny projects in this repository
 # This makes building root level targets for each project easy
 PROJECTS = $(shell  find . -mindepth 2 -maxdepth 2 -type f -name "Makefile" | xargs dirname | xargs basename)
->>>>>>> 3e2a1654
 
 verify:
 	$(foreach PROJECT, $(PROJECTS), \
