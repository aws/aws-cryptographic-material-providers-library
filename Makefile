# Copyright Amazon.com Inc. or its affiliates. All Rights Reserved.
# SPDX-License-Identifier: Apache-2.0

PROJECT_ROOT := $(abspath $(dir $(abspath $(lastword $(MAKEFILE_LIST)))))

# This finds all Dafny projects in this repository
# This makes building root level targets for each project easy
PROJECTS = $(shell  find . -mindepth 2 -maxdepth 2 -type f -name "Makefile" | xargs dirname | xargs basename)

verify:
	$(foreach PROJECT, $(PROJECTS), \
		$(MAKE) -C $(PROJECT) verify CORES=4 && \
	) true

dafny-reportgenerator:
	$(foreach PROJECT, $(PROJECTS), \
		$(MAKE) -C $(PROJECT) dafny-reportgenerator && \
	) true

clean-dafny-report:
	$(foreach PROJECT, $(PROJECTS), \
		$(MAKE) -C $(PROJECT) clean-dafny-report && \
	) true

format_dafny:
	$(foreach PROJECT, $(PROJECTS), \
		$(MAKE) -C $(PROJECT) format_dafny && \
	) true

format_net:
	$(foreach PROJECT, $(PROJECTS), \
		$(MAKE) -C $(PROJECT) format_net && \
	) true

format_java_misc:
	npx prettier --plugin=prettier-plugin-java . --write

format_java_misc-check:
	npx prettier --plugin=prettier-plugin-java . --check

setup_prettier:
<<<<<<< HEAD
	npm i --no-save prettier prettier-plugin-java@2.5.0
=======
	npm i --no-save prettier@3 prettier-plugin-java@2.5
>>>>>>> 2243acbd

polymorph_code_gen:
	$(foreach PROJECT, $(PROJECTS), \
		$(MAKE) -C $(PROJECT) polymorph_code_gen && \
	) true

setup_semantic_release:
	npm i --no-save semantic-release @semantic-release/changelog semantic-release-replace-plugin @semantic-release/git

run_semantic_release:
	npx semantic-release --no-ci

dry_run_semantic_release:
	npx semantic-release --dry-run

duvet: | duvet_extract duvet_report

duvet_extract:
	rm -rf compliance
	$(foreach file, $(shell find aws-encryption-sdk-specification/framework -name '*.md'), duvet extract -o compliance -f MARKDOWN $(file);)
	# $(foreach file, $(shell find aws-encryption-sdk-specification/client-apis -name '*.md'), duvet extract -o compliance -f MARKDOWN $(file);)
	# $(foreach file, $(shell find aws-encryption-sdk-specification/data-format -name '*.md'), duvet extract -o compliance -f MARKDOWN $(file);)

duvet_report:
	duvet \
		report \
		--spec-pattern "compliance/**/*.toml" \
		--source-pattern "AwsCryptographicMaterialProviders/dafny/**/src/**/*.dfy" \
		--source-pattern "AwsCryptographicMaterialProviders/dafny/**/test/**/*.dfy" \
		--source-pattern "AwsCryptographicMaterialProviders/dafny/**/Model/**/*.smithy" \
		--source-pattern "AwsCryptographicMaterialProviders/compliance_exceptions/**/*.txt" \
		--source-pattern "TestVectorsAwsCryptographicMaterialProviders/compliance_exceptions/**/*.txt" \
		--source-pattern "(# //=,# //#).github/workflows/duvet.yaml" \
		--source-pattern "TestVectorsAwsCryptographicMaterialProviders/dafny/**/src/**/*.dfy" \
		--html specification_compliance_report.html

# Generate the top-level project.properties file using smithy-dafny.
# This is for the benefit of the nightly Dafny CI,
# to verify that everything works with the latest Dafny prerelease.
# We use smithy-dafny rather than just cat-ing the file directly
# because smithy-dafny currently maintains the knowledge
# of how Dafny release versions maps to Dafny runtime library versions,
# especially prerelease versions like 4.4.0-nightly-2024-01-30-908f95f.
generate_properties_file: 
	cd smithy-dafny/codegen/smithy-dafny-codegen-cli; \
	./../gradlew run --args="\
	--dafny-version ${DAFNY_VERSION} \
	--library-root $(PROJECT_ROOT)/StandardLibrary \
	--model $(PROJECT_ROOT)/StandardLibrary/Model \
	--dependent-model $(PROJECT_ROOT)/StandardLibrary/Model \
	--namespace aws.polymorph \
	--properties-file $(PROJECT_ROOT)/project.properties \
	";<|MERGE_RESOLUTION|>--- conflicted
+++ resolved
@@ -39,11 +39,7 @@
 	npx prettier --plugin=prettier-plugin-java . --check
 
 setup_prettier:
-<<<<<<< HEAD
-	npm i --no-save prettier prettier-plugin-java@2.5.0
-=======
 	npm i --no-save prettier@3 prettier-plugin-java@2.5
->>>>>>> 2243acbd
 
 polymorph_code_gen:
 	$(foreach PROJECT, $(PROJECTS), \
