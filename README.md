--- conflicted
+++ resolved
@@ -1,10 +1,4 @@
 # AWS Cryptographic Material Providers Library
-<<<<<<< HEAD
-
-The AWS Cryptographic Material Providers Library abstracts lower level cryptographic materials management of encryption and decryption materials.
-It uses cryptographic best practices to protect the data keys that protect your data.
-The data key is protected with a key encryption key called a *wrapping key*.
-=======
 
 📣 Note: This repository contains the source code and related files for all
 language implementations of the AWS Cryptographic Material Providers Library.
@@ -13,7 +7,6 @@
 The AWS Cryptographic Material Providers Library abstracts lower level cryptographic materials management of encryption and decryption materials.
 It uses cryptographic best practices to protect the data keys that protect your data.
 The data key is protected with a key encryption key called a _wrapping key_.
->>>>>>> 3e2a1654
 The encryption method returns the data key and one or more encrypted data keys.
 Supported libraries use this information to perform envelope encryption.
 The data key is used to protect your data,
@@ -23,11 +16,7 @@
 The AWS Cryptographic Material Providers Library
 also provides APIs to define and use wrapping keys from other key providers.
 
-<<<<<<< HEAD
-The AWS Cryptographic Material Providers Library provides methods for encrypting and decrypting cryptographic materials used in higher level client side encryption libraries. 
-=======
 The AWS Cryptographic Material Providers Library provides methods for encrypting and decrypting cryptographic materials used in higher level client side encryption libraries.
->>>>>>> 3e2a1654
 
 [Security issue notifications](./CONTRIBUTING.md#security-issue-notifications)
 
@@ -41,44 +30,24 @@
 ## Getting Started
 
 ### Repository structure
-<<<<<<< HEAD
-=======
 
->>>>>>> 3e2a1654
 This repository is a top level repository which houses all source code in order to compile this library into
 different runtimes.
 
 This library is written in Dafny, a formally verifiable programming language that can be compiled into
-<<<<<<< HEAD
-different runtimes. This library is currently **ONLY** supported in Java and .NET 
-=======
-different runtimes. This library is currently **ONLY** supported in Java and .NET
->>>>>>> 3e2a1654
+different runtimes. This library is currently **ONLY** supported in Java, .NET, and Python.
 
 ### Optional Prerequisites
 
 #### AWS Integration
-<<<<<<< HEAD
-You don't need an Amazon Web Services (AWS) account to use the AWS Cryptographic Material Providers Library,
-but some APIs require an AWS account, an AWS KMS key, or an Amazon DynamoDB Table. 
-=======
 
 You don't need an Amazon Web Services (AWS) account to use the AWS Cryptographic Material Providers Library,
 but some APIs require an AWS account, an AWS KMS key, or an Amazon DynamoDB Table.
->>>>>>> 3e2a1654
 If you are using the AWS Cryptographic Material Providers Library for Java you will need the AWS SDK for Java V2.
 If you are using the AWS Cryptographic Material Providers Library for .NET you will need the AWS SDK for .NET V3.
 
 **NOTE**: The `KmsAsyncClient` and `DynamoDBAsyncClient` are not supported, only the synchronous clients.
 
-<<<<<<< HEAD
-* **To create an AWS account**, go to [Sign In or Create an AWS Account](https://portal.aws.amazon.com/gp/aws/developer/registration/index.html) and then choose **I am a new user.** Follow the instructions to create an AWS account.
-
-* **To create a symmetric encryption KMS key in AWS KMS**, see [Creating Keys](https://docs.aws.amazon.com/kms/latest/developerguide/create-keys.html).
-
-* **To download and install the AWS SDK for Java 2.x**, see [Installing the AWS SDK for Java 2.x](https://docs.aws.amazon.com/sdk-for-java/v2/developer-guide/getting-started.html).
-* **To download and install the AWS SDK for .Net 3.x** see [Installing the AWS SDK for .Net v3](https://docs.aws.amazon.com/sdk-for-net/v3/developer-guide/welcome.html)
-=======
 - **To create an AWS account**, go to [Sign In or Create an AWS Account](https://portal.aws.amazon.com/gp/aws/developer/registration/index.html) and then choose **I am a new user.** Follow the instructions to create an AWS account.
 
 - **To create a symmetric encryption KMS key in AWS KMS**, see [Creating Keys](https://docs.aws.amazon.com/kms/latest/developerguide/create-keys.html).
@@ -91,7 +60,6 @@
 - Java
 - .NET
 - Dafny
->>>>>>> 3e2a1654
 
 ## FAQ
 
