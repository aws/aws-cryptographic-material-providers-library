--- conflicted
+++ resolved
@@ -90,7 +90,7 @@
   )
   type CancellationReasonList = x: seq<CancellationReason> | IsValid_CancellationReasonList(x) witness *
   predicate method IsValid_CancellationReasonList(x: seq<CancellationReason>) {
-    ( 1 <= |x| <= 100 )
+    ( 1 <= |x| <= 25 )
   }
   datatype Capacity = | Capacity (
     nameonly ReadCapacityUnits: Option<ConsumedCapacityUnits> := Option.None ,
@@ -395,566 +395,8 @@
       ensures UpdateItemEnsuresPublicly(input, output)
       ensures History.UpdateItem == old(History.UpdateItem) + [DafnyCallEvent(input, output)]
 
-<<<<<<< HEAD
-    predicate DescribeTableEnsuresPublicly(input: DescribeTableInput , output: Result<DescribeTableOutput, Error>)
-    // The public method to be called by library consumers
-    method DescribeTable ( input: DescribeTableInput )
-      returns (output: Result<DescribeTableOutput, Error>)
-      requires
-        && ValidState()
-      modifies Modifies - {History} ,
-               History`DescribeTable
-      // Dafny will skip type parameters when generating a default decreases clause.
-      decreases Modifies - {History}
-      ensures
-        && ValidState()
-      ensures DescribeTableEnsuresPublicly(input, output)
-      ensures History.DescribeTable == old(History.DescribeTable) + [DafnyCallEvent(input, output)]
-
-    predicate DescribeTableReplicaAutoScalingEnsuresPublicly(input: DescribeTableReplicaAutoScalingInput , output: Result<DescribeTableReplicaAutoScalingOutput, Error>)
-    // The public method to be called by library consumers
-    method DescribeTableReplicaAutoScaling ( input: DescribeTableReplicaAutoScalingInput )
-      returns (output: Result<DescribeTableReplicaAutoScalingOutput, Error>)
-      requires
-        && ValidState()
-      modifies Modifies - {History} ,
-               History`DescribeTableReplicaAutoScaling
-      // Dafny will skip type parameters when generating a default decreases clause.
-      decreases Modifies - {History}
-      ensures
-        && ValidState()
-      ensures DescribeTableReplicaAutoScalingEnsuresPublicly(input, output)
-      ensures History.DescribeTableReplicaAutoScaling == old(History.DescribeTableReplicaAutoScaling) + [DafnyCallEvent(input, output)]
-
-    predicate DescribeTimeToLiveEnsuresPublicly(input: DescribeTimeToLiveInput , output: Result<DescribeTimeToLiveOutput, Error>)
-    // The public method to be called by library consumers
-    method DescribeTimeToLive ( input: DescribeTimeToLiveInput )
-      returns (output: Result<DescribeTimeToLiveOutput, Error>)
-      requires
-        && ValidState()
-      modifies Modifies - {History} ,
-               History`DescribeTimeToLive
-      // Dafny will skip type parameters when generating a default decreases clause.
-      decreases Modifies - {History}
-      ensures
-        && ValidState()
-      ensures DescribeTimeToLiveEnsuresPublicly(input, output)
-      ensures History.DescribeTimeToLive == old(History.DescribeTimeToLive) + [DafnyCallEvent(input, output)]
-
-    predicate DisableKinesisStreamingDestinationEnsuresPublicly(input: DisableKinesisStreamingDestinationInput , output: Result<DisableKinesisStreamingDestinationOutput, Error>)
-    // The public method to be called by library consumers
-    method DisableKinesisStreamingDestination ( input: DisableKinesisStreamingDestinationInput )
-      returns (output: Result<DisableKinesisStreamingDestinationOutput, Error>)
-      requires
-        && ValidState()
-      modifies Modifies - {History} ,
-               History`DisableKinesisStreamingDestination
-      // Dafny will skip type parameters when generating a default decreases clause.
-      decreases Modifies - {History}
-      ensures
-        && ValidState()
-      ensures DisableKinesisStreamingDestinationEnsuresPublicly(input, output)
-      ensures History.DisableKinesisStreamingDestination == old(History.DisableKinesisStreamingDestination) + [DafnyCallEvent(input, output)]
-
-    predicate EnableKinesisStreamingDestinationEnsuresPublicly(input: EnableKinesisStreamingDestinationInput , output: Result<EnableKinesisStreamingDestinationOutput, Error>)
-    // The public method to be called by library consumers
-    method EnableKinesisStreamingDestination ( input: EnableKinesisStreamingDestinationInput )
-      returns (output: Result<EnableKinesisStreamingDestinationOutput, Error>)
-      requires
-        && ValidState()
-      modifies Modifies - {History} ,
-               History`EnableKinesisStreamingDestination
-      // Dafny will skip type parameters when generating a default decreases clause.
-      decreases Modifies - {History}
-      ensures
-        && ValidState()
-      ensures EnableKinesisStreamingDestinationEnsuresPublicly(input, output)
-      ensures History.EnableKinesisStreamingDestination == old(History.EnableKinesisStreamingDestination) + [DafnyCallEvent(input, output)]
-
-    predicate ExecuteStatementEnsuresPublicly(input: ExecuteStatementInput , output: Result<ExecuteStatementOutput, Error>)
-    // The public method to be called by library consumers
-    method ExecuteStatement ( input: ExecuteStatementInput )
-      returns (output: Result<ExecuteStatementOutput, Error>)
-      requires
-        && ValidState()
-      modifies Modifies - {History} ,
-               History`ExecuteStatement
-      // Dafny will skip type parameters when generating a default decreases clause.
-      decreases Modifies - {History}
-      ensures
-        && ValidState()
-      ensures ExecuteStatementEnsuresPublicly(input, output)
-      ensures History.ExecuteStatement == old(History.ExecuteStatement) + [DafnyCallEvent(input, output)]
-
-    predicate ExecuteTransactionEnsuresPublicly(input: ExecuteTransactionInput , output: Result<ExecuteTransactionOutput, Error>)
-    // The public method to be called by library consumers
-    method ExecuteTransaction ( input: ExecuteTransactionInput )
-      returns (output: Result<ExecuteTransactionOutput, Error>)
-      requires
-        && ValidState()
-      modifies Modifies - {History} ,
-               History`ExecuteTransaction
-      // Dafny will skip type parameters when generating a default decreases clause.
-      decreases Modifies - {History}
-      ensures
-        && ValidState()
-      ensures ExecuteTransactionEnsuresPublicly(input, output)
-      ensures History.ExecuteTransaction == old(History.ExecuteTransaction) + [DafnyCallEvent(input, output)]
-
-    predicate ExportTableToPointInTimeEnsuresPublicly(input: ExportTableToPointInTimeInput , output: Result<ExportTableToPointInTimeOutput, Error>)
-    // The public method to be called by library consumers
-    method ExportTableToPointInTime ( input: ExportTableToPointInTimeInput )
-      returns (output: Result<ExportTableToPointInTimeOutput, Error>)
-      requires
-        && ValidState()
-      modifies Modifies - {History} ,
-               History`ExportTableToPointInTime
-      // Dafny will skip type parameters when generating a default decreases clause.
-      decreases Modifies - {History}
-      ensures
-        && ValidState()
-      ensures ExportTableToPointInTimeEnsuresPublicly(input, output)
-      ensures History.ExportTableToPointInTime == old(History.ExportTableToPointInTime) + [DafnyCallEvent(input, output)]
-
-    predicate GetItemEnsuresPublicly(input: GetItemInput , output: Result<GetItemOutput, Error>)
-    // The public method to be called by library consumers
-    method GetItem ( input: GetItemInput )
-      returns (output: Result<GetItemOutput, Error>)
-      requires
-        && ValidState()
-      modifies Modifies - {History} ,
-               History`GetItem
-      // Dafny will skip type parameters when generating a default decreases clause.
-      decreases Modifies - {History}
-      ensures
-        && ValidState()
-      ensures GetItemEnsuresPublicly(input, output)
-      ensures History.GetItem == old(History.GetItem) + [DafnyCallEvent(input, output)]
-
-    predicate ImportTableEnsuresPublicly(input: ImportTableInput , output: Result<ImportTableOutput, Error>)
-    // The public method to be called by library consumers
-    method ImportTable ( input: ImportTableInput )
-      returns (output: Result<ImportTableOutput, Error>)
-      requires
-        && ValidState()
-      modifies Modifies - {History} ,
-               History`ImportTable
-      // Dafny will skip type parameters when generating a default decreases clause.
-      decreases Modifies - {History}
-      ensures
-        && ValidState()
-      ensures ImportTableEnsuresPublicly(input, output)
-      ensures History.ImportTable == old(History.ImportTable) + [DafnyCallEvent(input, output)]
-
-    predicate ListBackupsEnsuresPublicly(input: ListBackupsInput , output: Result<ListBackupsOutput, Error>)
-    // The public method to be called by library consumers
-    method ListBackups ( input: ListBackupsInput )
-      returns (output: Result<ListBackupsOutput, Error>)
-      requires
-        && ValidState()
-      modifies Modifies - {History} ,
-               History`ListBackups
-      // Dafny will skip type parameters when generating a default decreases clause.
-      decreases Modifies - {History}
-      ensures
-        && ValidState()
-      ensures ListBackupsEnsuresPublicly(input, output)
-      ensures History.ListBackups == old(History.ListBackups) + [DafnyCallEvent(input, output)]
-
-    predicate ListContributorInsightsEnsuresPublicly(input: ListContributorInsightsInput , output: Result<ListContributorInsightsOutput, Error>)
-    // The public method to be called by library consumers
-    method ListContributorInsights ( input: ListContributorInsightsInput )
-      returns (output: Result<ListContributorInsightsOutput, Error>)
-      requires
-        && ValidState()
-      modifies Modifies - {History} ,
-               History`ListContributorInsights
-      // Dafny will skip type parameters when generating a default decreases clause.
-      decreases Modifies - {History}
-      ensures
-        && ValidState()
-      ensures ListContributorInsightsEnsuresPublicly(input, output)
-      ensures History.ListContributorInsights == old(History.ListContributorInsights) + [DafnyCallEvent(input, output)]
-
-    predicate ListExportsEnsuresPublicly(input: ListExportsInput , output: Result<ListExportsOutput, Error>)
-    // The public method to be called by library consumers
-    method ListExports ( input: ListExportsInput )
-      returns (output: Result<ListExportsOutput, Error>)
-      requires
-        && ValidState()
-      modifies Modifies - {History} ,
-               History`ListExports
-      // Dafny will skip type parameters when generating a default decreases clause.
-      decreases Modifies - {History}
-      ensures
-        && ValidState()
-      ensures ListExportsEnsuresPublicly(input, output)
-      ensures History.ListExports == old(History.ListExports) + [DafnyCallEvent(input, output)]
-
-    predicate ListGlobalTablesEnsuresPublicly(input: ListGlobalTablesInput , output: Result<ListGlobalTablesOutput, Error>)
-    // The public method to be called by library consumers
-    method ListGlobalTables ( input: ListGlobalTablesInput )
-      returns (output: Result<ListGlobalTablesOutput, Error>)
-      requires
-        && ValidState()
-      modifies Modifies - {History} ,
-               History`ListGlobalTables
-      // Dafny will skip type parameters when generating a default decreases clause.
-      decreases Modifies - {History}
-      ensures
-        && ValidState()
-      ensures ListGlobalTablesEnsuresPublicly(input, output)
-      ensures History.ListGlobalTables == old(History.ListGlobalTables) + [DafnyCallEvent(input, output)]
-
-    predicate ListImportsEnsuresPublicly(input: ListImportsInput , output: Result<ListImportsOutput, Error>)
-    // The public method to be called by library consumers
-    method ListImports ( input: ListImportsInput )
-      returns (output: Result<ListImportsOutput, Error>)
-      requires
-        && ValidState()
-      modifies Modifies - {History} ,
-               History`ListImports
-      // Dafny will skip type parameters when generating a default decreases clause.
-      decreases Modifies - {History}
-      ensures
-        && ValidState()
-      ensures ListImportsEnsuresPublicly(input, output)
-      ensures History.ListImports == old(History.ListImports) + [DafnyCallEvent(input, output)]
-
-    predicate ListTablesEnsuresPublicly(input: ListTablesInput , output: Result<ListTablesOutput, Error>)
-    // The public method to be called by library consumers
-    method ListTables ( input: ListTablesInput )
-      returns (output: Result<ListTablesOutput, Error>)
-      requires
-        && ValidState()
-      modifies Modifies - {History} ,
-               History`ListTables
-      // Dafny will skip type parameters when generating a default decreases clause.
-      decreases Modifies - {History}
-      ensures
-        && ValidState()
-      ensures ListTablesEnsuresPublicly(input, output)
-      ensures History.ListTables == old(History.ListTables) + [DafnyCallEvent(input, output)]
-
-    predicate ListTagsOfResourceEnsuresPublicly(input: ListTagsOfResourceInput , output: Result<ListTagsOfResourceOutput, Error>)
-    // The public method to be called by library consumers
-    method ListTagsOfResource ( input: ListTagsOfResourceInput )
-      returns (output: Result<ListTagsOfResourceOutput, Error>)
-      requires
-        && ValidState()
-      modifies Modifies - {History} ,
-               History`ListTagsOfResource
-      // Dafny will skip type parameters when generating a default decreases clause.
-      decreases Modifies - {History}
-      ensures
-        && ValidState()
-      ensures ListTagsOfResourceEnsuresPublicly(input, output)
-      ensures History.ListTagsOfResource == old(History.ListTagsOfResource) + [DafnyCallEvent(input, output)]
-
-    predicate PutItemEnsuresPublicly(input: PutItemInput , output: Result<PutItemOutput, Error>)
-    // The public method to be called by library consumers
-    method PutItem ( input: PutItemInput )
-      returns (output: Result<PutItemOutput, Error>)
-      requires
-        && ValidState()
-      modifies Modifies - {History} ,
-               History`PutItem
-      // Dafny will skip type parameters when generating a default decreases clause.
-      decreases Modifies - {History}
-      ensures
-        && ValidState()
-      ensures PutItemEnsuresPublicly(input, output)
-      ensures History.PutItem == old(History.PutItem) + [DafnyCallEvent(input, output)]
-
-    predicate QueryEnsuresPublicly(input: QueryInput , output: Result<QueryOutput, Error>)
-    // The public method to be called by library consumers
-    method Query ( input: QueryInput )
-      returns (output: Result<QueryOutput, Error>)
-      requires
-        && ValidState()
-      modifies Modifies - {History} ,
-               History`Query
-      // Dafny will skip type parameters when generating a default decreases clause.
-      decreases Modifies - {History}
-      ensures
-        && ValidState()
-      ensures QueryEnsuresPublicly(input, output)
-      ensures History.Query == old(History.Query) + [DafnyCallEvent(input, output)]
-
-    predicate RestoreTableFromBackupEnsuresPublicly(input: RestoreTableFromBackupInput , output: Result<RestoreTableFromBackupOutput, Error>)
-    // The public method to be called by library consumers
-    method RestoreTableFromBackup ( input: RestoreTableFromBackupInput )
-      returns (output: Result<RestoreTableFromBackupOutput, Error>)
-      requires
-        && ValidState()
-      modifies Modifies - {History} ,
-               History`RestoreTableFromBackup
-      // Dafny will skip type parameters when generating a default decreases clause.
-      decreases Modifies - {History}
-      ensures
-        && ValidState()
-      ensures RestoreTableFromBackupEnsuresPublicly(input, output)
-      ensures History.RestoreTableFromBackup == old(History.RestoreTableFromBackup) + [DafnyCallEvent(input, output)]
-
-    predicate RestoreTableToPointInTimeEnsuresPublicly(input: RestoreTableToPointInTimeInput , output: Result<RestoreTableToPointInTimeOutput, Error>)
-    // The public method to be called by library consumers
-    method RestoreTableToPointInTime ( input: RestoreTableToPointInTimeInput )
-      returns (output: Result<RestoreTableToPointInTimeOutput, Error>)
-      requires
-        && ValidState()
-      modifies Modifies - {History} ,
-               History`RestoreTableToPointInTime
-      // Dafny will skip type parameters when generating a default decreases clause.
-      decreases Modifies - {History}
-      ensures
-        && ValidState()
-      ensures RestoreTableToPointInTimeEnsuresPublicly(input, output)
-      ensures History.RestoreTableToPointInTime == old(History.RestoreTableToPointInTime) + [DafnyCallEvent(input, output)]
-
-    predicate ScanEnsuresPublicly(input: ScanInput , output: Result<ScanOutput, Error>)
-    // The public method to be called by library consumers
-    method Scan ( input: ScanInput )
-      returns (output: Result<ScanOutput, Error>)
-      requires
-        && ValidState()
-      modifies Modifies - {History} ,
-               History`Scan
-      // Dafny will skip type parameters when generating a default decreases clause.
-      decreases Modifies - {History}
-      ensures
-        && ValidState()
-      ensures ScanEnsuresPublicly(input, output)
-      ensures History.Scan == old(History.Scan) + [DafnyCallEvent(input, output)]
-
-    predicate TagResourceEnsuresPublicly(input: TagResourceInput , output: Result<(), Error>)
-    // The public method to be called by library consumers
-    method TagResource ( input: TagResourceInput )
-      returns (output: Result<(), Error>)
-      requires
-        && ValidState()
-      modifies Modifies - {History} ,
-               History`TagResource
-      // Dafny will skip type parameters when generating a default decreases clause.
-      decreases Modifies - {History}
-      ensures
-        && ValidState()
-      ensures TagResourceEnsuresPublicly(input, output)
-      ensures History.TagResource == old(History.TagResource) + [DafnyCallEvent(input, output)]
-
-    predicate TransactGetItemsEnsuresPublicly(input: TransactGetItemsInput , output: Result<TransactGetItemsOutput, Error>)
-    // The public method to be called by library consumers
-    method TransactGetItems ( input: TransactGetItemsInput )
-      returns (output: Result<TransactGetItemsOutput, Error>)
-      requires
-        && ValidState()
-      modifies Modifies - {History} ,
-               History`TransactGetItems
-      // Dafny will skip type parameters when generating a default decreases clause.
-      decreases Modifies - {History}
-      ensures
-        && ValidState()
-      ensures TransactGetItemsEnsuresPublicly(input, output)
-      ensures History.TransactGetItems == old(History.TransactGetItems) + [DafnyCallEvent(input, output)]
-
-    predicate TransactWriteItemsEnsuresPublicly(input: TransactWriteItemsInput , output: Result<TransactWriteItemsOutput, Error>)
-    // The public method to be called by library consumers
-    method TransactWriteItems ( input: TransactWriteItemsInput )
-      returns (output: Result<TransactWriteItemsOutput, Error>)
-      requires
-        && ValidState()
-      modifies Modifies - {History} ,
-               History`TransactWriteItems
-      // Dafny will skip type parameters when generating a default decreases clause.
-      decreases Modifies - {History}
-      ensures
-        && ValidState()
-      ensures TransactWriteItemsEnsuresPublicly(input, output)
-      ensures History.TransactWriteItems == old(History.TransactWriteItems) + [DafnyCallEvent(input, output)]
-
-    predicate UntagResourceEnsuresPublicly(input: UntagResourceInput , output: Result<(), Error>)
-    // The public method to be called by library consumers
-    method UntagResource ( input: UntagResourceInput )
-      returns (output: Result<(), Error>)
-      requires
-        && ValidState()
-      modifies Modifies - {History} ,
-               History`UntagResource
-      // Dafny will skip type parameters when generating a default decreases clause.
-      decreases Modifies - {History}
-      ensures
-        && ValidState()
-      ensures UntagResourceEnsuresPublicly(input, output)
-      ensures History.UntagResource == old(History.UntagResource) + [DafnyCallEvent(input, output)]
-
-    predicate UpdateContinuousBackupsEnsuresPublicly(input: UpdateContinuousBackupsInput , output: Result<UpdateContinuousBackupsOutput, Error>)
-    // The public method to be called by library consumers
-    method UpdateContinuousBackups ( input: UpdateContinuousBackupsInput )
-      returns (output: Result<UpdateContinuousBackupsOutput, Error>)
-      requires
-        && ValidState()
-      modifies Modifies - {History} ,
-               History`UpdateContinuousBackups
-      // Dafny will skip type parameters when generating a default decreases clause.
-      decreases Modifies - {History}
-      ensures
-        && ValidState()
-      ensures UpdateContinuousBackupsEnsuresPublicly(input, output)
-      ensures History.UpdateContinuousBackups == old(History.UpdateContinuousBackups) + [DafnyCallEvent(input, output)]
-
-    predicate UpdateContributorInsightsEnsuresPublicly(input: UpdateContributorInsightsInput , output: Result<UpdateContributorInsightsOutput, Error>)
-    // The public method to be called by library consumers
-    method UpdateContributorInsights ( input: UpdateContributorInsightsInput )
-      returns (output: Result<UpdateContributorInsightsOutput, Error>)
-      requires
-        && ValidState()
-      modifies Modifies - {History} ,
-               History`UpdateContributorInsights
-      // Dafny will skip type parameters when generating a default decreases clause.
-      decreases Modifies - {History}
-      ensures
-        && ValidState()
-      ensures UpdateContributorInsightsEnsuresPublicly(input, output)
-      ensures History.UpdateContributorInsights == old(History.UpdateContributorInsights) + [DafnyCallEvent(input, output)]
-
-    predicate UpdateGlobalTableEnsuresPublicly(input: UpdateGlobalTableInput , output: Result<UpdateGlobalTableOutput, Error>)
-    // The public method to be called by library consumers
-    method UpdateGlobalTable ( input: UpdateGlobalTableInput )
-      returns (output: Result<UpdateGlobalTableOutput, Error>)
-      requires
-        && ValidState()
-      modifies Modifies - {History} ,
-               History`UpdateGlobalTable
-      // Dafny will skip type parameters when generating a default decreases clause.
-      decreases Modifies - {History}
-      ensures
-        && ValidState()
-      ensures UpdateGlobalTableEnsuresPublicly(input, output)
-      ensures History.UpdateGlobalTable == old(History.UpdateGlobalTable) + [DafnyCallEvent(input, output)]
-
-    predicate UpdateGlobalTableSettingsEnsuresPublicly(input: UpdateGlobalTableSettingsInput , output: Result<UpdateGlobalTableSettingsOutput, Error>)
-    // The public method to be called by library consumers
-    method UpdateGlobalTableSettings ( input: UpdateGlobalTableSettingsInput )
-      returns (output: Result<UpdateGlobalTableSettingsOutput, Error>)
-      requires
-        && ValidState()
-      modifies Modifies - {History} ,
-               History`UpdateGlobalTableSettings
-      // Dafny will skip type parameters when generating a default decreases clause.
-      decreases Modifies - {History}
-      ensures
-        && ValidState()
-      ensures UpdateGlobalTableSettingsEnsuresPublicly(input, output)
-      ensures History.UpdateGlobalTableSettings == old(History.UpdateGlobalTableSettings) + [DafnyCallEvent(input, output)]
-
-    predicate UpdateItemEnsuresPublicly(input: UpdateItemInput , output: Result<UpdateItemOutput, Error>)
-    // The public method to be called by library consumers
-    method UpdateItem ( input: UpdateItemInput )
-      returns (output: Result<UpdateItemOutput, Error>)
-      requires
-        && ValidState()
-      modifies Modifies - {History} ,
-               History`UpdateItem
-      // Dafny will skip type parameters when generating a default decreases clause.
-      decreases Modifies - {History}
-      ensures
-        && ValidState()
-      ensures UpdateItemEnsuresPublicly(input, output)
-      ensures History.UpdateItem == old(History.UpdateItem) + [DafnyCallEvent(input, output)]
-
-    predicate UpdateTableEnsuresPublicly(input: UpdateTableInput , output: Result<UpdateTableOutput, Error>)
-    // The public method to be called by library consumers
-    method UpdateTable ( input: UpdateTableInput )
-      returns (output: Result<UpdateTableOutput, Error>)
-      requires
-        && ValidState()
-      modifies Modifies - {History} ,
-               History`UpdateTable
-      // Dafny will skip type parameters when generating a default decreases clause.
-      decreases Modifies - {History}
-      ensures
-        && ValidState()
-      ensures UpdateTableEnsuresPublicly(input, output)
-      ensures History.UpdateTable == old(History.UpdateTable) + [DafnyCallEvent(input, output)]
-
-    predicate UpdateTableReplicaAutoScalingEnsuresPublicly(input: UpdateTableReplicaAutoScalingInput , output: Result<UpdateTableReplicaAutoScalingOutput, Error>)
-    // The public method to be called by library consumers
-    method UpdateTableReplicaAutoScaling ( input: UpdateTableReplicaAutoScalingInput )
-      returns (output: Result<UpdateTableReplicaAutoScalingOutput, Error>)
-      requires
-        && ValidState()
-      modifies Modifies - {History} ,
-               History`UpdateTableReplicaAutoScaling
-      // Dafny will skip type parameters when generating a default decreases clause.
-      decreases Modifies - {History}
-      ensures
-        && ValidState()
-      ensures UpdateTableReplicaAutoScalingEnsuresPublicly(input, output)
-      ensures History.UpdateTableReplicaAutoScaling == old(History.UpdateTableReplicaAutoScaling) + [DafnyCallEvent(input, output)]
-
-    predicate UpdateTimeToLiveEnsuresPublicly(input: UpdateTimeToLiveInput , output: Result<UpdateTimeToLiveOutput, Error>)
-    // The public method to be called by library consumers
-    method UpdateTimeToLive ( input: UpdateTimeToLiveInput )
-      returns (output: Result<UpdateTimeToLiveOutput, Error>)
-      requires
-        && ValidState()
-      modifies Modifies - {History} ,
-               History`UpdateTimeToLive
-      // Dafny will skip type parameters when generating a default decreases clause.
-      decreases Modifies - {History}
-      ensures
-        && ValidState()
-      ensures UpdateTimeToLiveEnsuresPublicly(input, output)
-      ensures History.UpdateTimeToLive == old(History.UpdateTimeToLive) + [DafnyCallEvent(input, output)]
-
-  }
-  datatype EnableKinesisStreamingDestinationInput = | EnableKinesisStreamingDestinationInput (
-    nameonly TableName: TableName ,
-    nameonly StreamArn: StreamArn
-  )
-  datatype EnableKinesisStreamingDestinationOutput = | EnableKinesisStreamingDestinationOutput (
-    nameonly TableName: Option<TableName> := Option.None ,
-    nameonly StreamArn: Option<StreamArn> := Option.None ,
-    nameonly DestinationStatus: Option<DestinationStatus> := Option.None
-  )
-  datatype Endpoint = | Endpoint (
-    nameonly Address: String ,
-    nameonly CachePeriodInMinutes: Long
-  )
-  type Endpoints = seq<Endpoint>
-  type ErrorCount = x: int64 | IsValid_ErrorCount(x) witness *
-  predicate method IsValid_ErrorCount(x: int64) {
-    ( 0 <= x  )
   }
   type ErrorMessage = string
-  type ExceptionDescription = string
-  type ExceptionName = string
-  datatype ExecuteStatementInput = | ExecuteStatementInput (
-    nameonly Statement: PartiQLStatement ,
-    nameonly Parameters: Option<PreparedStatementParameters> := Option.None ,
-    nameonly ConsistentRead: Option<ConsistentRead> := Option.None ,
-    nameonly NextToken: Option<PartiQLNextToken> := Option.None ,
-    nameonly ReturnConsumedCapacity: Option<ReturnConsumedCapacity> := Option.None ,
-    nameonly Limit: Option<PositiveIntegerObject> := Option.None
-  )
-  datatype ExecuteStatementOutput = | ExecuteStatementOutput (
-    nameonly Items: Option<ItemList> := Option.None ,
-    nameonly NextToken: Option<PartiQLNextToken> := Option.None ,
-    nameonly ConsumedCapacity: Option<ConsumedCapacity> := Option.None ,
-    nameonly LastEvaluatedKey: Option<Key> := Option.None
-  )
-  datatype ExecuteTransactionInput = | ExecuteTransactionInput (
-    nameonly TransactStatements: ParameterizedStatements ,
-    nameonly ClientRequestToken: Option<ClientRequestToken> := Option.None ,
-    nameonly ReturnConsumedCapacity: Option<ReturnConsumedCapacity> := Option.None
-  )
-  datatype ExecuteTransactionOutput = | ExecuteTransactionOutput (
-    nameonly Responses: Option<ItemResponseList> := Option.None ,
-    nameonly ConsumedCapacity: Option<ConsumedCapacityMultiple> := Option.None
-  )
-=======
-  }
-  type ErrorMessage = string
->>>>>>> 244ef7fe
   type ExpectedAttributeMap = map<AttributeName, ExpectedAttributeValue>
   datatype ExpectedAttributeValue = | ExpectedAttributeValue (
     nameonly Value: Option<AttributeValue> := Option.None ,
@@ -962,83 +404,11 @@
     nameonly ComparisonOperator: Option<ComparisonOperator> := Option.None ,
     nameonly AttributeValueList: Option<AttributeValueList> := Option.None
   )
-<<<<<<< HEAD
-  type ExportArn = x: string | IsValid_ExportArn(x) witness *
-  predicate method IsValid_ExportArn(x: string) {
-    ( 37 <= |x| <= 1024 )
-  }
-  datatype ExportDescription = | ExportDescription (
-    nameonly ExportArn: Option<ExportArn> := Option.None ,
-    nameonly ExportStatus: Option<ExportStatus> := Option.None ,
-    nameonly StartTime: Option<string> := Option.None ,
-    nameonly EndTime: Option<string> := Option.None ,
-    nameonly ExportManifest: Option<ExportManifest> := Option.None ,
-    nameonly TableArn: Option<TableArn> := Option.None ,
-    nameonly TableId: Option<TableId> := Option.None ,
-    nameonly ExportTime: Option<string> := Option.None ,
-    nameonly ClientToken: Option<ClientToken> := Option.None ,
-    nameonly S3Bucket: Option<S3Bucket> := Option.None ,
-    nameonly S3BucketOwner: Option<S3BucketOwner> := Option.None ,
-    nameonly S3Prefix: Option<S3Prefix> := Option.None ,
-    nameonly S3SseAlgorithm: Option<S3SseAlgorithm> := Option.None ,
-    nameonly S3SseKmsKeyId: Option<S3SseKmsKeyId> := Option.None ,
-    nameonly FailureCode: Option<FailureCode> := Option.None ,
-    nameonly FailureMessage: Option<FailureMessage> := Option.None ,
-    nameonly ExportFormat: Option<ExportFormat> := Option.None ,
-    nameonly BilledSizeBytes: Option<BilledSizeBytes> := Option.None ,
-    nameonly ItemCount: Option<ItemCount> := Option.None
-  )
-  datatype ExportFormat =
-    | DYNAMODB_JSON
-    | ION
-  type ExportManifest = string
-  type ExportNextToken = string
-  datatype ExportStatus =
-    | IN_PROGRESS
-    | COMPLETED
-    | FAILED
-  type ExportSummaries = seq<ExportSummary>
-  datatype ExportSummary = | ExportSummary (
-    nameonly ExportArn: Option<ExportArn> := Option.None ,
-    nameonly ExportStatus: Option<ExportStatus> := Option.None
-  )
-  datatype ExportTableToPointInTimeInput = | ExportTableToPointInTimeInput (
-    nameonly TableArn: TableArn ,
-    nameonly ExportTime: Option<string> := Option.None ,
-    nameonly ClientToken: Option<ClientToken> := Option.None ,
-    nameonly S3Bucket: S3Bucket ,
-    nameonly S3BucketOwner: Option<S3BucketOwner> := Option.None ,
-    nameonly S3Prefix: Option<S3Prefix> := Option.None ,
-    nameonly S3SseAlgorithm: Option<S3SseAlgorithm> := Option.None ,
-    nameonly S3SseKmsKeyId: Option<S3SseKmsKeyId> := Option.None ,
-    nameonly ExportFormat: Option<ExportFormat> := Option.None
-  )
-  datatype ExportTableToPointInTimeOutput = | ExportTableToPointInTimeOutput (
-    nameonly ExportDescription: Option<ExportDescription> := Option.None
-  )
-=======
->>>>>>> 244ef7fe
   type ExpressionAttributeNameMap = map<ExpressionAttributeNameVariable, AttributeName>
   type ExpressionAttributeNameVariable = string
   type ExpressionAttributeValueMap = map<ExpressionAttributeValueVariable, AttributeValue>
   type ExpressionAttributeValueVariable = string
-<<<<<<< HEAD
-  type FailureCode = string
-  datatype FailureException = | FailureException (
-    nameonly ExceptionName: Option<ExceptionName> := Option.None ,
-    nameonly ExceptionDescription: Option<ExceptionDescription> := Option.None
-  )
-  type FailureMessage = string
   type FilterConditionMap = map<AttributeName, Condition>
-  datatype Get = | Get (
-    nameonly Key: Key ,
-    nameonly TableName: TableName ,
-    nameonly ProjectionExpression: Option<ProjectionExpression> := Option.None ,
-    nameonly ExpressionAttributeNames: Option<ExpressionAttributeNameMap> := Option.None
-  )
-=======
-  type FilterConditionMap = map<AttributeName, Condition>
->>>>>>> 244ef7fe
   datatype GetItemInput = | GetItemInput (
     nameonly TableName: TableName ,
     nameonly Key: Key ,
@@ -1058,17 +428,6 @@
     nameonly Projection: Projection ,
     nameonly ProvisionedThroughput: Option<ProvisionedThroughput> := Option.None
   )
-<<<<<<< HEAD
-  datatype GlobalSecondaryIndexAutoScalingUpdate = | GlobalSecondaryIndexAutoScalingUpdate (
-    nameonly IndexName: Option<IndexName> := Option.None ,
-    nameonly ProvisionedWriteCapacityAutoScalingUpdate: Option<AutoScalingSettingsUpdate> := Option.None
-  )
-  type GlobalSecondaryIndexAutoScalingUpdateList = x: seq<GlobalSecondaryIndexAutoScalingUpdate> | IsValid_GlobalSecondaryIndexAutoScalingUpdateList(x) witness *
-  predicate method IsValid_GlobalSecondaryIndexAutoScalingUpdateList(x: seq<GlobalSecondaryIndexAutoScalingUpdate>) {
-    ( 1 <= |x|  )
-  }
-=======
->>>>>>> 244ef7fe
   datatype GlobalSecondaryIndexDescription = | GlobalSecondaryIndexDescription (
     nameonly IndexName: Option<IndexName> := Option.None ,
     nameonly KeySchema: Option<KeySchema> := Option.None ,
@@ -1081,112 +440,7 @@
     nameonly IndexArn: Option<String> := Option.None
   )
   type GlobalSecondaryIndexDescriptionList = seq<GlobalSecondaryIndexDescription>
-<<<<<<< HEAD
-  type GlobalSecondaryIndexes = seq<GlobalSecondaryIndexInfo>
-  datatype GlobalSecondaryIndexInfo = | GlobalSecondaryIndexInfo (
-    nameonly IndexName: Option<IndexName> := Option.None ,
-    nameonly KeySchema: Option<KeySchema> := Option.None ,
-    nameonly Projection: Option<Projection> := Option.None ,
-    nameonly ProvisionedThroughput: Option<ProvisionedThroughput> := Option.None
-  )
   type GlobalSecondaryIndexList = seq<GlobalSecondaryIndex>
-  datatype GlobalSecondaryIndexUpdate = | GlobalSecondaryIndexUpdate (
-    nameonly Update: Option<UpdateGlobalSecondaryIndexAction> := Option.None ,
-    nameonly Create: Option<CreateGlobalSecondaryIndexAction> := Option.None ,
-    nameonly Delete: Option<DeleteGlobalSecondaryIndexAction> := Option.None
-  )
-  type GlobalSecondaryIndexUpdateList = seq<GlobalSecondaryIndexUpdate>
-  datatype GlobalTable = | GlobalTable (
-    nameonly GlobalTableName: Option<TableName> := Option.None ,
-    nameonly ReplicationGroup: Option<ReplicaList> := Option.None
-  )
-  type GlobalTableArnString = string
-  datatype GlobalTableDescription = | GlobalTableDescription (
-    nameonly ReplicationGroup: Option<ReplicaDescriptionList> := Option.None ,
-    nameonly GlobalTableArn: Option<GlobalTableArnString> := Option.None ,
-    nameonly CreationDateTime: Option<string> := Option.None ,
-    nameonly GlobalTableStatus: Option<GlobalTableStatus> := Option.None ,
-    nameonly GlobalTableName: Option<TableName> := Option.None
-  )
-  datatype GlobalTableGlobalSecondaryIndexSettingsUpdate = | GlobalTableGlobalSecondaryIndexSettingsUpdate (
-    nameonly IndexName: IndexName ,
-    nameonly ProvisionedWriteCapacityUnits: Option<PositiveLongObject> := Option.None ,
-    nameonly ProvisionedWriteCapacityAutoScalingSettingsUpdate: Option<AutoScalingSettingsUpdate> := Option.None
-  )
-  type GlobalTableGlobalSecondaryIndexSettingsUpdateList = x: seq<GlobalTableGlobalSecondaryIndexSettingsUpdate> | IsValid_GlobalTableGlobalSecondaryIndexSettingsUpdateList(x) witness *
-  predicate method IsValid_GlobalTableGlobalSecondaryIndexSettingsUpdateList(x: seq<GlobalTableGlobalSecondaryIndexSettingsUpdate>) {
-    ( 1 <= |x| <= 20 )
-  }
-  type GlobalTableList = seq<GlobalTable>
-  datatype GlobalTableStatus =
-    | CREATING
-    | ACTIVE
-    | DELETING
-    | UPDATING
-  type ImportArn = x: string | IsValid_ImportArn(x) witness *
-  predicate method IsValid_ImportArn(x: string) {
-    ( 37 <= |x| <= 1024 )
-  }
-  type ImportedItemCount = x: int64 | IsValid_ImportedItemCount(x) witness *
-  predicate method IsValid_ImportedItemCount(x: int64) {
-    ( 0 <= x  )
-  }
-  type ImportNextToken = x: string | IsValid_ImportNextToken(x) witness *
-  predicate method IsValid_ImportNextToken(x: string) {
-    ( 112 <= |x| <= 1024 )
-  }
-  datatype ImportStatus =
-    | IN_PROGRESS
-    | COMPLETED
-    | CANCELLING
-    | CANCELLED
-    | FAILED
-  datatype ImportSummary = | ImportSummary (
-    nameonly ImportArn: Option<ImportArn> := Option.None ,
-    nameonly ImportStatus: Option<ImportStatus> := Option.None ,
-    nameonly TableArn: Option<TableArn> := Option.None ,
-    nameonly S3BucketSource: Option<S3BucketSource> := Option.None ,
-    nameonly CloudWatchLogGroupArn: Option<CloudWatchLogGroupArn> := Option.None ,
-    nameonly InputFormat: Option<InputFormat> := Option.None ,
-    nameonly StartTime: Option<string> := Option.None ,
-    nameonly EndTime: Option<string> := Option.None
-  )
-  type ImportSummaryList = seq<ImportSummary>
-  datatype ImportTableDescription = | ImportTableDescription (
-    nameonly ImportArn: Option<ImportArn> := Option.None ,
-    nameonly ImportStatus: Option<ImportStatus> := Option.None ,
-    nameonly TableArn: Option<TableArn> := Option.None ,
-    nameonly TableId: Option<TableId> := Option.None ,
-    nameonly ClientToken: Option<ClientToken> := Option.None ,
-    nameonly S3BucketSource: Option<S3BucketSource> := Option.None ,
-    nameonly ErrorCount: Option<ErrorCount> := Option.None ,
-    nameonly CloudWatchLogGroupArn: Option<CloudWatchLogGroupArn> := Option.None ,
-    nameonly InputFormat: Option<InputFormat> := Option.None ,
-    nameonly InputFormatOptions: Option<InputFormatOptions> := Option.None ,
-    nameonly InputCompressionType: Option<InputCompressionType> := Option.None ,
-    nameonly TableCreationParameters: Option<TableCreationParameters> := Option.None ,
-    nameonly StartTime: Option<string> := Option.None ,
-    nameonly EndTime: Option<string> := Option.None ,
-    nameonly ProcessedSizeBytes: Option<Long> := Option.None ,
-    nameonly ProcessedItemCount: Option<ProcessedItemCount> := Option.None ,
-    nameonly ImportedItemCount: Option<ImportedItemCount> := Option.None ,
-    nameonly FailureCode: Option<FailureCode> := Option.None ,
-    nameonly FailureMessage: Option<FailureMessage> := Option.None
-  )
-  datatype ImportTableInput = | ImportTableInput (
-    nameonly ClientToken: Option<ClientToken> := Option.None ,
-    nameonly S3BucketSource: S3BucketSource ,
-    nameonly InputFormat: InputFormat ,
-    nameonly InputFormatOptions: Option<InputFormatOptions> := Option.None ,
-    nameonly InputCompressionType: Option<InputCompressionType> := Option.None ,
-    nameonly TableCreationParameters: TableCreationParameters
-  )
-  datatype ImportTableOutput = | ImportTableOutput (
-    nameonly ImportTableDescription: ImportTableDescription
-  )
-=======
-  type GlobalSecondaryIndexList = seq<GlobalSecondaryIndex>
->>>>>>> 244ef7fe
   type IndexName = x: string | IsValid_IndexName(x) witness *
   predicate method IsValid_IndexName(x: string) {
     ( 3 <= |x| <= 255 )
@@ -1196,23 +450,7 @@
     | UPDATING
     | DELETING
     | ACTIVE
-<<<<<<< HEAD
-  datatype InputCompressionType =
-    | GZIP
-    | ZSTD
-    | NONE
-  datatype InputFormat =
-    | DYNAMODB_JSON
-    | ION
-    | CSV
-  datatype InputFormatOptions = | InputFormatOptions (
-    nameonly Csv: Option<CsvOptions> := Option.None
-  )
   type Integer = int32
-  type IntegerObject = int32
-=======
-  type Integer = int32
->>>>>>> 244ef7fe
   type ItemCollectionKeyAttributeMap = map<AttributeName, AttributeValue>
   datatype ItemCollectionMetrics = | ItemCollectionMetrics (
     nameonly ItemCollectionKey: Option<ItemCollectionKeyAttributeMap> := Option.None ,
@@ -1225,22 +463,7 @@
     ( 8 <= |x| <= 8 )
   }
   type ItemCollectionSizeEstimateRange = seq<ItemCollectionSizeEstimateBound>
-<<<<<<< HEAD
-  type ItemCount = x: int64 | IsValid_ItemCount(x) witness *
-  predicate method IsValid_ItemCount(x: int64) {
-    ( 0 <= x  )
-  }
   type ItemList = seq<AttributeMap>
-  datatype ItemResponse = | ItemResponse (
-    nameonly Item: Option<AttributeMap> := Option.None
-  )
-  type ItemResponseList = x: seq<ItemResponse> | IsValid_ItemResponseList(x) witness *
-  predicate method IsValid_ItemResponseList(x: seq<ItemResponse>) {
-    ( 1 <= |x| <= 100 )
-  }
-=======
-  type ItemList = seq<AttributeMap>
->>>>>>> 244ef7fe
   type Key = map<AttributeName, AttributeValue>
   type KeyConditions = map<AttributeName, Condition>
   type KeyExpression = string
@@ -1270,110 +493,9 @@
   datatype KeyType =
     | HASH
     | RANGE
-<<<<<<< HEAD
-  datatype KinesisDataStreamDestination = | KinesisDataStreamDestination (
-    nameonly StreamArn: Option<StreamArn> := Option.None ,
-    nameonly DestinationStatus: Option<DestinationStatus> := Option.None ,
-    nameonly DestinationStatusDescription: Option<String> := Option.None
-  )
-  type KinesisDataStreamDestinations = seq<KinesisDataStreamDestination>
-  datatype KinesisStreamingDestinationInput = | KinesisStreamingDestinationInput (
-    nameonly TableName: TableName ,
-    nameonly StreamArn: StreamArn
-  )
-  datatype KinesisStreamingDestinationOutput = | KinesisStreamingDestinationOutput (
-    nameonly TableName: Option<TableName> := Option.None ,
-    nameonly StreamArn: Option<StreamArn> := Option.None ,
-    nameonly DestinationStatus: Option<DestinationStatus> := Option.None
-  )
   type KMSMasterKeyArn = string
   type KMSMasterKeyId = string
   type ListAttributeValue = seq<AttributeValue>
-  datatype ListBackupsInput = | ListBackupsInput (
-    nameonly TableName: Option<TableName> := Option.None ,
-    nameonly Limit: Option<BackupsInputLimit> := Option.None ,
-    nameonly TimeRangeLowerBound: Option<string> := Option.None ,
-    nameonly TimeRangeUpperBound: Option<string> := Option.None ,
-    nameonly ExclusiveStartBackupArn: Option<BackupArn> := Option.None ,
-    nameonly BackupType: Option<BackupTypeFilter> := Option.None
-  )
-  datatype ListBackupsOutput = | ListBackupsOutput (
-    nameonly BackupSummaries: Option<BackupSummaries> := Option.None ,
-    nameonly LastEvaluatedBackupArn: Option<BackupArn> := Option.None
-  )
-  datatype ListContributorInsightsInput = | ListContributorInsightsInput (
-    nameonly TableName: Option<TableName> := Option.None ,
-    nameonly NextToken: Option<NextTokenString> := Option.None ,
-    nameonly MaxResults: Option<ListContributorInsightsLimit> := Option.None
-  )
-  type ListContributorInsightsLimit = x: int32 | IsValid_ListContributorInsightsLimit(x) witness *
-  predicate method IsValid_ListContributorInsightsLimit(x: int32) {
-    (  x <= 100 )
-  }
-  datatype ListContributorInsightsOutput = | ListContributorInsightsOutput (
-    nameonly ContributorInsightsSummaries: Option<ContributorInsightsSummaries> := Option.None ,
-    nameonly NextToken: Option<NextTokenString> := Option.None
-  )
-  datatype ListExportsInput = | ListExportsInput (
-    nameonly TableArn: Option<TableArn> := Option.None ,
-    nameonly MaxResults: Option<ListExportsMaxLimit> := Option.None ,
-    nameonly NextToken: Option<ExportNextToken> := Option.None
-  )
-  type ListExportsMaxLimit = x: int32 | IsValid_ListExportsMaxLimit(x) witness *
-  predicate method IsValid_ListExportsMaxLimit(x: int32) {
-    ( 1 <= x <= 25 )
-  }
-  datatype ListExportsOutput = | ListExportsOutput (
-    nameonly ExportSummaries: Option<ExportSummaries> := Option.None ,
-    nameonly NextToken: Option<ExportNextToken> := Option.None
-  )
-  datatype ListGlobalTablesInput = | ListGlobalTablesInput (
-    nameonly ExclusiveStartGlobalTableName: Option<TableName> := Option.None ,
-    nameonly Limit: Option<PositiveIntegerObject> := Option.None ,
-    nameonly RegionName: Option<RegionName> := Option.None
-  )
-  datatype ListGlobalTablesOutput = | ListGlobalTablesOutput (
-    nameonly GlobalTables: Option<GlobalTableList> := Option.None ,
-    nameonly LastEvaluatedGlobalTableName: Option<TableName> := Option.None
-  )
-  datatype ListImportsInput = | ListImportsInput (
-    nameonly TableArn: Option<TableArn> := Option.None ,
-    nameonly PageSize: Option<ListImportsMaxLimit> := Option.None ,
-    nameonly NextToken: Option<ImportNextToken> := Option.None
-  )
-  type ListImportsMaxLimit = x: int32 | IsValid_ListImportsMaxLimit(x) witness *
-  predicate method IsValid_ListImportsMaxLimit(x: int32) {
-    ( 1 <= x <= 25 )
-  }
-  datatype ListImportsOutput = | ListImportsOutput (
-    nameonly ImportSummaryList: Option<ImportSummaryList> := Option.None ,
-    nameonly NextToken: Option<ImportNextToken> := Option.None
-  )
-  datatype ListTablesInput = | ListTablesInput (
-    nameonly ExclusiveStartTableName: Option<TableName> := Option.None ,
-    nameonly Limit: Option<ListTablesInputLimit> := Option.None
-  )
-  type ListTablesInputLimit = x: int32 | IsValid_ListTablesInputLimit(x) witness *
-  predicate method IsValid_ListTablesInputLimit(x: int32) {
-    ( 1 <= x <= 100 )
-  }
-  datatype ListTablesOutput = | ListTablesOutput (
-    nameonly TableNames: Option<TableNameList> := Option.None ,
-    nameonly LastEvaluatedTableName: Option<TableName> := Option.None
-  )
-  datatype ListTagsOfResourceInput = | ListTagsOfResourceInput (
-    nameonly ResourceArn: ResourceArnString ,
-    nameonly NextToken: Option<NextTokenString> := Option.None
-  )
-  datatype ListTagsOfResourceOutput = | ListTagsOfResourceOutput (
-    nameonly Tags: Option<TagList> := Option.None ,
-    nameonly NextToken: Option<NextTokenString> := Option.None
-  )
-=======
-  type KMSMasterKeyArn = string
-  type KMSMasterKeyId = string
-  type ListAttributeValue = seq<AttributeValue>
->>>>>>> 244ef7fe
   datatype LocalSecondaryIndex = | LocalSecondaryIndex (
     nameonly IndexName: IndexName ,
     nameonly KeySchema: KeySchema ,
@@ -1388,22 +510,9 @@
     nameonly IndexArn: Option<String> := Option.None
   )
   type LocalSecondaryIndexDescriptionList = seq<LocalSecondaryIndexDescription>
-<<<<<<< HEAD
-  type LocalSecondaryIndexes = seq<LocalSecondaryIndexInfo>
-  datatype LocalSecondaryIndexInfo = | LocalSecondaryIndexInfo (
-    nameonly IndexName: Option<IndexName> := Option.None ,
-    nameonly KeySchema: Option<KeySchema> := Option.None ,
-    nameonly Projection: Option<Projection> := Option.None
-  )
   type LocalSecondaryIndexList = seq<LocalSecondaryIndex>
   type Long = int64
   type MapAttributeValue = map<AttributeName, AttributeValue>
-  type NextTokenString = string
-=======
-  type LocalSecondaryIndexList = seq<LocalSecondaryIndex>
-  type Long = int64
-  type MapAttributeValue = map<AttributeName, AttributeValue>
->>>>>>> 244ef7fe
   type NonKeyAttributeName = x: string | IsValid_NonKeyAttributeName(x) witness *
   predicate method IsValid_NonKeyAttributeName(x: string) {
     ( 1 <= |x| <= 255 )
@@ -1419,41 +528,6 @@
   type NullAttributeValue = bool
   type NumberAttributeValue = string
   type NumberSetAttributeValue = seq<NumberAttributeValue>
-<<<<<<< HEAD
-  datatype ParameterizedStatement = | ParameterizedStatement (
-    nameonly Statement: PartiQLStatement ,
-    nameonly Parameters: Option<PreparedStatementParameters> := Option.None
-  )
-  type ParameterizedStatements = x: seq<ParameterizedStatement> | IsValid_ParameterizedStatements(x) witness *
-  predicate method IsValid_ParameterizedStatements(x: seq<ParameterizedStatement>) {
-    ( 1 <= |x| <= 100 )
-  }
-  type PartiQLBatchRequest = x: seq<BatchStatementRequest> | IsValid_PartiQLBatchRequest(x) witness *
-  predicate method IsValid_PartiQLBatchRequest(x: seq<BatchStatementRequest>) {
-    ( 1 <= |x| <= 25 )
-  }
-  type PartiQLBatchResponse = seq<BatchStatementResponse>
-  type PartiQLNextToken = x: string | IsValid_PartiQLNextToken(x) witness *
-  predicate method IsValid_PartiQLNextToken(x: string) {
-    ( 1 <= |x| <= 32768 )
-  }
-  type PartiQLStatement = x: string | IsValid_PartiQLStatement(x) witness *
-  predicate method IsValid_PartiQLStatement(x: string) {
-    ( 1 <= |x| <= 8192 )
-  }
-  datatype PointInTimeRecoveryDescription = | PointInTimeRecoveryDescription (
-    nameonly PointInTimeRecoveryStatus: Option<PointInTimeRecoveryStatus> := Option.None ,
-    nameonly EarliestRestorableDateTime: Option<string> := Option.None ,
-    nameonly LatestRestorableDateTime: Option<string> := Option.None
-  )
-  datatype PointInTimeRecoverySpecification = | PointInTimeRecoverySpecification (
-    nameonly PointInTimeRecoveryEnabled: BooleanObject
-  )
-  datatype PointInTimeRecoveryStatus =
-    | ENABLED
-    | DISABLED
-=======
->>>>>>> 244ef7fe
   type PositiveIntegerObject = x: int32 | IsValid_PositiveIntegerObject(x) witness *
   predicate method IsValid_PositiveIntegerObject(x: int32) {
     ( 1 <= x  )
@@ -1462,17 +536,6 @@
   predicate method IsValid_PositiveLongObject(x: int64) {
     ( 1 <= x  )
   }
-<<<<<<< HEAD
-  type PreparedStatementParameters = x: seq<AttributeValue> | IsValid_PreparedStatementParameters(x) witness *
-  predicate method IsValid_PreparedStatementParameters(x: seq<AttributeValue>) {
-    ( 1 <= |x|  )
-  }
-  type ProcessedItemCount = x: int64 | IsValid_ProcessedItemCount(x) witness *
-  predicate method IsValid_ProcessedItemCount(x: int64) {
-    ( 0 <= x  )
-  }
-=======
->>>>>>> 244ef7fe
   datatype Projection = | Projection (
     nameonly ProjectionType: Option<ProjectionType> := Option.None ,
     nameonly NonKeyAttributes: Option<NonKeyAttributeNameList> := Option.None
@@ -1522,12 +585,6 @@
     nameonly ConsumedCapacity: Option<ConsumedCapacity> := Option.None ,
     nameonly ItemCollectionMetrics: Option<ItemCollectionMetrics> := Option.None
   )
-<<<<<<< HEAD
-  datatype PutRequest = | PutRequest (
-    nameonly Item: PutItemInputAttributeMap
-  )
-=======
->>>>>>> 244ef7fe
   datatype QueryInput = | QueryInput (
     nameonly TableName: TableName ,
     nameonly IndexName: Option<IndexName> := Option.None ,
@@ -1555,29 +612,6 @@
     nameonly ConsumedCapacity: Option<ConsumedCapacity> := Option.None
   )
   type RegionName = string
-<<<<<<< HEAD
-  datatype Replica = | Replica (
-    nameonly RegionName: Option<RegionName> := Option.None
-  )
-  datatype ReplicaAutoScalingDescription = | ReplicaAutoScalingDescription (
-    nameonly RegionName: Option<RegionName> := Option.None ,
-    nameonly GlobalSecondaryIndexes: Option<ReplicaGlobalSecondaryIndexAutoScalingDescriptionList> := Option.None ,
-    nameonly ReplicaProvisionedReadCapacityAutoScalingSettings: Option<AutoScalingSettingsDescription> := Option.None ,
-    nameonly ReplicaProvisionedWriteCapacityAutoScalingSettings: Option<AutoScalingSettingsDescription> := Option.None ,
-    nameonly ReplicaStatus: Option<ReplicaStatus> := Option.None
-  )
-  type ReplicaAutoScalingDescriptionList = seq<ReplicaAutoScalingDescription>
-  datatype ReplicaAutoScalingUpdate = | ReplicaAutoScalingUpdate (
-    nameonly RegionName: RegionName ,
-    nameonly ReplicaGlobalSecondaryIndexUpdates: Option<ReplicaGlobalSecondaryIndexAutoScalingUpdateList> := Option.None ,
-    nameonly ReplicaProvisionedReadCapacityAutoScalingUpdate: Option<AutoScalingSettingsUpdate> := Option.None
-  )
-  type ReplicaAutoScalingUpdateList = x: seq<ReplicaAutoScalingUpdate> | IsValid_ReplicaAutoScalingUpdateList(x) witness *
-  predicate method IsValid_ReplicaAutoScalingUpdateList(x: seq<ReplicaAutoScalingUpdate>) {
-    ( 1 <= |x|  )
-  }
-=======
->>>>>>> 244ef7fe
   datatype ReplicaDescription = | ReplicaDescription (
     nameonly RegionName: Option<RegionName> := Option.None ,
     nameonly ReplicaStatus: Option<ReplicaStatus> := Option.None ,
@@ -1590,79 +624,11 @@
     nameonly ReplicaTableClassSummary: Option<TableClassSummary> := Option.None
   )
   type ReplicaDescriptionList = seq<ReplicaDescription>
-<<<<<<< HEAD
-  datatype ReplicaGlobalSecondaryIndex = | ReplicaGlobalSecondaryIndex (
-    nameonly IndexName: IndexName ,
-    nameonly ProvisionedThroughputOverride: Option<ProvisionedThroughputOverride> := Option.None
-  )
-  datatype ReplicaGlobalSecondaryIndexAutoScalingDescription = | ReplicaGlobalSecondaryIndexAutoScalingDescription (
-    nameonly IndexName: Option<IndexName> := Option.None ,
-    nameonly IndexStatus: Option<IndexStatus> := Option.None ,
-    nameonly ProvisionedReadCapacityAutoScalingSettings: Option<AutoScalingSettingsDescription> := Option.None ,
-    nameonly ProvisionedWriteCapacityAutoScalingSettings: Option<AutoScalingSettingsDescription> := Option.None
-  )
-  type ReplicaGlobalSecondaryIndexAutoScalingDescriptionList = seq<ReplicaGlobalSecondaryIndexAutoScalingDescription>
-  datatype ReplicaGlobalSecondaryIndexAutoScalingUpdate = | ReplicaGlobalSecondaryIndexAutoScalingUpdate (
-    nameonly IndexName: Option<IndexName> := Option.None ,
-    nameonly ProvisionedReadCapacityAutoScalingUpdate: Option<AutoScalingSettingsUpdate> := Option.None
-  )
-  type ReplicaGlobalSecondaryIndexAutoScalingUpdateList = seq<ReplicaGlobalSecondaryIndexAutoScalingUpdate>
-=======
->>>>>>> 244ef7fe
   datatype ReplicaGlobalSecondaryIndexDescription = | ReplicaGlobalSecondaryIndexDescription (
     nameonly IndexName: Option<IndexName> := Option.None ,
     nameonly ProvisionedThroughputOverride: Option<ProvisionedThroughputOverride> := Option.None
   )
   type ReplicaGlobalSecondaryIndexDescriptionList = seq<ReplicaGlobalSecondaryIndexDescription>
-<<<<<<< HEAD
-  type ReplicaGlobalSecondaryIndexList = x: seq<ReplicaGlobalSecondaryIndex> | IsValid_ReplicaGlobalSecondaryIndexList(x) witness *
-  predicate method IsValid_ReplicaGlobalSecondaryIndexList(x: seq<ReplicaGlobalSecondaryIndex>) {
-    ( 1 <= |x|  )
-  }
-  datatype ReplicaGlobalSecondaryIndexSettingsDescription = | ReplicaGlobalSecondaryIndexSettingsDescription (
-    nameonly IndexName: IndexName ,
-    nameonly IndexStatus: Option<IndexStatus> := Option.None ,
-    nameonly ProvisionedReadCapacityUnits: Option<PositiveLongObject> := Option.None ,
-    nameonly ProvisionedReadCapacityAutoScalingSettings: Option<AutoScalingSettingsDescription> := Option.None ,
-    nameonly ProvisionedWriteCapacityUnits: Option<PositiveLongObject> := Option.None ,
-    nameonly ProvisionedWriteCapacityAutoScalingSettings: Option<AutoScalingSettingsDescription> := Option.None
-  )
-  type ReplicaGlobalSecondaryIndexSettingsDescriptionList = seq<ReplicaGlobalSecondaryIndexSettingsDescription>
-  datatype ReplicaGlobalSecondaryIndexSettingsUpdate = | ReplicaGlobalSecondaryIndexSettingsUpdate (
-    nameonly IndexName: IndexName ,
-    nameonly ProvisionedReadCapacityUnits: Option<PositiveLongObject> := Option.None ,
-    nameonly ProvisionedReadCapacityAutoScalingSettingsUpdate: Option<AutoScalingSettingsUpdate> := Option.None
-  )
-  type ReplicaGlobalSecondaryIndexSettingsUpdateList = x: seq<ReplicaGlobalSecondaryIndexSettingsUpdate> | IsValid_ReplicaGlobalSecondaryIndexSettingsUpdateList(x) witness *
-  predicate method IsValid_ReplicaGlobalSecondaryIndexSettingsUpdateList(x: seq<ReplicaGlobalSecondaryIndexSettingsUpdate>) {
-    ( 1 <= |x| <= 20 )
-  }
-  type ReplicaList = seq<Replica>
-  datatype ReplicaSettingsDescription = | ReplicaSettingsDescription (
-    nameonly RegionName: RegionName ,
-    nameonly ReplicaStatus: Option<ReplicaStatus> := Option.None ,
-    nameonly ReplicaBillingModeSummary: Option<BillingModeSummary> := Option.None ,
-    nameonly ReplicaProvisionedReadCapacityUnits: Option<NonNegativeLongObject> := Option.None ,
-    nameonly ReplicaProvisionedReadCapacityAutoScalingSettings: Option<AutoScalingSettingsDescription> := Option.None ,
-    nameonly ReplicaProvisionedWriteCapacityUnits: Option<NonNegativeLongObject> := Option.None ,
-    nameonly ReplicaProvisionedWriteCapacityAutoScalingSettings: Option<AutoScalingSettingsDescription> := Option.None ,
-    nameonly ReplicaGlobalSecondaryIndexSettings: Option<ReplicaGlobalSecondaryIndexSettingsDescriptionList> := Option.None ,
-    nameonly ReplicaTableClassSummary: Option<TableClassSummary> := Option.None
-  )
-  type ReplicaSettingsDescriptionList = seq<ReplicaSettingsDescription>
-  datatype ReplicaSettingsUpdate = | ReplicaSettingsUpdate (
-    nameonly RegionName: RegionName ,
-    nameonly ReplicaProvisionedReadCapacityUnits: Option<PositiveLongObject> := Option.None ,
-    nameonly ReplicaProvisionedReadCapacityAutoScalingSettingsUpdate: Option<AutoScalingSettingsUpdate> := Option.None ,
-    nameonly ReplicaGlobalSecondaryIndexSettingsUpdate: Option<ReplicaGlobalSecondaryIndexSettingsUpdateList> := Option.None ,
-    nameonly ReplicaTableClass: Option<TableClass> := Option.None
-  )
-  type ReplicaSettingsUpdateList = x: seq<ReplicaSettingsUpdate> | IsValid_ReplicaSettingsUpdateList(x) witness *
-  predicate method IsValid_ReplicaSettingsUpdateList(x: seq<ReplicaSettingsUpdate>) {
-    ( 1 <= |x| <= 50 )
-  }
-=======
->>>>>>> 244ef7fe
   datatype ReplicaStatus =
     | CREATING
     | CREATION_FAILED
@@ -1673,27 +639,6 @@
     | INACCESSIBLE_ENCRYPTION_CREDENTIALS
   type ReplicaStatusDescription = string
   type ReplicaStatusPercentProgress = string
-<<<<<<< HEAD
-  datatype ReplicationGroupUpdate = | ReplicationGroupUpdate (
-    nameonly Create: Option<CreateReplicationGroupMemberAction> := Option.None ,
-    nameonly Update: Option<UpdateReplicationGroupMemberAction> := Option.None ,
-    nameonly Delete: Option<DeleteReplicationGroupMemberAction> := Option.None
-  )
-  type ReplicationGroupUpdateList = x: seq<ReplicationGroupUpdate> | IsValid_ReplicationGroupUpdateList(x) witness *
-  predicate method IsValid_ReplicationGroupUpdateList(x: seq<ReplicationGroupUpdate>) {
-    ( 1 <= |x|  )
-  }
-  datatype ReplicaUpdate = | ReplicaUpdate (
-    nameonly Create: Option<CreateReplicaAction> := Option.None ,
-    nameonly Delete: Option<DeleteReplicaAction> := Option.None
-  )
-  type ReplicaUpdateList = seq<ReplicaUpdate>
-  type ResourceArnString = x: string | IsValid_ResourceArnString(x) witness *
-  predicate method IsValid_ResourceArnString(x: string) {
-    ( 1 <= |x| <= 1283 )
-  }
-=======
->>>>>>> 244ef7fe
   type RestoreInProgress = bool
   datatype RestoreSummary = | RestoreSummary (
     nameonly SourceBackupArn: Option<BackupArn> := Option.None ,
@@ -1701,36 +646,6 @@
     nameonly RestoreDateTime: string ,
     nameonly RestoreInProgress: RestoreInProgress
   )
-<<<<<<< HEAD
-  datatype RestoreTableFromBackupInput = | RestoreTableFromBackupInput (
-    nameonly TargetTableName: TableName ,
-    nameonly BackupArn: BackupArn ,
-    nameonly BillingModeOverride: Option<BillingMode> := Option.None ,
-    nameonly GlobalSecondaryIndexOverride: Option<GlobalSecondaryIndexList> := Option.None ,
-    nameonly LocalSecondaryIndexOverride: Option<LocalSecondaryIndexList> := Option.None ,
-    nameonly ProvisionedThroughputOverride: Option<ProvisionedThroughput> := Option.None ,
-    nameonly SSESpecificationOverride: Option<SSESpecification> := Option.None
-  )
-  datatype RestoreTableFromBackupOutput = | RestoreTableFromBackupOutput (
-    nameonly TableDescription: Option<TableDescription> := Option.None
-  )
-  datatype RestoreTableToPointInTimeInput = | RestoreTableToPointInTimeInput (
-    nameonly SourceTableArn: Option<TableArn> := Option.None ,
-    nameonly SourceTableName: Option<TableName> := Option.None ,
-    nameonly TargetTableName: TableName ,
-    nameonly UseLatestRestorableTime: Option<BooleanObject> := Option.None ,
-    nameonly RestoreDateTime: Option<string> := Option.None ,
-    nameonly BillingModeOverride: Option<BillingMode> := Option.None ,
-    nameonly GlobalSecondaryIndexOverride: Option<GlobalSecondaryIndexList> := Option.None ,
-    nameonly LocalSecondaryIndexOverride: Option<LocalSecondaryIndexList> := Option.None ,
-    nameonly ProvisionedThroughputOverride: Option<ProvisionedThroughput> := Option.None ,
-    nameonly SSESpecificationOverride: Option<SSESpecification> := Option.None
-  )
-  datatype RestoreTableToPointInTimeOutput = | RestoreTableToPointInTimeOutput (
-    nameonly TableDescription: Option<TableDescription> := Option.None
-  )
-=======
->>>>>>> 244ef7fe
   datatype ReturnConsumedCapacity =
     | INDEXES
     | TOTAL
@@ -1747,30 +662,6 @@
   datatype ReturnValuesOnConditionCheckFailure =
     | ALL_OLD
     | NONE
-<<<<<<< HEAD
-  type S3Bucket = x: string | IsValid_S3Bucket(x) witness *
-  predicate method IsValid_S3Bucket(x: string) {
-    ( 0 <= |x| <= 255 )
-  }
-  type S3BucketOwner = string
-  datatype S3BucketSource = | S3BucketSource (
-    nameonly S3BucketOwner: Option<S3BucketOwner> := Option.None ,
-    nameonly S3Bucket: S3Bucket ,
-    nameonly S3KeyPrefix: Option<S3Prefix> := Option.None
-  )
-  type S3Prefix = x: string | IsValid_S3Prefix(x) witness *
-  predicate method IsValid_S3Prefix(x: string) {
-    ( 0 <= |x| <= 1024 )
-  }
-  datatype S3SseAlgorithm =
-    | AES256
-    | KMS
-  type S3SseKmsKeyId = x: string | IsValid_S3SseKmsKeyId(x) witness *
-  predicate method IsValid_S3SseKmsKeyId(x: string) {
-    ( 1 <= |x| <= 2048 )
-  }
-=======
->>>>>>> 244ef7fe
   datatype ScalarAttributeType =
     | S
     | N
@@ -1814,27 +705,6 @@
     | ALL_PROJECTED_ATTRIBUTES
     | SPECIFIC_ATTRIBUTES
     | COUNT
-<<<<<<< HEAD
-  datatype SourceTableDetails = | SourceTableDetails (
-    nameonly TableName: TableName ,
-    nameonly TableId: TableId ,
-    nameonly TableArn: Option<TableArn> := Option.None ,
-    nameonly TableSizeBytes: Option<Long> := Option.None ,
-    nameonly KeySchema: KeySchema ,
-    nameonly TableCreationDateTime: string ,
-    nameonly ProvisionedThroughput: ProvisionedThroughput ,
-    nameonly ItemCount: Option<ItemCount> := Option.None ,
-    nameonly BillingMode: Option<BillingMode> := Option.None
-  )
-  datatype SourceTableFeatureDetails = | SourceTableFeatureDetails (
-    nameonly LocalSecondaryIndexes: Option<LocalSecondaryIndexes> := Option.None ,
-    nameonly GlobalSecondaryIndexes: Option<GlobalSecondaryIndexes> := Option.None ,
-    nameonly StreamDescription: Option<StreamSpecification> := Option.None ,
-    nameonly TimeToLiveDescription: Option<TimeToLiveDescription> := Option.None ,
-    nameonly SSEDescription: Option<SSEDescription> := Option.None
-  )
-=======
->>>>>>> 244ef7fe
   datatype SSEDescription = | SSEDescription (
     nameonly Status: Option<SSEStatus> := Option.None ,
     nameonly SSEType: Option<SSEType> := Option.None ,
@@ -1874,14 +744,6 @@
   type StringAttributeValue = string
   type StringSetAttributeValue = seq<StringAttributeValue>
   type TableArn = string
-<<<<<<< HEAD
-  datatype TableAutoScalingDescription = | TableAutoScalingDescription (
-    nameonly TableName: Option<TableName> := Option.None ,
-    nameonly TableStatus: Option<TableStatus> := Option.None ,
-    nameonly Replicas: Option<ReplicaAutoScalingDescriptionList> := Option.None
-  )
-=======
->>>>>>> 244ef7fe
   datatype TableClass =
     | STANDARD
     | STANDARD_INFREQUENT_ACCESS
@@ -1889,18 +751,6 @@
     nameonly TableClass: Option<TableClass> := Option.None ,
     nameonly LastUpdateDateTime: Option<string> := Option.None
   )
-<<<<<<< HEAD
-  datatype TableCreationParameters = | TableCreationParameters (
-    nameonly TableName: TableName ,
-    nameonly AttributeDefinitions: AttributeDefinitions ,
-    nameonly KeySchema: KeySchema ,
-    nameonly BillingMode: Option<BillingMode> := Option.None ,
-    nameonly ProvisionedThroughput: Option<ProvisionedThroughput> := Option.None ,
-    nameonly SSESpecification: Option<SSESpecification> := Option.None ,
-    nameonly GlobalSecondaryIndexes: Option<GlobalSecondaryIndexList> := Option.None
-  )
-=======
->>>>>>> 244ef7fe
   datatype TableDescription = | TableDescription (
     nameonly AttributeDefinitions: Option<AttributeDefinitions> := Option.None ,
     nameonly TableName: Option<TableName> := Option.None ,
@@ -1930,10 +780,6 @@
   predicate method IsValid_TableName(x: string) {
     ( 3 <= |x| <= 255 )
   }
-<<<<<<< HEAD
-  type TableNameList = seq<TableName>
-=======
->>>>>>> 244ef7fe
   datatype TableStatus =
     | CREATING
     | UPDATING
@@ -1946,62 +792,15 @@
     nameonly Key: TagKeyString ,
     nameonly Value: TagValueString
   )
-<<<<<<< HEAD
-  type TagKeyList = seq<TagKeyString>
-=======
->>>>>>> 244ef7fe
   type TagKeyString = x: string | IsValid_TagKeyString(x) witness *
   predicate method IsValid_TagKeyString(x: string) {
     ( 1 <= |x| <= 128 )
   }
   type TagList = seq<Tag>
-<<<<<<< HEAD
-  datatype TagResourceInput = | TagResourceInput (
-    nameonly ResourceArn: ResourceArnString ,
-    nameonly Tags: TagList
-  )
-=======
->>>>>>> 244ef7fe
   type TagValueString = x: string | IsValid_TagValueString(x) witness *
   predicate method IsValid_TagValueString(x: string) {
     ( 0 <= |x| <= 256 )
   }
-<<<<<<< HEAD
-  type TimeToLiveAttributeName = x: string | IsValid_TimeToLiveAttributeName(x) witness *
-  predicate method IsValid_TimeToLiveAttributeName(x: string) {
-    ( 1 <= |x| <= 255 )
-  }
-  datatype TimeToLiveDescription = | TimeToLiveDescription (
-    nameonly TimeToLiveStatus: Option<TimeToLiveStatus> := Option.None ,
-    nameonly AttributeName: Option<TimeToLiveAttributeName> := Option.None
-  )
-  type TimeToLiveEnabled = bool
-  datatype TimeToLiveSpecification = | TimeToLiveSpecification (
-    nameonly Enabled: TimeToLiveEnabled ,
-    nameonly AttributeName: TimeToLiveAttributeName
-  )
-  datatype TimeToLiveStatus =
-    | ENABLING
-    | DISABLING
-    | ENABLED
-    | DISABLED
-  datatype TransactGetItem = | TransactGetItem (
-    nameonly Get: Get
-  )
-  type TransactGetItemList = x: seq<TransactGetItem> | IsValid_TransactGetItemList(x) witness *
-  predicate method IsValid_TransactGetItemList(x: seq<TransactGetItem>) {
-    ( 1 <= |x| <= 100 )
-  }
-  datatype TransactGetItemsInput = | TransactGetItemsInput (
-    nameonly TransactItems: TransactGetItemList ,
-    nameonly ReturnConsumedCapacity: Option<ReturnConsumedCapacity> := Option.None
-  )
-  datatype TransactGetItemsOutput = | TransactGetItemsOutput (
-    nameonly ConsumedCapacity: Option<ConsumedCapacityMultiple> := Option.None ,
-    nameonly Responses: Option<ItemResponseList> := Option.None
-  )
-=======
->>>>>>> 244ef7fe
   datatype TransactWriteItem = | TransactWriteItem (
     nameonly ConditionCheck: Option<ConditionCheck> := Option.None ,
     nameonly Put: Option<Put> := Option.None ,
@@ -2010,11 +809,7 @@
   )
   type TransactWriteItemList = x: seq<TransactWriteItem> | IsValid_TransactWriteItemList(x) witness *
   predicate method IsValid_TransactWriteItemList(x: seq<TransactWriteItem>) {
-<<<<<<< HEAD
-    ( 1 <= |x| <= 100 )
-=======
     ( 1 <= |x| <= 25 )
->>>>>>> 244ef7fe
   }
   datatype TransactWriteItemsInput = | TransactWriteItemsInput (
     nameonly TransactItems: TransactWriteItemList ,
@@ -2026,13 +821,6 @@
     nameonly ConsumedCapacity: Option<ConsumedCapacityMultiple> := Option.None ,
     nameonly ItemCollectionMetrics: Option<ItemCollectionMetricsPerTable> := Option.None
   )
-<<<<<<< HEAD
-  datatype UntagResourceInput = | UntagResourceInput (
-    nameonly ResourceArn: ResourceArnString ,
-    nameonly TagKeys: TagKeyList
-  )
-=======
->>>>>>> 244ef7fe
   datatype Update = | Update (
     nameonly Key: Key ,
     nameonly UpdateExpression: UpdateExpression ,
@@ -2042,51 +830,7 @@
     nameonly ExpressionAttributeValues: Option<ExpressionAttributeValueMap> := Option.None ,
     nameonly ReturnValuesOnConditionCheckFailure: Option<ReturnValuesOnConditionCheckFailure> := Option.None
   )
-<<<<<<< HEAD
-  datatype UpdateContinuousBackupsInput = | UpdateContinuousBackupsInput (
-    nameonly TableName: TableName ,
-    nameonly PointInTimeRecoverySpecification: PointInTimeRecoverySpecification
-  )
-  datatype UpdateContinuousBackupsOutput = | UpdateContinuousBackupsOutput (
-    nameonly ContinuousBackupsDescription: Option<ContinuousBackupsDescription> := Option.None
-  )
-  datatype UpdateContributorInsightsInput = | UpdateContributorInsightsInput (
-    nameonly TableName: TableName ,
-    nameonly IndexName: Option<IndexName> := Option.None ,
-    nameonly ContributorInsightsAction: ContributorInsightsAction
-  )
-  datatype UpdateContributorInsightsOutput = | UpdateContributorInsightsOutput (
-    nameonly TableName: Option<TableName> := Option.None ,
-    nameonly IndexName: Option<IndexName> := Option.None ,
-    nameonly ContributorInsightsStatus: Option<ContributorInsightsStatus> := Option.None
-  )
   type UpdateExpression = string
-  datatype UpdateGlobalSecondaryIndexAction = | UpdateGlobalSecondaryIndexAction (
-    nameonly IndexName: IndexName ,
-    nameonly ProvisionedThroughput: ProvisionedThroughput
-  )
-  datatype UpdateGlobalTableInput = | UpdateGlobalTableInput (
-    nameonly GlobalTableName: TableName ,
-    nameonly ReplicaUpdates: ReplicaUpdateList
-  )
-  datatype UpdateGlobalTableOutput = | UpdateGlobalTableOutput (
-    nameonly GlobalTableDescription: Option<GlobalTableDescription> := Option.None
-  )
-  datatype UpdateGlobalTableSettingsInput = | UpdateGlobalTableSettingsInput (
-    nameonly GlobalTableName: TableName ,
-    nameonly GlobalTableBillingMode: Option<BillingMode> := Option.None ,
-    nameonly GlobalTableProvisionedWriteCapacityUnits: Option<PositiveLongObject> := Option.None ,
-    nameonly GlobalTableProvisionedWriteCapacityAutoScalingSettingsUpdate: Option<AutoScalingSettingsUpdate> := Option.None ,
-    nameonly GlobalTableGlobalSecondaryIndexSettingsUpdate: Option<GlobalTableGlobalSecondaryIndexSettingsUpdateList> := Option.None ,
-    nameonly ReplicaSettingsUpdate: Option<ReplicaSettingsUpdateList> := Option.None
-  )
-  datatype UpdateGlobalTableSettingsOutput = | UpdateGlobalTableSettingsOutput (
-    nameonly GlobalTableName: Option<TableName> := Option.None ,
-    nameonly ReplicaSettings: Option<ReplicaSettingsDescriptionList> := Option.None
-  )
-=======
-  type UpdateExpression = string
->>>>>>> 244ef7fe
   datatype UpdateItemInput = | UpdateItemInput (
     nameonly TableName: TableName ,
     nameonly Key: Key ,
@@ -2106,94 +850,6 @@
     nameonly ConsumedCapacity: Option<ConsumedCapacity> := Option.None ,
     nameonly ItemCollectionMetrics: Option<ItemCollectionMetrics> := Option.None
   )
-<<<<<<< HEAD
-  datatype UpdateReplicationGroupMemberAction = | UpdateReplicationGroupMemberAction (
-    nameonly RegionName: RegionName ,
-    nameonly KMSMasterKeyId: Option<KMSMasterKeyId> := Option.None ,
-    nameonly ProvisionedThroughputOverride: Option<ProvisionedThroughputOverride> := Option.None ,
-    nameonly GlobalSecondaryIndexes: Option<ReplicaGlobalSecondaryIndexList> := Option.None ,
-    nameonly TableClassOverride: Option<TableClass> := Option.None
-  )
-  datatype UpdateTableInput = | UpdateTableInput (
-    nameonly AttributeDefinitions: Option<AttributeDefinitions> := Option.None ,
-    nameonly TableName: TableName ,
-    nameonly BillingMode: Option<BillingMode> := Option.None ,
-    nameonly ProvisionedThroughput: Option<ProvisionedThroughput> := Option.None ,
-    nameonly GlobalSecondaryIndexUpdates: Option<GlobalSecondaryIndexUpdateList> := Option.None ,
-    nameonly StreamSpecification: Option<StreamSpecification> := Option.None ,
-    nameonly SSESpecification: Option<SSESpecification> := Option.None ,
-    nameonly ReplicaUpdates: Option<ReplicationGroupUpdateList> := Option.None ,
-    nameonly TableClass: Option<TableClass> := Option.None
-  )
-  datatype UpdateTableOutput = | UpdateTableOutput (
-    nameonly TableDescription: Option<TableDescription> := Option.None
-  )
-  datatype UpdateTableReplicaAutoScalingInput = | UpdateTableReplicaAutoScalingInput (
-    nameonly GlobalSecondaryIndexUpdates: Option<GlobalSecondaryIndexAutoScalingUpdateList> := Option.None ,
-    nameonly TableName: TableName ,
-    nameonly ProvisionedWriteCapacityAutoScalingUpdate: Option<AutoScalingSettingsUpdate> := Option.None ,
-    nameonly ReplicaUpdates: Option<ReplicaAutoScalingUpdateList> := Option.None
-  )
-  datatype UpdateTableReplicaAutoScalingOutput = | UpdateTableReplicaAutoScalingOutput (
-    nameonly TableAutoScalingDescription: Option<TableAutoScalingDescription> := Option.None
-  )
-  datatype UpdateTimeToLiveInput = | UpdateTimeToLiveInput (
-    nameonly TableName: TableName ,
-    nameonly TimeToLiveSpecification: TimeToLiveSpecification
-  )
-  datatype UpdateTimeToLiveOutput = | UpdateTimeToLiveOutput (
-    nameonly TimeToLiveSpecification: Option<TimeToLiveSpecification> := Option.None
-  )
-  datatype WriteRequest = | WriteRequest (
-    nameonly PutRequest: Option<PutRequest> := Option.None ,
-    nameonly DeleteRequest: Option<DeleteRequest> := Option.None
-  )
-  type WriteRequests = x: seq<WriteRequest> | IsValid_WriteRequests(x) witness *
-  predicate method IsValid_WriteRequests(x: seq<WriteRequest>) {
-    ( 1 <= |x| <= 25 )
-  }
-  datatype Error =
-      // Local Error structures are listed here
-    | BackupInUseException (
-        nameonly message: Option<ErrorMessage> := Option.None
-      )
-    | BackupNotFoundException (
-        nameonly message: Option<ErrorMessage> := Option.None
-      )
-    | ConditionalCheckFailedException (
-        nameonly message: Option<ErrorMessage> := Option.None
-      )
-    | ContinuousBackupsUnavailableException (
-        nameonly message: Option<ErrorMessage> := Option.None
-      )
-    | DuplicateItemException (
-        nameonly message: Option<ErrorMessage> := Option.None
-      )
-    | ExportConflictException (
-        nameonly message: Option<ErrorMessage> := Option.None
-      )
-    | ExportNotFoundException (
-        nameonly message: Option<ErrorMessage> := Option.None
-      )
-    | GlobalTableAlreadyExistsException (
-        nameonly message: Option<ErrorMessage> := Option.None
-      )
-    | GlobalTableNotFoundException (
-        nameonly message: Option<ErrorMessage> := Option.None
-      )
-    | IdempotentParameterMismatchException (
-        nameonly Message: Option<ErrorMessage> := Option.None
-      )
-    | ImportConflictException (
-        nameonly message: Option<ErrorMessage> := Option.None
-      )
-    | ImportNotFoundException (
-        nameonly message: Option<ErrorMessage> := Option.None
-      )
-    | IndexNotFoundException (
-        nameonly message: Option<ErrorMessage> := Option.None
-      )
-=======
   datatype Error =
       // Local Error structures are listed here
     | ConditionalCheckFailedException (
@@ -2202,46 +858,21 @@
     | IdempotentParameterMismatchException (
         nameonly Message: Option<ErrorMessage> := Option.None
       )
->>>>>>> 244ef7fe
     | InternalServerError (
         nameonly message: Option<ErrorMessage> := Option.None
       )
     | InvalidEndpointException (
         nameonly Message: Option<String> := Option.None
       )
-<<<<<<< HEAD
-    | InvalidExportTimeException (
-        nameonly message: Option<ErrorMessage> := Option.None
-      )
-    | InvalidRestoreTimeException (
-        nameonly message: Option<ErrorMessage> := Option.None
-      )
-=======
->>>>>>> 244ef7fe
     | ItemCollectionSizeLimitExceededException (
         nameonly message: Option<ErrorMessage> := Option.None
       )
     | LimitExceededException (
         nameonly message: Option<ErrorMessage> := Option.None
       )
-<<<<<<< HEAD
-    | PointInTimeRecoveryUnavailableException (
-        nameonly message: Option<ErrorMessage> := Option.None
-      )
     | ProvisionedThroughputExceededException (
         nameonly message: Option<ErrorMessage> := Option.None
       )
-    | ReplicaAlreadyExistsException (
-        nameonly message: Option<ErrorMessage> := Option.None
-      )
-    | ReplicaNotFoundException (
-        nameonly message: Option<ErrorMessage> := Option.None
-      )
-=======
-    | ProvisionedThroughputExceededException (
-        nameonly message: Option<ErrorMessage> := Option.None
-      )
->>>>>>> 244ef7fe
     | RequestLimitExceeded (
         nameonly message: Option<ErrorMessage> := Option.None
       )
@@ -2251,18 +882,6 @@
     | ResourceNotFoundException (
         nameonly message: Option<ErrorMessage> := Option.None
       )
-<<<<<<< HEAD
-    | TableAlreadyExistsException (
-        nameonly message: Option<ErrorMessage> := Option.None
-      )
-    | TableInUseException (
-        nameonly message: Option<ErrorMessage> := Option.None
-      )
-    | TableNotFoundException (
-        nameonly message: Option<ErrorMessage> := Option.None
-      )
-=======
->>>>>>> 244ef7fe
     | TransactionCanceledException (
         nameonly Message: Option<ErrorMessage> := Option.None ,
         nameonly CancellationReasons: Option<CancellationReasonList> := Option.None
@@ -2274,7 +893,6 @@
         nameonly Message: Option<ErrorMessage> := Option.None
       )
       // Any dependent models are listed here
-<<<<<<< HEAD
 
 
       // The Opaque error, used for native, extern, wrapped or unknown errors
@@ -2311,12 +929,12 @@
   type InternalConfig
   predicate ValidInternalConfig?(config: InternalConfig)
   function ModifiesInternalConfig(config: InternalConfig): set<object>
-  predicate BatchExecuteStatementEnsuresPublicly(input: BatchExecuteStatementInput , output: Result<BatchExecuteStatementOutput, Error>)
+  predicate BatchGetItemEnsuresPublicly(input: BatchGetItemInput , output: Result<BatchGetItemOutput, Error>)
   // The private method to be refined by the library developer
 
 
-  method BatchExecuteStatement ( config: InternalConfig , input: BatchExecuteStatementInput )
-    returns (output: Result<BatchExecuteStatementOutput, Error>)
+  method BatchGetItem ( config: InternalConfig , input: BatchGetItemInput )
+    returns (output: Result<BatchGetItemOutput, Error>)
     requires
       && ValidInternalConfig?(config)
     modifies ModifiesInternalConfig(config)
@@ -2324,15 +942,15 @@
     decreases ModifiesInternalConfig(config)
     ensures
       && ValidInternalConfig?(config)
-    ensures BatchExecuteStatementEnsuresPublicly(input, output)
-
-
-  predicate BatchGetItemEnsuresPublicly(input: BatchGetItemInput , output: Result<BatchGetItemOutput, Error>)
+    ensures BatchGetItemEnsuresPublicly(input, output)
+
+
+  predicate CreateTableEnsuresPublicly(input: CreateTableInput , output: Result<CreateTableOutput, Error>)
   // The private method to be refined by the library developer
 
 
-  method BatchGetItem ( config: InternalConfig , input: BatchGetItemInput )
-    returns (output: Result<BatchGetItemOutput, Error>)
+  method CreateTable ( config: InternalConfig , input: CreateTableInput )
+    returns (output: Result<CreateTableOutput, Error>)
     requires
       && ValidInternalConfig?(config)
     modifies ModifiesInternalConfig(config)
@@ -2340,15 +958,15 @@
     decreases ModifiesInternalConfig(config)
     ensures
       && ValidInternalConfig?(config)
-    ensures BatchGetItemEnsuresPublicly(input, output)
-
-
-  predicate BatchWriteItemEnsuresPublicly(input: BatchWriteItemInput , output: Result<BatchWriteItemOutput, Error>)
+    ensures CreateTableEnsuresPublicly(input, output)
+
+
+  predicate DeleteItemEnsuresPublicly(input: DeleteItemInput , output: Result<DeleteItemOutput, Error>)
   // The private method to be refined by the library developer
 
 
-  method BatchWriteItem ( config: InternalConfig , input: BatchWriteItemInput )
-    returns (output: Result<BatchWriteItemOutput, Error>)
+  method DeleteItem ( config: InternalConfig , input: DeleteItemInput )
+    returns (output: Result<DeleteItemOutput, Error>)
     requires
       && ValidInternalConfig?(config)
     modifies ModifiesInternalConfig(config)
@@ -2356,15 +974,15 @@
     decreases ModifiesInternalConfig(config)
     ensures
       && ValidInternalConfig?(config)
-    ensures BatchWriteItemEnsuresPublicly(input, output)
-
-
-  predicate CreateBackupEnsuresPublicly(input: CreateBackupInput , output: Result<CreateBackupOutput, Error>)
+    ensures DeleteItemEnsuresPublicly(input, output)
+
+
+  predicate DescribeTableEnsuresPublicly(input: DescribeTableInput , output: Result<DescribeTableOutput, Error>)
   // The private method to be refined by the library developer
 
 
-  method CreateBackup ( config: InternalConfig , input: CreateBackupInput )
-    returns (output: Result<CreateBackupOutput, Error>)
+  method DescribeTable ( config: InternalConfig , input: DescribeTableInput )
+    returns (output: Result<DescribeTableOutput, Error>)
     requires
       && ValidInternalConfig?(config)
     modifies ModifiesInternalConfig(config)
@@ -2372,15 +990,15 @@
     decreases ModifiesInternalConfig(config)
     ensures
       && ValidInternalConfig?(config)
-    ensures CreateBackupEnsuresPublicly(input, output)
-
-
-  predicate CreateGlobalTableEnsuresPublicly(input: CreateGlobalTableInput , output: Result<CreateGlobalTableOutput, Error>)
+    ensures DescribeTableEnsuresPublicly(input, output)
+
+
+  predicate GetItemEnsuresPublicly(input: GetItemInput , output: Result<GetItemOutput, Error>)
   // The private method to be refined by the library developer
 
 
-  method CreateGlobalTable ( config: InternalConfig , input: CreateGlobalTableInput )
-    returns (output: Result<CreateGlobalTableOutput, Error>)
+  method GetItem ( config: InternalConfig , input: GetItemInput )
+    returns (output: Result<GetItemOutput, Error>)
     requires
       && ValidInternalConfig?(config)
     modifies ModifiesInternalConfig(config)
@@ -2388,15 +1006,15 @@
     decreases ModifiesInternalConfig(config)
     ensures
       && ValidInternalConfig?(config)
-    ensures CreateGlobalTableEnsuresPublicly(input, output)
-
-
-  predicate CreateTableEnsuresPublicly(input: CreateTableInput , output: Result<CreateTableOutput, Error>)
+    ensures GetItemEnsuresPublicly(input, output)
+
+
+  predicate PutItemEnsuresPublicly(input: PutItemInput , output: Result<PutItemOutput, Error>)
   // The private method to be refined by the library developer
 
 
-  method CreateTable ( config: InternalConfig , input: CreateTableInput )
-    returns (output: Result<CreateTableOutput, Error>)
+  method PutItem ( config: InternalConfig , input: PutItemInput )
+    returns (output: Result<PutItemOutput, Error>)
     requires
       && ValidInternalConfig?(config)
     modifies ModifiesInternalConfig(config)
@@ -2404,15 +1022,15 @@
     decreases ModifiesInternalConfig(config)
     ensures
       && ValidInternalConfig?(config)
-    ensures CreateTableEnsuresPublicly(input, output)
-
-
-  predicate DeleteBackupEnsuresPublicly(input: DeleteBackupInput , output: Result<DeleteBackupOutput, Error>)
+    ensures PutItemEnsuresPublicly(input, output)
+
+
+  predicate QueryEnsuresPublicly(input: QueryInput , output: Result<QueryOutput, Error>)
   // The private method to be refined by the library developer
 
 
-  method DeleteBackup ( config: InternalConfig , input: DeleteBackupInput )
-    returns (output: Result<DeleteBackupOutput, Error>)
+  method Query ( config: InternalConfig , input: QueryInput )
+    returns (output: Result<QueryOutput, Error>)
     requires
       && ValidInternalConfig?(config)
     modifies ModifiesInternalConfig(config)
@@ -2420,15 +1038,15 @@
     decreases ModifiesInternalConfig(config)
     ensures
       && ValidInternalConfig?(config)
-    ensures DeleteBackupEnsuresPublicly(input, output)
-
-
-  predicate DeleteItemEnsuresPublicly(input: DeleteItemInput , output: Result<DeleteItemOutput, Error>)
+    ensures QueryEnsuresPublicly(input, output)
+
+
+  predicate ScanEnsuresPublicly(input: ScanInput , output: Result<ScanOutput, Error>)
   // The private method to be refined by the library developer
 
 
-  method DeleteItem ( config: InternalConfig , input: DeleteItemInput )
-    returns (output: Result<DeleteItemOutput, Error>)
+  method Scan ( config: InternalConfig , input: ScanInput )
+    returns (output: Result<ScanOutput, Error>)
     requires
       && ValidInternalConfig?(config)
     modifies ModifiesInternalConfig(config)
@@ -2436,15 +1054,15 @@
     decreases ModifiesInternalConfig(config)
     ensures
       && ValidInternalConfig?(config)
-    ensures DeleteItemEnsuresPublicly(input, output)
-
-
-  predicate DeleteTableEnsuresPublicly(input: DeleteTableInput , output: Result<DeleteTableOutput, Error>)
+    ensures ScanEnsuresPublicly(input, output)
+
+
+  predicate TransactWriteItemsEnsuresPublicly(input: TransactWriteItemsInput , output: Result<TransactWriteItemsOutput, Error>)
   // The private method to be refined by the library developer
 
 
-  method DeleteTable ( config: InternalConfig , input: DeleteTableInput )
-    returns (output: Result<DeleteTableOutput, Error>)
+  method TransactWriteItems ( config: InternalConfig , input: TransactWriteItemsInput )
+    returns (output: Result<TransactWriteItemsOutput, Error>)
     requires
       && ValidInternalConfig?(config)
     modifies ModifiesInternalConfig(config)
@@ -2452,15 +1070,15 @@
     decreases ModifiesInternalConfig(config)
     ensures
       && ValidInternalConfig?(config)
-    ensures DeleteTableEnsuresPublicly(input, output)
-
-
-  predicate DescribeBackupEnsuresPublicly(input: DescribeBackupInput , output: Result<DescribeBackupOutput, Error>)
+    ensures TransactWriteItemsEnsuresPublicly(input, output)
+
+
+  predicate UpdateItemEnsuresPublicly(input: UpdateItemInput , output: Result<UpdateItemOutput, Error>)
   // The private method to be refined by the library developer
 
 
-  method DescribeBackup ( config: InternalConfig , input: DescribeBackupInput )
-    returns (output: Result<DescribeBackupOutput, Error>)
+  method UpdateItem ( config: InternalConfig , input: UpdateItemInput )
+    returns (output: Result<UpdateItemOutput, Error>)
     requires
       && ValidInternalConfig?(config)
     modifies ModifiesInternalConfig(config)
@@ -2468,409 +1086,5 @@
     decreases ModifiesInternalConfig(config)
     ensures
       && ValidInternalConfig?(config)
-    ensures DescribeBackupEnsuresPublicly(input, output)
-
-
-  predicate DescribeContinuousBackupsEnsuresPublicly(input: DescribeContinuousBackupsInput , output: Result<DescribeContinuousBackupsOutput, Error>)
-  // The private method to be refined by the library developer
-
-
-  method DescribeContinuousBackups ( config: InternalConfig , input: DescribeContinuousBackupsInput )
-    returns (output: Result<DescribeContinuousBackupsOutput, Error>)
-    requires
-      && ValidInternalConfig?(config)
-    modifies ModifiesInternalConfig(config)
-    // Dafny will skip type parameters when generating a default decreases clause.
-    decreases ModifiesInternalConfig(config)
-    ensures
-      && ValidInternalConfig?(config)
-    ensures DescribeContinuousBackupsEnsuresPublicly(input, output)
-
-
-  predicate DescribeContributorInsightsEnsuresPublicly(input: DescribeContributorInsightsInput , output: Result<DescribeContributorInsightsOutput, Error>)
-  // The private method to be refined by the library developer
-
-
-  method DescribeContributorInsights ( config: InternalConfig , input: DescribeContributorInsightsInput )
-    returns (output: Result<DescribeContributorInsightsOutput, Error>)
-    requires
-      && ValidInternalConfig?(config)
-    modifies ModifiesInternalConfig(config)
-    // Dafny will skip type parameters when generating a default decreases clause.
-    decreases ModifiesInternalConfig(config)
-    ensures
-      && ValidInternalConfig?(config)
-    ensures DescribeContributorInsightsEnsuresPublicly(input, output)
-
-
-  predicate DescribeEndpointsEnsuresPublicly(input: DescribeEndpointsRequest , output: Result<DescribeEndpointsResponse, Error>)
-  // The private method to be refined by the library developer
-
-
-  method DescribeEndpoints ( config: InternalConfig , input: DescribeEndpointsRequest )
-    returns (output: Result<DescribeEndpointsResponse, Error>)
-    requires
-      && ValidInternalConfig?(config)
-    modifies ModifiesInternalConfig(config)
-    // Dafny will skip type parameters when generating a default decreases clause.
-    decreases ModifiesInternalConfig(config)
-    ensures
-      && ValidInternalConfig?(config)
-    ensures DescribeEndpointsEnsuresPublicly(input, output)
-
-
-  predicate DescribeExportEnsuresPublicly(input: DescribeExportInput , output: Result<DescribeExportOutput, Error>)
-  // The private method to be refined by the library developer
-
-
-  method DescribeExport ( config: InternalConfig , input: DescribeExportInput )
-    returns (output: Result<DescribeExportOutput, Error>)
-    requires
-      && ValidInternalConfig?(config)
-    modifies ModifiesInternalConfig(config)
-    // Dafny will skip type parameters when generating a default decreases clause.
-    decreases ModifiesInternalConfig(config)
-    ensures
-      && ValidInternalConfig?(config)
-    ensures DescribeExportEnsuresPublicly(input, output)
-
-
-  predicate DescribeGlobalTableEnsuresPublicly(input: DescribeGlobalTableInput , output: Result<DescribeGlobalTableOutput, Error>)
-  // The private method to be refined by the library developer
-
-
-  method DescribeGlobalTable ( config: InternalConfig , input: DescribeGlobalTableInput )
-    returns (output: Result<DescribeGlobalTableOutput, Error>)
-    requires
-      && ValidInternalConfig?(config)
-    modifies ModifiesInternalConfig(config)
-    // Dafny will skip type parameters when generating a default decreases clause.
-    decreases ModifiesInternalConfig(config)
-    ensures
-      && ValidInternalConfig?(config)
-    ensures DescribeGlobalTableEnsuresPublicly(input, output)
-
-
-  predicate DescribeGlobalTableSettingsEnsuresPublicly(input: DescribeGlobalTableSettingsInput , output: Result<DescribeGlobalTableSettingsOutput, Error>)
-  // The private method to be refined by the library developer
-
-
-  method DescribeGlobalTableSettings ( config: InternalConfig , input: DescribeGlobalTableSettingsInput )
-    returns (output: Result<DescribeGlobalTableSettingsOutput, Error>)
-    requires
-      && ValidInternalConfig?(config)
-    modifies ModifiesInternalConfig(config)
-    // Dafny will skip type parameters when generating a default decreases clause.
-    decreases ModifiesInternalConfig(config)
-    ensures
-      && ValidInternalConfig?(config)
-    ensures DescribeGlobalTableSettingsEnsuresPublicly(input, output)
-
-
-  predicate DescribeImportEnsuresPublicly(input: DescribeImportInput , output: Result<DescribeImportOutput, Error>)
-  // The private method to be refined by the library developer
-
-
-  method DescribeImport ( config: InternalConfig , input: DescribeImportInput )
-    returns (output: Result<DescribeImportOutput, Error>)
-    requires
-      && ValidInternalConfig?(config)
-    modifies ModifiesInternalConfig(config)
-    // Dafny will skip type parameters when generating a default decreases clause.
-    decreases ModifiesInternalConfig(config)
-    ensures
-      && ValidInternalConfig?(config)
-    ensures DescribeImportEnsuresPublicly(input, output)
-
-
-  predicate DescribeKinesisStreamingDestinationEnsuresPublicly(input: DescribeKinesisStreamingDestinationInput , output: Result<DescribeKinesisStreamingDestinationOutput, Error>)
-  // The private method to be refined by the library developer
-
-
-  method DescribeKinesisStreamingDestination ( config: InternalConfig , input: DescribeKinesisStreamingDestinationInput )
-    returns (output: Result<DescribeKinesisStreamingDestinationOutput, Error>)
-    requires
-      && ValidInternalConfig?(config)
-    modifies ModifiesInternalConfig(config)
-    // Dafny will skip type parameters when generating a default decreases clause.
-    decreases ModifiesInternalConfig(config)
-    ensures
-      && ValidInternalConfig?(config)
-    ensures DescribeKinesisStreamingDestinationEnsuresPublicly(input, output)
-
-
-  predicate DescribeLimitsEnsuresPublicly(input: DescribeLimitsInput , output: Result<DescribeLimitsOutput, Error>)
-  // The private method to be refined by the library developer
-
-
-  method DescribeLimits ( config: InternalConfig , input: DescribeLimitsInput )
-    returns (output: Result<DescribeLimitsOutput, Error>)
-    requires
-      && ValidInternalConfig?(config)
-    modifies ModifiesInternalConfig(config)
-    // Dafny will skip type parameters when generating a default decreases clause.
-    decreases ModifiesInternalConfig(config)
-    ensures
-      && ValidInternalConfig?(config)
-    ensures DescribeLimitsEnsuresPublicly(input, output)
-
-
-  predicate DescribeTableEnsuresPublicly(input: DescribeTableInput , output: Result<DescribeTableOutput, Error>)
-  // The private method to be refined by the library developer
-
-
-  method DescribeTable ( config: InternalConfig , input: DescribeTableInput )
-    returns (output: Result<DescribeTableOutput, Error>)
-    requires
-      && ValidInternalConfig?(config)
-    modifies ModifiesInternalConfig(config)
-    // Dafny will skip type parameters when generating a default decreases clause.
-    decreases ModifiesInternalConfig(config)
-    ensures
-      && ValidInternalConfig?(config)
-    ensures DescribeTableEnsuresPublicly(input, output)
-
-
-  predicate DescribeTableReplicaAutoScalingEnsuresPublicly(input: DescribeTableReplicaAutoScalingInput , output: Result<DescribeTableReplicaAutoScalingOutput, Error>)
-  // The private method to be refined by the library developer
-
-
-  method DescribeTableReplicaAutoScaling ( config: InternalConfig , input: DescribeTableReplicaAutoScalingInput )
-    returns (output: Result<DescribeTableReplicaAutoScalingOutput, Error>)
-    requires
-      && ValidInternalConfig?(config)
-    modifies ModifiesInternalConfig(config)
-    // Dafny will skip type parameters when generating a default decreases clause.
-    decreases ModifiesInternalConfig(config)
-    ensures
-      && ValidInternalConfig?(config)
-    ensures DescribeTableReplicaAutoScalingEnsuresPublicly(input, output)
-
-
-  predicate DescribeTimeToLiveEnsuresPublicly(input: DescribeTimeToLiveInput , output: Result<DescribeTimeToLiveOutput, Error>)
-  // The private method to be refined by the library developer
-
-
-  method DescribeTimeToLive ( config: InternalConfig , input: DescribeTimeToLiveInput )
-    returns (output: Result<DescribeTimeToLiveOutput, Error>)
-    requires
-      && ValidInternalConfig?(config)
-    modifies ModifiesInternalConfig(config)
-    // Dafny will skip type parameters when generating a default decreases clause.
-    decreases ModifiesInternalConfig(config)
-    ensures
-      && ValidInternalConfig?(config)
-    ensures DescribeTimeToLiveEnsuresPublicly(input, output)
-
-
-  predicate DisableKinesisStreamingDestinationEnsuresPublicly(input: DisableKinesisStreamingDestinationInput , output: Result<DisableKinesisStreamingDestinationOutput, Error>)
-  // The private method to be refined by the library developer
-
-
-  method DisableKinesisStreamingDestination ( config: InternalConfig , input: DisableKinesisStreamingDestinationInput )
-    returns (output: Result<DisableKinesisStreamingDestinationOutput, Error>)
-    requires
-      && ValidInternalConfig?(config)
-    modifies ModifiesInternalConfig(config)
-    // Dafny will skip type parameters when generating a default decreases clause.
-    decreases ModifiesInternalConfig(config)
-    ensures
-      && ValidInternalConfig?(config)
-    ensures DisableKinesisStreamingDestinationEnsuresPublicly(input, output)
-=======
->>>>>>> 244ef7fe
-
-
-      // The Opaque error, used for native, extern, wrapped or unknown errors
-    | Opaque(obj: object)
-  type OpaqueError = e: Error | e.Opaque? witness *
-}
-abstract module AbstractComAmazonawsDynamodbService {
-  import opened Wrappers
-  import opened StandardLibrary.UInt
-  import opened UTF8
-  import opened Types = ComAmazonawsDynamodbTypes
-  datatype DynamoDBClientConfigType = DynamoDBClientConfigType
-  function method DefaultDynamoDBClientConfigType(): DynamoDBClientConfigType
-  method {:extern} DynamoDBClient()
-    returns (res: Result<IDynamoDBClient, Error>)
-    ensures res.Success? ==>
-              && fresh(res.value)
-              && fresh(res.value.Modifies)
-              && fresh(res.value.History)
-              && res.value.ValidState()
-  // Helper functions for the benefit of native code to create a Success(client) without referring to Dafny internals
-  function method CreateSuccessOfClient(client: IDynamoDBClient): Result<IDynamoDBClient, Error> {
-    Success(client)
-  }
-  function method CreateFailureOfError(error: Error): Result<IDynamoDBClient, Error> {
-    Failure(error)
-  }
-}
-abstract module AbstractComAmazonawsDynamodbOperations {
-  import opened Wrappers
-  import opened StandardLibrary.UInt
-  import opened UTF8
-  import opened Types = ComAmazonawsDynamodbTypes
-  type InternalConfig
-  predicate ValidInternalConfig?(config: InternalConfig)
-  function ModifiesInternalConfig(config: InternalConfig): set<object>
-  predicate BatchGetItemEnsuresPublicly(input: BatchGetItemInput , output: Result<BatchGetItemOutput, Error>)
-  // The private method to be refined by the library developer
-
-
-  method BatchGetItem ( config: InternalConfig , input: BatchGetItemInput )
-    returns (output: Result<BatchGetItemOutput, Error>)
-    requires
-      && ValidInternalConfig?(config)
-    modifies ModifiesInternalConfig(config)
-    // Dafny will skip type parameters when generating a default decreases clause.
-    decreases ModifiesInternalConfig(config)
-    ensures
-      && ValidInternalConfig?(config)
-    ensures BatchGetItemEnsuresPublicly(input, output)
-
-
-  predicate CreateTableEnsuresPublicly(input: CreateTableInput , output: Result<CreateTableOutput, Error>)
-  // The private method to be refined by the library developer
-
-
-  method CreateTable ( config: InternalConfig , input: CreateTableInput )
-    returns (output: Result<CreateTableOutput, Error>)
-    requires
-      && ValidInternalConfig?(config)
-    modifies ModifiesInternalConfig(config)
-    // Dafny will skip type parameters when generating a default decreases clause.
-    decreases ModifiesInternalConfig(config)
-    ensures
-      && ValidInternalConfig?(config)
-    ensures CreateTableEnsuresPublicly(input, output)
-
-
-  predicate DeleteItemEnsuresPublicly(input: DeleteItemInput , output: Result<DeleteItemOutput, Error>)
-  // The private method to be refined by the library developer
-
-
-  method DeleteItem ( config: InternalConfig , input: DeleteItemInput )
-    returns (output: Result<DeleteItemOutput, Error>)
-    requires
-      && ValidInternalConfig?(config)
-    modifies ModifiesInternalConfig(config)
-    // Dafny will skip type parameters when generating a default decreases clause.
-    decreases ModifiesInternalConfig(config)
-    ensures
-      && ValidInternalConfig?(config)
-    ensures DeleteItemEnsuresPublicly(input, output)
-
-
-  predicate DescribeTableEnsuresPublicly(input: DescribeTableInput , output: Result<DescribeTableOutput, Error>)
-  // The private method to be refined by the library developer
-
-
-  method DescribeTable ( config: InternalConfig , input: DescribeTableInput )
-    returns (output: Result<DescribeTableOutput, Error>)
-    requires
-      && ValidInternalConfig?(config)
-    modifies ModifiesInternalConfig(config)
-    // Dafny will skip type parameters when generating a default decreases clause.
-    decreases ModifiesInternalConfig(config)
-    ensures
-      && ValidInternalConfig?(config)
-    ensures DescribeTableEnsuresPublicly(input, output)
-
-
-  predicate GetItemEnsuresPublicly(input: GetItemInput , output: Result<GetItemOutput, Error>)
-  // The private method to be refined by the library developer
-
-
-  method GetItem ( config: InternalConfig , input: GetItemInput )
-    returns (output: Result<GetItemOutput, Error>)
-    requires
-      && ValidInternalConfig?(config)
-    modifies ModifiesInternalConfig(config)
-    // Dafny will skip type parameters when generating a default decreases clause.
-    decreases ModifiesInternalConfig(config)
-    ensures
-      && ValidInternalConfig?(config)
-    ensures GetItemEnsuresPublicly(input, output)
-
-
-  predicate PutItemEnsuresPublicly(input: PutItemInput , output: Result<PutItemOutput, Error>)
-  // The private method to be refined by the library developer
-
-
-  method PutItem ( config: InternalConfig , input: PutItemInput )
-    returns (output: Result<PutItemOutput, Error>)
-    requires
-      && ValidInternalConfig?(config)
-    modifies ModifiesInternalConfig(config)
-    // Dafny will skip type parameters when generating a default decreases clause.
-    decreases ModifiesInternalConfig(config)
-    ensures
-      && ValidInternalConfig?(config)
-    ensures PutItemEnsuresPublicly(input, output)
-
-
-  predicate QueryEnsuresPublicly(input: QueryInput , output: Result<QueryOutput, Error>)
-  // The private method to be refined by the library developer
-
-
-  method Query ( config: InternalConfig , input: QueryInput )
-    returns (output: Result<QueryOutput, Error>)
-    requires
-      && ValidInternalConfig?(config)
-    modifies ModifiesInternalConfig(config)
-    // Dafny will skip type parameters when generating a default decreases clause.
-    decreases ModifiesInternalConfig(config)
-    ensures
-      && ValidInternalConfig?(config)
-    ensures QueryEnsuresPublicly(input, output)
-
-
-  predicate ScanEnsuresPublicly(input: ScanInput , output: Result<ScanOutput, Error>)
-  // The private method to be refined by the library developer
-
-
-  method Scan ( config: InternalConfig , input: ScanInput )
-    returns (output: Result<ScanOutput, Error>)
-    requires
-      && ValidInternalConfig?(config)
-    modifies ModifiesInternalConfig(config)
-    // Dafny will skip type parameters when generating a default decreases clause.
-    decreases ModifiesInternalConfig(config)
-    ensures
-      && ValidInternalConfig?(config)
-    ensures ScanEnsuresPublicly(input, output)
-
-
-  predicate TransactWriteItemsEnsuresPublicly(input: TransactWriteItemsInput , output: Result<TransactWriteItemsOutput, Error>)
-  // The private method to be refined by the library developer
-
-
-  method TransactWriteItems ( config: InternalConfig , input: TransactWriteItemsInput )
-    returns (output: Result<TransactWriteItemsOutput, Error>)
-    requires
-      && ValidInternalConfig?(config)
-    modifies ModifiesInternalConfig(config)
-    // Dafny will skip type parameters when generating a default decreases clause.
-    decreases ModifiesInternalConfig(config)
-    ensures
-      && ValidInternalConfig?(config)
-    ensures TransactWriteItemsEnsuresPublicly(input, output)
-
-
-  predicate UpdateItemEnsuresPublicly(input: UpdateItemInput , output: Result<UpdateItemOutput, Error>)
-  // The private method to be refined by the library developer
-
-
-  method UpdateItem ( config: InternalConfig , input: UpdateItemInput )
-    returns (output: Result<UpdateItemOutput, Error>)
-    requires
-      && ValidInternalConfig?(config)
-    modifies ModifiesInternalConfig(config)
-    // Dafny will skip type parameters when generating a default decreases clause.
-    decreases ModifiesInternalConfig(config)
-    ensures
-      && ValidInternalConfig?(config)
     ensures UpdateItemEnsuresPublicly(input, output)
 }