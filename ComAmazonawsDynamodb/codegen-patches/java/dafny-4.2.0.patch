--- conflicted
+++ resolved
@@ -119,19 +119,9 @@
 +      return ToNative.Error((Error_Opaque) dafnyValue);
 +    }
 +    // TODO This should indicate a codegen bug
-<<<<<<< HEAD
-<<<<<<< HEAD
-+    return new IllegalStateException("Unknown error recieved from DynamoDb.");
-=======
 +    return new IllegalStateException(
 +      String.format("Unknown error thrown while calling DDB. %s", dafnyValue)
 +    );
->>>>>>> main
-=======
-+    return new IllegalStateException(
-+      String.format("Unknown error thrown while calling DDB. %s", dafnyValue)
-+    );
->>>>>>> a50aac75
 +  }
 +
 +  // END MANUAL EDIT
@@ -139,11 +129,6 @@
    public static DynamoDbClient DynamoDB_20120810(IDynamoDBClient dafnyValue) {
      return ((Shim) dafnyValue).impl();
    }
-<<<<<<< HEAD
-<<<<<<< HEAD
-=======
-=======
->>>>>>> a50aac75
 @@ -8054,17 +8174,9 @@ public class ToNative {
        return (DynamoDbException) dafnyValue.dtor_obj();
      } else if (dafnyValue.dtor_obj() instanceof Exception) {
@@ -163,9 +148,4 @@
 +    // END MANUAL EDIT
      return new IllegalStateException(
        String.format(
-<<<<<<< HEAD
-         "Unknown error thrown while calling Amazon DynamoDB. %s",
->>>>>>> main
-=======
-         "Unknown error thrown while calling Amazon DynamoDB. %s",
->>>>>>> a50aac75
+         "Unknown error thrown while calling Amazon DynamoDB. %s",