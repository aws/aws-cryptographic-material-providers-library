--- conflicted
+++ resolved
@@ -1,33 +1,8 @@
-<<<<<<< HEAD
 diff --git b/ComAmazonawsDynamodb/runtimes/net/Generated/TypeConversion.cs a/ComAmazonawsDynamodb/runtimes/net/Generated/TypeConversion.cs
 index e35ad3d2d..9f375b21c 100644
 --- b/ComAmazonawsDynamodb/runtimes/net/Generated/TypeConversion.cs
 +++ a/ComAmazonawsDynamodb/runtimes/net/Generated/TypeConversion.cs
 @@ -5848,7 +5848,7 @@ namespace Com.Amazonaws.Dynamodb
-=======
-unchanged:
---- b/ComAmazonawsDynamodb/runtimes/net/Generated/TypeConversion.cs
-+++ b/ComAmazonawsDynamodb/runtimes/net/Generated/TypeConversion.cs
-@@ -213,11 +213,12 @@
-         }
-         public static Amazon.DynamoDBv2.Model.ConditionalCheckFailedException FromDafny_N3_com__N9_amazonaws__N8_dynamodb__S31_ConditionalCheckFailedException(software.amazon.cryptography.services.dynamodb.internaldafny.types.Error_ConditionalCheckFailedException value)
-         {
--            return new Amazon.DynamoDBv2.Model.ConditionalCheckFailedException(
--            FromDafny_N3_com__N9_amazonaws__N8_dynamodb__S31_ConditionalCheckFailedException__M7_message(value._message)
--            ,
--            FromDafny_N3_com__N9_amazonaws__N8_dynamodb__S31_ConditionalCheckFailedException__M4_Item(value._Item)
--            );
-+            var conditionalCheckFailedException = new Amazon.DynamoDBv2.Model.ConditionalCheckFailedException(
-+                FromDafny_N3_com__N9_amazonaws__N8_dynamodb__S31_ConditionalCheckFailedException__M7_message(
-+                    value._message));
-+            conditionalCheckFailedException.Item =
-+                FromDafny_N3_com__N9_amazonaws__N8_dynamodb__S31_ConditionalCheckFailedException__M4_Item(value._Item);
-+            return conditionalCheckFailedException;
-         }
-         public static software.amazon.cryptography.services.dynamodb.internaldafny.types.Error_ConditionalCheckFailedException ToDafny_N3_com__N9_amazonaws__N8_dynamodb__S31_ConditionalCheckFailedException(Amazon.DynamoDBv2.Model.ConditionalCheckFailedException value)
-         {
-@@ -5848,7 +5849,7 @@
->>>>>>> f01b7a6e
          public static System.DateTime FromDafny_N3_com__N9_amazonaws__N8_dynamodb__S18_LastUpdateDateTime(Dafny.ISequence<char> value)
          {
              string timestampString = new string(value.Elements);
