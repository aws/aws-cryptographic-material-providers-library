--- conflicted
+++ resolved
@@ -14,9 +14,6 @@
 STD_LIBRARY=StandardLibrary
 SMITHY_DEPS=model
 
-<<<<<<< HEAD
 PYTHON_MODULE_NAME=com_amazonaws_dynamodb
-=======
 format_net:
-	pushd runtimes/net && dotnet format && popd
->>>>>>> 9c0efc52
+	pushd runtimes/net && dotnet format && popd