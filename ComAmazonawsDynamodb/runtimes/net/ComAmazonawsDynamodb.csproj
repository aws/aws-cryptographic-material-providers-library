<Project Sdk="Microsoft.NET.Sdk">

  <PropertyGroup>
    <OutputType>Library</OutputType>
    <GenerateAssemblyInfo>false</GenerateAssemblyInfo>
    <IsPackable>true</IsPackable>
    
    <Version>1.5.1</Version>
    
    <AssemblyName>AWS.Cryptography.Internal.ComAmazonawsDynamodb</AssemblyName>
    <PackageId>AWS.Cryptography.Internal.ComAmazonawsDynamodb</PackageId>
    <Title>ComAmazonawsDynmodb</Title>
    <Description>ComAmazonawsDynamodb is a library written to convert between Dafny generated code and native .NET code that interacts with AWS DynamoDBv2.</Description>
    <Authors>Amazon Web Services</Authors>
    <PackageLicenseExpression>Apache-2.0</PackageLicenseExpression>
    <RepositoryUrl>https://github.com/aws/aws-cryptographic-material-providers-library</RepositoryUrl>
    <PackageIcon>icon.png</PackageIcon>
    <PackageReadmeFile>README.md</PackageReadmeFile>
    <PackageTags>AWS;Amazon;Dynamodb;Encryption;Cryptography</PackageTags>
    
    <ImplicitUsings>enable</ImplicitUsings>
    <Nullable>disable</Nullable>
    <LangVersion>10</LangVersion>
    <TargetFrameworks>net6.0;net48</TargetFrameworks>
    <EnableDefaultCompileItems>false</EnableDefaultCompileItems>
    <!--
      Ignore errors from generated code. Ideally this would be scoped to just the relevant files.
      CS0105: duplicate namespace, CS0618: obsolete members
    -->
    <NoWarn>CS0105,CS0618</NoWarn>
  </PropertyGroup>

  <PropertyGroup>
    <!-- This is somewhat brittle,
         but having the value in a properties file
         that can be shared is worth it.
         See: https://learn.microsoft.com/en-us/visualstudio/msbuild/property-functions?view=vs-2022
         for more details on property functions
         
         This takes a properties file (a=b)
         1. Loads the file
         2. Splits on `dafnyVersion=` and takes everything to the right of that
           e.g. the version + any trailing data
         3. Splits on newline and takes the second element.
           This SHOULD be the value of `dafnyVersion` and not contain any trailing data
     -->
    <projectProperties>
      $([System.IO.File]::ReadAllText('$(MSBuildProjectDirectory)/../../../project.properties'))
    </projectProperties>
    <dropBeforeDafnyVersionProperty>
      $([System.Text.RegularExpressions.Regex]::Split("$(projectProperties)", "dafnyVersion=")[1])
    </dropBeforeDafnyVersionProperty>
    <DafnyVersion>
      $([System.Text.RegularExpressions.Regex]::Split("$(dropBeforeDafnyVersionProperty)", "\n")[1])
    </DafnyVersion>
  </PropertyGroup>


  <ItemGroup>
    <PackageReference Include="DafnyRuntime" Version="$(DafnyVersion)" />
<<<<<<< HEAD
<<<<<<< HEAD
    <PackageReference Include="AWSSDK.Core" Version="3.7.304.2" />
=======
    <PackageReference Include="AWSSDK.Core" Version="3.7.304.16" />
>>>>>>> main
=======
    <PackageReference Include="AWSSDK.Core" Version="3.7.304.16" />
>>>>>>> 75a253ba
    <PackageReference Include="AWSSDK.DynamoDBv2" Version="3.7.300.2" />
    <ProjectReference Include="../../../StandardLibrary/runtimes/net/STD.csproj" />
    <!--
      System.Collections.Immutable can be removed once dafny.msbuild is updated with
      https://github.com/dafny-lang/dafny.msbuild/pull/10 and versioned
    -->
    <PackageReference Include="System.Collections.Immutable" Version="1.7.0" />
    <!-- Work around for dafny-lang/dafny/issues/1951; remove once resolved -->
    <PackageReference Include="System.ValueTuple" Version="4.5.0" />

    <Compile Include="Extern/**/*.cs" />
    <Compile Include="Generated/**/*.cs" />
    <Compile Include="ImplementationFromDafny.cs" />
  </ItemGroup>

  <ItemGroup>
    <None Include="..\..\..\icon.png" Pack="true" PackagePath="" />
    <None Include="..\..\README.md" Pack="true" PackagePath="" />
  </ItemGroup>

</Project><|MERGE_RESOLUTION|>--- conflicted
+++ resolved
@@ -58,15 +58,7 @@
 
   <ItemGroup>
     <PackageReference Include="DafnyRuntime" Version="$(DafnyVersion)" />
-<<<<<<< HEAD
-<<<<<<< HEAD
-    <PackageReference Include="AWSSDK.Core" Version="3.7.304.2" />
-=======
     <PackageReference Include="AWSSDK.Core" Version="3.7.304.16" />
->>>>>>> main
-=======
-    <PackageReference Include="AWSSDK.Core" Version="3.7.304.16" />
->>>>>>> 75a253ba
     <PackageReference Include="AWSSDK.DynamoDBv2" Version="3.7.300.2" />
     <ProjectReference Include="../../../StandardLibrary/runtimes/net/STD.csproj" />
     <!--
