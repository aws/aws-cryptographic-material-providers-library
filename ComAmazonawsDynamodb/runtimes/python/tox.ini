[tox]
isolated_build = True
envlist =
  py{311,312}-{dafnytests}

[testenv:base-command]
commands = poetry run pytest -l {posargs}

[testenv]
skip_install = True
allowlist_externals = poetry
passenv = AWS_*
commands_pre =
    poetry lock
    poetry install --with test
<<<<<<< HEAD
=======
commands =
    dafnytests: {[testenv:base-command]commands} test/internaldafny -s -v

# Release tooling
[testenv:park]
basepython = python3
skip_install = True
allowlist_externals = poetry
comands_pre =
    poetry install --no-root --with release
commands = python park

[testenv:build]
basepython = python3
skip_install = True
allowlist_externals = poetry
comands_pre =
    poetry install --no-root --with release
commands =
    python setup.py sdist bdist_wheel

[testenv:release-base]
basepython = python3
skip_install = True
allowlist_externals = poetry
comands_pre =
    poetry install --no-root --with release
passenv =
    # Intentionally omit TWINE_REPOSITORY_URL from the passenv list,
    # as this overrides other ways of setting the repository and could
    # unexpectedly result in releasing to the wrong repo
    {[testenv]passenv} \
    TWINE_USERNAME \
    TWINE_PASSWORD
commands =
    {[testenv:build]commands}

[testenv:release-private]
basepython = python3
skip_install = True
allowlist_externals = poetry
comands_pre =
    poetry install --no-root --with release
passenv =
    {[testenv:release-base]passenv} \
    TWINE_REPOSITORY_URL
setenv =
    # Explicitly set the URL as the env variable value, which will cause us to
    # throw an error if the variable is not set. Otherwise, omission of the
    # env variable could cause us to unintentionally upload to the wrong repo
    TWINE_REPOSITORY_URL = {env:TWINE_REPOSITORY_URL}
commands =
    {[testenv:release-base]commands}
    # Omitting an explicit repository will cause twine to use the repository
    # specified in the environment variable
    twine upload --skip-existing {toxinidir}/dist/*

[testenv:test-release]
basepython = python3
skip_install = True
allowlist_externals = poetry
comands_pre =
    poetry install --no-root --with release
passenv =
    {[testenv:release-base]passenv}
commands =
    {[testenv:release-base]commands}
    twine upload --skip-existing --repository testpypi {toxinidir}/dist/*

[testenv:release]
basepython = python3
skip_install = True
allowlist_externals = poetry
comands_pre =
    poetry install --no-root --with release
passenv =
    {[testenv:release-base]passenv}
>>>>>>> 7af68d8f
commands =
    {[testenv:release-base]commands}
    twine upload --skip-existing --repository pypi {toxinidir}/dist/*<|MERGE_RESOLUTION|>--- conflicted
+++ resolved
@@ -13,8 +13,6 @@
 commands_pre =
     poetry lock
     poetry install --with test
-<<<<<<< HEAD
-=======
 commands =
     dafnytests: {[testenv:base-command]commands} test/internaldafny -s -v
 
@@ -92,7 +90,6 @@
     poetry install --no-root --with release
 passenv =
     {[testenv:release-base]passenv}
->>>>>>> 7af68d8f
 commands =
     {[testenv:release-base]commands}
     twine upload --skip-existing --repository pypi {toxinidir}/dist/*