# This file stores the top level dafny version information.
# All elements of the project need to agree on this version.
# The Github actions use .github/workflows/dafny_version.yaml
# The build scripts use 
#     export `export `cat ./aws-cryptographic-material-providers-library-dafny/project.properties`
# The Java project include this file as a Gradle properties
# And the Dotnet projects include and parse this file.
dafnyVersion=4.9.0
dafnyVerifyVersion=4.9.1
<<<<<<< HEAD
# TEMPORARY WORKAROUND: When updating dafnyVersion, try to REMOVE this property first.
# Only keep if the new Dafny version has Python runtime compatibility issues.
# GitHub workflow will enforce this review. Goal: remove this entirely.
dafnyRuntimePythonVersion=4.11.0
dafnyRustVersion=nightly-2025-01-30-7db1e5f
=======
dafnyRustVersion=4.10.0
>>>>>>> f41b3c45
mplVersion=1.11.1-SNAPSHOT<|MERGE_RESOLUTION|>--- conflicted
+++ resolved
@@ -7,13 +7,9 @@
 # And the Dotnet projects include and parse this file.
 dafnyVersion=4.9.0
 dafnyVerifyVersion=4.9.1
-<<<<<<< HEAD
 # TEMPORARY WORKAROUND: When updating dafnyVersion, try to REMOVE this property first.
 # Only keep if the new Dafny version has Python runtime compatibility issues.
 # GitHub workflow will enforce this review. Goal: remove this entirely.
 dafnyRuntimePythonVersion=4.11.0
-dafnyRustVersion=nightly-2025-01-30-7db1e5f
-=======
 dafnyRustVersion=4.10.0
->>>>>>> f41b3c45
 mplVersion=1.11.1-SNAPSHOT