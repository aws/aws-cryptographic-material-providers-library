--- conflicted
+++ resolved
@@ -5,11 +5,6 @@
 #     export `export `cat ./aws-cryptographic-material-providers-library-dafny/project.properties`
 # The Java project include this file as a Gradle properties
 # And the Dotnet projects include and parse this file.
-<<<<<<< HEAD
-dafnyVersion=4.7.0
-dafnyVerifyVersion=4.7.0
-=======
 dafnyVersion=4.8.0
 dafnyVerifyVersion=4.8.0
->>>>>>> e16539e9
 mplVersion=1.5.1-SNAPSHOT