--- conflicted
+++ resolved
@@ -1,13 +1,6 @@
-<<<<<<< HEAD
 // Copyright Amazon.com Inc. or its affiliates. All Rights Reserved.
 // SPDX-License-Identifier: Apache-2.0
-=======
-import java.io.File
-import java.io.FileInputStream
-import java.util.Properties
-import java.net.URI
-import javax.annotation.Nullable
->>>>>>> a6edf30c
+
 
 plugins {
     `java-library`
