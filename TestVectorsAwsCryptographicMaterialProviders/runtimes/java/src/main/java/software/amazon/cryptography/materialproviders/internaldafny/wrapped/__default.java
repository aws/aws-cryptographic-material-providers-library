--- conflicted
+++ resolved
@@ -27,11 +27,7 @@
       .builder()
       .impl(impl)
       .build();
-<<<<<<< HEAD
-    return software.amazon.cryptography.materialproviders.internaldafny.__default.CreateSuccessOfClient(
-=======
     return software.amazon.cryptography.materialproviders.internaldafny._ExternBase___default.CreateSuccessOfClient(
->>>>>>> 1f98bd31
       wrappedClient
     );
   }
