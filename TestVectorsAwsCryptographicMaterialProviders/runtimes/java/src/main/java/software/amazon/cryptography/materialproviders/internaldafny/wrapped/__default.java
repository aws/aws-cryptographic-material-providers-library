--- conflicted
+++ resolved
@@ -1,14 +1,11 @@
 package software.amazon.cryptography.materialproviders.internaldafny.wrapped;
 
-<<<<<<< HEAD
 import java.util.logging.Logger;
 
 import software.amazon.cryptography.materialproviders.internaldafny.types.Error;
 import software.amazon.cryptography.materialproviders.internaldafny.types.IAwsCryptographicMaterialProvidersClient;
 import software.amazon.cryptography.materialproviders.internaldafny.types.MaterialProvidersConfig;
 
-=======
->>>>>>> a6edf30c
 import Wrappers_Compile.Result;
 
 import software.amazon.cryptography.primitives.model.GetHKDFProviderInput;
@@ -21,7 +18,6 @@
 import software.amazon.cryptography.materialproviders.wrapped.TestMaterialProviders;
 
 public class __default extends _ExternBase___default {
-<<<<<<< HEAD
   private static final Logger LOGGER = Logger.getLogger(__default.class.getName());
   static {
     try {
@@ -36,26 +32,7 @@
     software.amazon.cryptography.materialproviders.model.MaterialProvidersConfig wrappedConfig = ToNative.MaterialProvidersConfig(config);
     software.amazon.cryptography.materialproviders.MaterialProviders impl = MaterialProviders.builder().MaterialProvidersConfig(wrappedConfig).build();
     HKDFProvider hkdfProvider = impl.GetHKDFProvider(GetHKDFProviderInput.builder().build()).provider();
-    // LOGGER.warning(String.format("HKDF Provider is %s", hkdfProvider));
     TestMaterialProviders wrappedClient = TestMaterialProviders.builder().impl(impl).build();
-=======
-
-  public static Result<
-    IAwsCryptographicMaterialProvidersClient,
-    Error
-  > WrappedMaterialProviders(MaterialProvidersConfig config) {
-    software.amazon.cryptography.materialproviders.model.MaterialProvidersConfig wrappedConfig =
-      ToNative.MaterialProvidersConfig(config);
-    software.amazon.cryptography.materialproviders.MaterialProviders impl =
-      MaterialProviders
-        .builder()
-        .MaterialProvidersConfig(wrappedConfig)
-        .build();
-    TestMaterialProviders wrappedClient = TestMaterialProviders
-      .builder()
-      .impl(impl)
-      .build();
->>>>>>> a6edf30c
     return Result.create_Success(wrappedClient);
   }
 }