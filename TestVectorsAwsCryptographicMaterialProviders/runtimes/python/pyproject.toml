[tool.poetry]
name = "amazon-cryptographic-material-providers-test-vectors"
version = "0.1.0"
description = ""
authors = ["AWS Crypto Tools <aws-crypto-tools@amazon.com>"]
packages = [
    { include = "aws_cryptography_materialproviderstestvectorkeys", from = "src" }
]

[tool.poetry.dependencies]
python = "^3.11.0"
<<<<<<< HEAD
# TODO-Python: Not sure why this is needed... I think boto3 uses 0.19.14, but it's not resolving on PyPI atm
awscrt = "^0.17.0"
boto3 = "^1.28.0"
=======
boto3 = "^1.28.38"
>>>>>>> 941af2ec
aws-cryptographic-material-providers = { path = "../../../AwsCryptographicMaterialProviders/runtimes/python", develop = false}
# TODO: Depend on PyPi once Smithy-Python publishes their Python package there
smithy-python = { path = "../../../smithy-dafny/codegen/smithy-dafny-codegen-modules/smithy-python/python-packages/smithy-python", develop = false}
standard-library = { path = "../../../StandardLibrary/runtimes/python", develop = false}

[tool.poetry.group.test.dependencies]
pytest = "^7.4.0"

[build-system]
requires = ["poetry-core"]
build-backend = "poetry.core.masonry.api"<|MERGE_RESOLUTION|>--- conflicted
+++ resolved
@@ -9,13 +9,7 @@
 
 [tool.poetry.dependencies]
 python = "^3.11.0"
-<<<<<<< HEAD
-# TODO-Python: Not sure why this is needed... I think boto3 uses 0.19.14, but it's not resolving on PyPI atm
-awscrt = "^0.17.0"
-boto3 = "^1.28.0"
-=======
 boto3 = "^1.28.38"
->>>>>>> 941af2ec
 aws-cryptographic-material-providers = { path = "../../../AwsCryptographicMaterialProviders/runtimes/python", develop = false}
 # TODO: Depend on PyPi once Smithy-Python publishes their Python package there
 smithy-python = { path = "../../../smithy-dafny/codegen/smithy-dafny-codegen-modules/smithy-python/python-packages/smithy-python", develop = false}
