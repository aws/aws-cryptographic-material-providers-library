// Copyright Amazon.com Inc. or its affiliates. All Rights Reserved.
// SPDX-License-Identifier: Apache-2.0

include "TestVectors.dfy"
include "ParseJsonManifests.dfy"
include "MplManifestOptions.dfy"
  // TODO it would be nice to have this included somehow...
include "../../KeyVectors/src/Index.dfy"

module {:options "-functionSyntax:4"} TestManifests {
  import Types = AwsCryptographyMaterialProvidersTypes
  import opened Wrappers
  import Aws.Cryptography.Primitives
  import TestVectors
  import FileIO
  import JSON.API
  import JSON.Values
  import JSON.Errors
  import Seq
  import BoundedInts
  import opened JSONHelpers
  import ParseJsonManifests
  import KeyVectors
  import KeyVectorsTypes = AwsCryptographyMaterialProvidersTestVectorKeysTypes
  import MplManifestOptions
  import CompleteVectors

  method StartEncrypt(op: MplManifestOptions.ManifestOptions)
    returns (output: Result<(), string>)
    requires op.Encrypt?
  {
    var encryptManifest :- GetManifest(op.manifestPath, "manifest.json");
    :- Need(encryptManifest.EncryptManifest?, "Not a encrypt manifest");

    var encryptVectors :- ParseJsonManifests.BuildEncryptTestVector(encryptManifest.keys, encryptManifest.jsonTests);
    var encryptTests :- ToEncryptTests(encryptManifest.keys, encryptVectors);
    var decryptVectors := TestEncrypts(encryptTests, encryptManifest.keys);

    var _ :- CompleteVectors.WriteDecryptManifest(op, encryptManifest.keys, decryptVectors);

    output := Success(());
  }

<<<<<<< HEAD
  method TestEncrypts(tests: seq<TestVectors.EncryptTest>, keys: KeyVectorsTypes.IKeyVectorsClient)
    returns (output: seq<TestVectors.DecryptTest>)
=======
  method TestEncrypts(tests: seq<TestVectors.EncryptTest>, keys: KeyVectors.KeyVectorsClient)
    returns (output: seq<TestVectors.DecryptTestVector>)
>>>>>>> 58d74f6d
    requires keys.ValidState()
    modifies keys.Modifies
    ensures keys.ValidState()
    requires forall t <- tests :: t.cmm.ValidState()
    modifies set t <- tests, o | o in t.cmm.Modifies :: o
    ensures forall t <- tests :: t.cmm.ValidState()
  {
    var hasFailure := false;

    print "\n=================== Starting ", |tests|, " Encrypt Tests =================== \n\n";

    var decryptableTests: seq<(TestVectors.EncryptTest, Types.EncryptionMaterials)> := [];

    for i := 0 to |tests|
      invariant forall t <- tests :: t.cmm.ValidState()
    {
      var test := tests[i];
      var pass, maybeEncryptionMaterials := TestVectors.TestGetEncryptionMaterials(test);

      if pass && !test.vector.NegativeEncryptKeyringVector? {
        decryptableTests := decryptableTests + [(test, maybeEncryptionMaterials.value)];
      } else if !pass {
        hasFailure := true;
      }
    }

    print "\n=================== Completed ", |tests|, " Encrypt Tests =================== \n\n";

    expect !hasFailure;
    output :- expect ToDecryptTestVectors(keys, decryptableTests);
  }

  method StartDecrypt(op: MplManifestOptions.ManifestOptions)
    returns (output: Result<(), string>)
    requires op.Decrypt?
  {
    var decryptManifest :- GetManifest(op.manifestPath, "manifest.json");
    :- Need(decryptManifest.DecryptManifest?, "Not a encrypt manifest");

    var decryptVectors :- ParseJsonManifests.BuildDecryptTestVector(decryptManifest.keys, decryptManifest.jsonTests);
    var decryptTests :- ToDecryptTests(decryptManifest.keys, decryptVectors);

    TestDecrypts(decryptTests);

    output := Success(());
  }

  method TestDecrypts(tests: seq<TestVectors.DecryptTest>)
    requires forall t <- tests :: t.cmm.ValidState()
    modifies set t <- tests, o | o in t.cmm.Modifies :: o
    ensures forall t <- tests :: t.cmm.ValidState()
  {

    print "\n=================== Starting ", |tests|, " Decrypt Tests =================== \n\n";

    var hasFailure := false;

    for i := 0 to |tests|
      invariant forall t <- tests :: t.cmm.ValidState()
    {
      var pass := TestVectors.TestDecryptMaterials(tests[i]);
      if !pass {
        hasFailure := true;
      }
    }
    print "\n=================== Completed ", |tests|, " Decrypt Tests =================== \n\n";

    expect !hasFailure;
  }

  method ToEncryptTests(keys: KeyVectorsTypes.IKeyVectorsClient, encryptVectors: seq<TestVectors.EncryptTestVector>)
    returns (output: Result<seq<TestVectors.EncryptTest>, string>)
    requires keys.ValidState()
    modifies keys.Modifies
    ensures keys.ValidState()
    ensures output.Success? ==>
              && forall t <- output.value ::
                && t.cmm.ValidState()
                && fresh(t.cmm.Modifies)
  {
    var encryptTests: seq<TestVectors.EncryptTest> := [];
    for i := 0 to |encryptVectors|
      invariant forall t <- encryptTests ::
          && t.cmm.ValidState()
          && fresh(t.cmm.Modifies)
    {
      var test :- TestVectors.ToEncryptTest(keys, encryptVectors[i]);
      encryptTests := encryptTests + [test];
    }

    return Success(encryptTests);
  }

  method ToDecryptTestVectors(keys: KeyVectors.KeyVectorsClient, tests: seq<(TestVectors.EncryptTest, Types.EncryptionMaterials)>)
    returns (output: Result<seq<TestVectors.DecryptTestVector>, string>)
    requires keys.ValidState()
    modifies keys.Modifies
    ensures keys.ValidState()
  {

    var successfulEncrypt := Seq.Filter(
      (r: (TestVectors.EncryptTest, Types.EncryptionMaterials)) =>
        r.0.vector.PositiveEncryptKeyringVector? || r.0.vector.PositiveEncryptNegativeDecryptKeyringVector?,
      tests
    );

    var decryptTestVectors: seq<TestVectors.DecryptTestVector> := [];
    for i := 0 to |successfulEncrypt|
    {
      var vector := TestVectors.EncryptTestToDecryptVector(successfulEncrypt[i].0, successfulEncrypt[i].1);
      decryptTestVectors := decryptTestVectors + [vector];
    }

    output := Success(decryptTestVectors);
  }


  method ToDecryptTests(keys: KeyVectors.KeyVectorsClient, vectors: seq<TestVectors.DecryptTestVector>)
    returns (output: Result<seq<TestVectors.DecryptTest>, string>)
    requires keys.ValidState()
    modifies keys.Modifies
    ensures keys.ValidState()
    ensures output.Success? ==>
              && forall t <- output.value ::
                && t.cmm.ValidState()
                && fresh(t.cmm.Modifies)
  {
    var decryptTests: seq<TestVectors.DecryptTest> := [];
    for i := 0 to |vectors|
      invariant forall t <- decryptTests ::
          && t.cmm.ValidState()
          && fresh(t.cmm.Modifies)
    {
      var test :- TestVectors.DecryptVectorToDecryptTest(keys, vectors[i]);
      decryptTests := decryptTests + [test];
    }

    return Success(decryptTests);
  }

  datatype ManifestData =
    | DecryptManifest(
        version: nat,
        keys: KeyVectorsTypes.IKeyVectorsClient,
        client: Values.JSON,
        jsonTests: seq<(string, Values.JSON)>
      )
    | EncryptManifest(
        version: nat,
        keys: KeyVectorsTypes.IKeyVectorsClient,
        jsonTests: seq<(string, Values.JSON)>
      )

  method GetManifest(
    manifestPath: string,
    manifestFileName: string
  )
    returns (manifestData: Result<ManifestData, string>)

    ensures manifestData.Success? ==>
              && fresh(manifestData.value.keys.Modifies)
              && manifestData.value.keys.ValidState()
  {
    var decryptManifestBv :- FileIO.ReadBytesFromFile(manifestPath + manifestFileName);
    var decryptManifestBytes := BvToBytes(decryptManifestBv);
    var manifestJson :- API.Deserialize(decryptManifestBytes)
    .MapFailure(( e: Errors.DeserializationError ) => e.ToString());
    :- Need(manifestJson.Object?, "Not a JSON object");

    var manifest :- GetObject("manifest", manifestJson.obj);
    var version :- GetNat("version", manifest);
    var typ :- GetString("type", manifest);

    var keyManifestUri :- GetString("keys", manifestJson.obj);
    :- Need("file://" < keyManifestUri, "Unexpected URI prefix");
    var keyManifestPath := manifestPath + keyManifestUri[7..];
    var keys :- expect KeyVectors.KeyVectors(KeyVectorsTypes.KeyVectorsConfig(
                                               keyManifestPath := keyManifestPath
                                             ));

    var jsonTests :- GetObject("tests", manifestJson.obj);

    match typ
    case "awses-mpl-decrypt" =>
      var client :- Get("client", manifestJson.obj);
      manifestData := Success(DecryptManifest(
                                version := version,
                                keys := keys,
                                client := client,
                                jsonTests := jsonTests
                              ));

    case "awses-mpl-encrypt" =>
      manifestData := Success(EncryptManifest(
                                version := version,
                                keys := keys,
                                jsonTests := jsonTests
                              ));

    case _ =>
      manifestData := Failure("Unsupported manifest type:" + typ);
  }

}<|MERGE_RESOLUTION|>--- conflicted
+++ resolved
@@ -41,13 +41,8 @@
     output := Success(());
   }
 
-<<<<<<< HEAD
   method TestEncrypts(tests: seq<TestVectors.EncryptTest>, keys: KeyVectorsTypes.IKeyVectorsClient)
     returns (output: seq<TestVectors.DecryptTest>)
-=======
-  method TestEncrypts(tests: seq<TestVectors.EncryptTest>, keys: KeyVectors.KeyVectorsClient)
-    returns (output: seq<TestVectors.DecryptTestVector>)
->>>>>>> 58d74f6d
     requires keys.ValidState()
     modifies keys.Modifies
     ensures keys.ValidState()
