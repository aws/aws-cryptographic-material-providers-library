--- conflicted
+++ resolved
@@ -45,11 +45,7 @@
   const ascii3 : seq<uint8> := [0x55] // U as UTF8
   const ascii4 : seq<uint8> := [0xc2, 0xb6] // ¶ as UTF8
   const ascii5 : seq<uint8> := [0xc3, 0xbf] // ÿ  as UTF8
-<<<<<<< HEAD
-  const encryptionContextAsciiMap :=
-=======
-  const encryptionContextAsciiMapMultipleKeyValues := 
->>>>>>> f65c1f1a
+  const encryptionContextAsciiMapMultipleKeyValues :=
     map[
       ascii1 := ascii1,
       ascii2 := ascii2,
@@ -57,7 +53,7 @@
       ascii4 := ascii4,
       ascii5 := ascii5
     ]
-  const encryptionContextAsciiMapSingleKeyValue := 
+  const encryptionContextAsciiMapSingleKeyValue :=
     map[
       ascii4 := ascii4
     ]
@@ -68,11 +64,7 @@
   const utf8_2_3: seq<uint8> := [0xd4, 0x88] // Ԉ as UTF8
   const utf8_2_4: seq<uint8> := [0xdf, 0x9f] // ߟ as UTF8
   const utf8_2_5: seq<uint8> := [0xdf, 0x9f] // ߟ as UTF8
-<<<<<<< HEAD
-  const encryptionContextUTF82Map :=
-=======
   const encryptionContextUTF82MapMultipleKeyValues :=
->>>>>>> f65c1f1a
     map[
       utf8_2_1 := utf8_2_1,
       utf8_2_2 := utf8_2_2,
@@ -124,22 +116,13 @@
     ]
   const encryptionContextUTF84 := {encryptionContextUTF84MapSingleKeyValue}
 
-<<<<<<< HEAD
   const variedUTF8EncryptionContext :=
     {}
     + encryptionContextAscii
     + encryptionContextUTF82
     + encryptionContextUTF83
+    + encryptionContextUTF84
     + encryptionContextWitReplacementChar
-    + encryptionContextUTF84
-=======
-  const variedUTF8EncryptionContext := 
-   {}
-   + encryptionContextAscii
-   + encryptionContextUTF82
-   + encryptionContextUTF83
-   + encryptionContextUTF84
 
   const representativeEncryptionContextUtf8Values := {ascii4, utf8_2_3, utf8_3_3, utf8_4_3}
->>>>>>> f65c1f1a
 }