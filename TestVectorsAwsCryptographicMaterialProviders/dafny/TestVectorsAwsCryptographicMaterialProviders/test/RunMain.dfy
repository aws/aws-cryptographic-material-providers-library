// Copyright Amazon.com Inc. or its affiliates. All Rights Reserved.
// SPDX-License-Identifier: Apache-2.0

// Test vector projects just run as a CLI
// So all the tests are in the Main.
// By creating a single file here,
// it is easy to kick off a test run.
include "../src/Index.dfy"

module {:extern} TestWrappedMaterialProvidersMain {
  import WrappedMaterialProvidersMain
  import TestManifests
  import CompleteVectors
  import opened MplManifestOptions

  // Test execution directory is different for different runtimes.
<<<<<<< HEAD
  // TODO: - Replace all /Users/lucmcdon/work... below with call to this function
  //       - Write this extern in Python to return absolute path (import os; return os.getcwd() should do it)
  //       - Write this extern in NET/Java to return empty sring
  // method {:extern} GetTestDirectory() returns (res: Result<string, Types.OpaqueError>)
=======
  // Runtime should define an extern to return the expected test execution directory.
  method {:extern} GetTestVectorExecutionDirectory() returns (res: string)
>>>>>>> 75a253ba

  // This MUST go before TestEncryptManifest
  method {:test} TestGenerateEncryptManifest() {
    var directory := GetTestVectorExecutionDirectory();
    var result := CompleteVectors.WriteStuff(
      EncryptManifest(
<<<<<<< HEAD
        encryptManifestOutput := "/Users/lucmcdon/workplace/aws-cryptographic-material-providers-library/TestVectorsAwsCryptographicMaterialProviders/dafny/TestVectorsAwsCryptographicMaterialProviders/test/"
=======
        encryptManifestOutput := directory + "dafny/TestVectorsAwsCryptographicMaterialProviders/test/"
>>>>>>> 75a253ba
      ));
    if result.Failure? {
      print result.error;
    }
    expect result.Success?;
  }

  // This MUST go before TestDecryptManifest
  method {:test} TestEncryptManifest() {
    var directory := GetTestVectorExecutionDirectory();
    var result := TestManifests.StartEncrypt(
      Encrypt(
<<<<<<< HEAD
        manifestPath := "/Users/lucmcdon/workplace/aws-cryptographic-material-providers-library/TestVectorsAwsCryptographicMaterialProviders/dafny/TestVectorsAwsCryptographicMaterialProviders/test/",
        decryptManifestOutput := "/Users/lucmcdon/workplace/aws-cryptographic-material-providers-library/TestVectorsAwsCryptographicMaterialProviders/dafny/TestVectorsAwsCryptographicMaterialProviders/"
=======
        manifestPath := directory + "dafny/TestVectorsAwsCryptographicMaterialProviders/test/",
        decryptManifestOutput := directory + "dafny/TestVectorsAwsCryptographicMaterialProviders/"
>>>>>>> 75a253ba
      )
    );
    if result.Failure? {
      print result.error;
    }
    expect result.Success?;
  }

  method {:test} TestDecryptManifest() {
    var directory := GetTestVectorExecutionDirectory();
    var result := TestManifests.StartDecrypt(
      Decrypt(
<<<<<<< HEAD
        manifestPath := "/Users/lucmcdon/workplace/aws-cryptographic-material-providers-library/TestVectorsAwsCryptographicMaterialProviders/dafny/TestVectorsAwsCryptographicMaterialProviders/"
=======
        manifestPath := directory + "dafny/TestVectorsAwsCryptographicMaterialProviders/"
>>>>>>> 75a253ba
      )
    );
    if result.Failure? {
      print result;
    }
    expect result.Success?;
  }

}<|MERGE_RESOLUTION|>--- conflicted
+++ resolved
@@ -14,26 +14,15 @@
   import opened MplManifestOptions
 
   // Test execution directory is different for different runtimes.
-<<<<<<< HEAD
-  // TODO: - Replace all /Users/lucmcdon/work... below with call to this function
-  //       - Write this extern in Python to return absolute path (import os; return os.getcwd() should do it)
-  //       - Write this extern in NET/Java to return empty sring
-  // method {:extern} GetTestDirectory() returns (res: Result<string, Types.OpaqueError>)
-=======
   // Runtime should define an extern to return the expected test execution directory.
   method {:extern} GetTestVectorExecutionDirectory() returns (res: string)
->>>>>>> 75a253ba
 
   // This MUST go before TestEncryptManifest
   method {:test} TestGenerateEncryptManifest() {
     var directory := GetTestVectorExecutionDirectory();
     var result := CompleteVectors.WriteStuff(
       EncryptManifest(
-<<<<<<< HEAD
-        encryptManifestOutput := "/Users/lucmcdon/workplace/aws-cryptographic-material-providers-library/TestVectorsAwsCryptographicMaterialProviders/dafny/TestVectorsAwsCryptographicMaterialProviders/test/"
-=======
         encryptManifestOutput := directory + "dafny/TestVectorsAwsCryptographicMaterialProviders/test/"
->>>>>>> 75a253ba
       ));
     if result.Failure? {
       print result.error;
@@ -46,13 +35,8 @@
     var directory := GetTestVectorExecutionDirectory();
     var result := TestManifests.StartEncrypt(
       Encrypt(
-<<<<<<< HEAD
-        manifestPath := "/Users/lucmcdon/workplace/aws-cryptographic-material-providers-library/TestVectorsAwsCryptographicMaterialProviders/dafny/TestVectorsAwsCryptographicMaterialProviders/test/",
-        decryptManifestOutput := "/Users/lucmcdon/workplace/aws-cryptographic-material-providers-library/TestVectorsAwsCryptographicMaterialProviders/dafny/TestVectorsAwsCryptographicMaterialProviders/"
-=======
         manifestPath := directory + "dafny/TestVectorsAwsCryptographicMaterialProviders/test/",
         decryptManifestOutput := directory + "dafny/TestVectorsAwsCryptographicMaterialProviders/"
->>>>>>> 75a253ba
       )
     );
     if result.Failure? {
@@ -65,11 +49,7 @@
     var directory := GetTestVectorExecutionDirectory();
     var result := TestManifests.StartDecrypt(
       Decrypt(
-<<<<<<< HEAD
-        manifestPath := "/Users/lucmcdon/workplace/aws-cryptographic-material-providers-library/TestVectorsAwsCryptographicMaterialProviders/dafny/TestVectorsAwsCryptographicMaterialProviders/"
-=======
         manifestPath := directory + "dafny/TestVectorsAwsCryptographicMaterialProviders/"
->>>>>>> 75a253ba
       )
     );
     if result.Failure? {
