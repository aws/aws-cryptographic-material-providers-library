// Copyright Amazon.com Inc. or its affiliates. All Rights Reserved.
// SPDX-License-Identifier: Apache-2.0

include "KeysVectorOperations.dfy"
include "../../TestVectorsAwsCryptographicMaterialProviders/src/JSONHelpers.dfy"
include "KeyMaterial.dfy"

module {:extern "software.amazon.cryptography.materialproviderstestvectorkeys.internaldafny"} KeyVectors refines AbstractAwsCryptographyMaterialProvidersTestVectorKeysService {
  import Operations = KeysVectorOperations
  import JSON.API
  import JSON.Errors
  import FileIO
  import opened JSONHelpers
  import KeyMaterial
  import MaterialProviders

  function method DefaultKeyVectorsConfig() : KeyVectorsConfig {
    KeyVectorsConfig(
      keyManifestPath := ""
    )
  }

  method KeyVectors(config: KeyVectorsConfig)
    returns (res: Result<IKeyVectorsClient, Error>)
<<<<<<< HEAD
=======
    ensures res.Success? ==>
              res.value is KeyVectorsClient
>>>>>>> 58d74f6d
  {
    var keysManifestBv :- expect FileIO.ReadBytesFromFile(config.keyManifestPath);
    var keysManifestBytes := BvToBytes(keysManifestBv);
    var keysManifestJSON :- API.Deserialize(keysManifestBytes)
    .MapFailure((e: Errors.DeserializationError)  => KeyVectorException(
                    message := e.ToString()
                  ));
    expect keysManifestJSON.Object?;
    var keysObject :- expect Get("keys", keysManifestJSON.obj);
    expect keysObject.Object?;

    var maybeMpl := MaterialProviders.MaterialProviders();
    var mpl :- maybeMpl.MapFailure(e => AwsCryptographyMaterialProviders(e));

    var keys :- KeyMaterial.BuildKeyMaterials(mpl, keysObject.obj)
    .MapFailure((e) => KeyVectorException(
                    message := e
                  ));

    var config := Operations.Config(
      keys := keys,
      keysJson := keysManifestJSON
    );
    var client := new KeyVectorsClient(config);

    res := Success(client as IKeyVectorsClient);
  }

  class KeyVectorsClient... {

    predicate ValidState()
    {
      && Operations.ValidInternalConfig?(config)
      && Modifies == Operations.ModifiesInternalConfig(config) + {History}
    }

    constructor(config: Operations.InternalConfig)
    {
      this.config := config;
      History := new IKeyVectorsClientCallHistory();
      Modifies := Operations.ModifiesInternalConfig(config) + {History};
    }

  }

}<|MERGE_RESOLUTION|>--- conflicted
+++ resolved
@@ -22,11 +22,8 @@
 
   method KeyVectors(config: KeyVectorsConfig)
     returns (res: Result<IKeyVectorsClient, Error>)
-<<<<<<< HEAD
-=======
     ensures res.Success? ==>
               res.value is KeyVectorsClient
->>>>>>> 58d74f6d
   {
     var keysManifestBv :- expect FileIO.ReadBytesFromFile(config.keyManifestPath);
     var keysManifestBytes := BvToBytes(keysManifestBv);
