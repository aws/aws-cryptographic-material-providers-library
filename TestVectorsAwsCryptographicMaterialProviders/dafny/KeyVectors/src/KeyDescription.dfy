--- conflicted
+++ resolved
@@ -267,8 +267,6 @@
          // SYMMETRIC_DEFAULT is not supported because RSA is asymmetric only
        ]
 
-<<<<<<< HEAD
-=======
   const String2EccAlgorithmSpec
     := reveal Injective(); Invert(EccAlgorithmSpec2string)
   const EccAlgorithmSpec2string
@@ -293,7 +291,6 @@
          "us-west-2-521-ecc" := AwsCryptographyPrimitivesTypes.ECDHCurveSpec.ECC_NIST_P521
        ]
 
->>>>>>> 75a253ba
   type KeyDescriptionVersion = v: int | KeyDescriptionVersion?(v)  witness 1
   predicate KeyDescriptionVersion?(v: int)
   {
