## Copyright Amazon.com Inc. or its affiliates. All Rights Reserved.
## SPDX-License-Identifier: Apache-2.0

version: 0.2

env:
  variables:
    BRANCH: "main"
    VERSION: "1.0.1"
    JAVA_ENV_VERSION: corretto8
    JAVA_NUMERIC_VERSION: 8
  parameter-store:
    ACCOUNT: /CodeBuild/AccountId
  secrets-manager:
    GPG_KEY: Maven-GPG-Keys-Release-Credentials:Keyname
    GPG_PASS: Maven-GPG-Keys-Release-Credentials:Passphrase
    SONA_USERNAME: Sonatype-Team-Account:Username
    SONA_PASSWORD: Sonatype-Team-Account:Password

phases:
  install:
    runtime-versions:
      java: $JAVA_ENV_VERSION
    commands:
      - cd ..
      # Get Dafny
      - export `cat ./aws-cryptographic-material-providers-library-dafny/project.properties`
      - curl https://github.com/dafny-lang/dafny/releases/download/v$dafnyVersion/dafny-$dafnyVersion-x64-ubuntu-20.04.zip  -L -o dafny.zip
      - unzip -qq dafny.zip && rm dafny.zip
      - export PATH="$PWD/dafny:$PATH"
      # Get Gradle 7.6
      - curl https://services.gradle.org/distributions/gradle-7.6-all.zip -L -o gradle.zip
      - unzip -qq gradle.zip && rm gradle.zip
      - export PATH="$PWD/gradle-7.6/bin:$PATH"
      - cd aws-cryptographic-material-providers-library-java/
  pre_build:
    commands:
      - git checkout $BRANCH
      - aws secretsmanager get-secret-value --region us-west-2 --secret-id Maven-GPG-Keys-Release --query SecretBinary --output text | base64 -d > ~/mvn_gpg.tgz
      - tar -xvf ~/mvn_gpg.tgz -C ~
      # Create default location where GPG looks for creds and keys
      - mkdir /root/.gnupg
      # Add configuration options to GPG Agent
      - printf "use-agent\npinentry-mode loopback" >> ~/mvn_gpg/gpg.conf
      - printf "allow-loopback-pinentry" >> ~/mvn_gpg/gpg-agent.conf
      # Add keys to GPG default location where GPG agent will look
      - mv -v ~/mvn_gpg/* /root/.gnupg/
      - TMP_ROLE=$(aws sts assume-role --role-arn "arn:aws:iam::370957321024:role/GitHub-CI-MPL-Dafny-Role-us-west-2" --role-session-name "CB-TestVectorResources")
      - export TMP_ROLE
      - export AWS_ACCESS_KEY_ID=$(echo "${TMP_ROLE}" | jq -r '.Credentials.AccessKeyId')
      - export AWS_SECRET_ACCESS_KEY=$(echo "${TMP_ROLE}" | jq -r '.Credentials.SecretAccessKey')
      - export AWS_SESSION_TOKEN=$(echo "${TMP_ROLE}" | jq -r '.Credentials.SessionToken')
      - aws sts get-caller-identity
  build:
    commands:
      - cd AwsCryptographicMaterialProviders/
      # Build and deploy to maven local
      - make build_java && make PUBLISHED_VERSION=$VERSION mvn_local_deploy
      # Before publishing, test local jar
      # Since we just deployed to mvn local we will not pull down from CA
      - cd ../TestVectorsAwsCryptographicMaterialProviders/
      # transpile the code only for this project
      - make transpile_implementation_java
      - make transpile_test_java
      - make PUBLISHED_VERSION=$VERSION test_java
      - cd ../AwsCryptographicMaterialProviders/

      # Publish to Sonatype
<<<<<<< HEAD
      - gradle -p runtimes/java publishMavenPublicationToSonatypeRepository -PpublishedVersion=$VERSION closeSonatypeStagingRepository -PpublishedVersion=$VERSION
      - gradle -p runtimes/java findSonatypeStagingRepository -PpublishedVersion=$VERSION releaseSonatypeStagingRepository -PpublishedVersion=$VERSION

=======
      - gradle -p runtimes/java publishMavenPublicationToSonatypeRepository closeSonatypeStagingRepository
      - gradle -p runtimes/java findSonatypeStagingRepository releaseSonatypeStagingRepository
>>>>>>> a6edf30c
<|MERGE_RESOLUTION|>--- conflicted
+++ resolved
@@ -66,11 +66,6 @@
       - cd ../AwsCryptographicMaterialProviders/
 
       # Publish to Sonatype
-<<<<<<< HEAD
       - gradle -p runtimes/java publishMavenPublicationToSonatypeRepository -PpublishedVersion=$VERSION closeSonatypeStagingRepository -PpublishedVersion=$VERSION
       - gradle -p runtimes/java findSonatypeStagingRepository -PpublishedVersion=$VERSION releaseSonatypeStagingRepository -PpublishedVersion=$VERSION
 
-=======
-      - gradle -p runtimes/java publishMavenPublicationToSonatypeRepository closeSonatypeStagingRepository
-      - gradle -p runtimes/java findSonatypeStagingRepository releaseSonatypeStagingRepository
->>>>>>> a6edf30c
