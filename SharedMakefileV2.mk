# Copyright Amazon.com Inc. or its affiliates. All Rights Reserved.
# SPDX-License-Identifier: Apache-2.0

# These make targets that are shared
# between all the projects in this repo.
# They will only function if executed inside a project directory.

# There are several variables that are used here.
# The expectation is to define these variables
# inside each project.

# Variables:
# MAX_RESOURCE_COUNT -- The Dafny report generator max resource count.
# 	This is is per project because the verification variability can differ.
# PROJECT_DEPENDENCIES -- List of dependencies for the project.
# 	It should be the list of top level directory names
# PROJECT_SERVICES -- List of names of each local service in the project
# SERVICE_NAMESPACE_<service> -- for each service in PROJECT_SERVICES,
#   the list of dependencies for that smithy namespace. It should be a list
#   of Model directories
# SERVICE_DEPS_<service> -- for each service in PROJECT_SERVICES,
#   the list of dependencies for that smithy namespace. It should be a list
#   of Model directories
# AWS_SDK_CMD -- the `--aws-sdk` command to generate AWS SDK style interfaces.
# STD_LIBRARY -- path from this file to the StandardLibrary Dafny project.
# SMITHY_DEPS -- path from this file to smithy dependencies, such as custom traits.

# This evaluates to the local path _of this file_.
# This means that these are the project roots
# that are shared by all libraries in this repo.
PROJECT_ROOT := $(abspath $(dir $(abspath $(lastword $(MAKEFILE_LIST)))))
# This evaluates to the path of the current working directory.
# i.e. The specific library under consideration.
LIBRARY_ROOT := $(PWD)
# Smithy Dafny code gen needs to know
# where the smithy model is.
# This is generally in the same directory as the library.
# However in the case of a wrapped library,
# such as the test vectors
# the implementation MAY be in a different library
# than the model.
# By having two related variables
# test vector projects can point to
# the specific model they need
# but still build everything in their local library directory.
SMITHY_MODEL_ROOT := $(LIBRARY_ROOT)/Model

# Later versions of Dafny no longer default to adding "_Compile"
# to the names of modules when translating.
# Our target language code still assumes it does,
# so IF the /compileSuffix option is available in our verion of Dafny
# we need to provide it.
<<<<<<< HEAD
COMPILE_SUFFIX_OPTION_CHECK_EXIT_CODE := $(shell dafny /help | grep -q /compileSuffix; echo $$?)
ifeq ($(COMPILE_SUFFIX_OPTION_CHECK_EXIT_CODE), 0)
	COMPILE_SUFFIX_OPTION := -compileSuffix:1
else
	COMPILE_SUFFIX_OPTION :=
endif

# On macOS, sed requires an extra parameter of ""
OS := $(shell uname)
ifeq ($(OS), Darwin)
  SED_PARAMETER := ""
else
  SED_PARAMETER :=
endif

=======
# on 4.2.0 running on windows this shell command fails; we should fix this so the right
# thing happens on the right environment
# COMPILE_SUFFIX_OPTION_CHECK_EXIT_CODE := $(shell dafny /help | grep -q /compileSuffix; echo $$?)
# ifeq ($(COMPILE_SUFFIX_OPTION_CHECK_EXIT_CODE), 0)
# 	COMPILE_SUFFIX_OPTION := -compileSuffix:1
# else
# 	COMPILE_SUFFIX_OPTION := -compileSuffix:1
# endif
# for now we know this will work across the three environmnets we test in (windows, macos, ubuntu)
COMPILE_SUFFIX_OPTION := -compileSuffix:1
>>>>>>> 9c0efc52

########################## Dafny targets

# Proof of correctness for the math below
#  function Z3_PROCESSES(cpus:nat): nat
#  { if cpus >= 3 then 2 else 1 }

#  function DAFNY_PROCESSES(cpus: nat): nat
#   requires 0 < cpus // 0 cpus would do no work!
#  { (cpus - 1 )/Z3_PROCESSES(cpus) }

#  lemma Correct(cpus:nat)
#    ensures DAFNY_PROCESSES(cpus) * Z3_PROCESSES(cpus) <= cpus
#  {}

# Verify the entire project
verify:Z3_PROCESSES=$(shell echo $$(( $(CORES) >= 3 ? 2 : 1 )))
verify:DAFNY_PROCESSES=$(shell echo $$(( ($(CORES) - 1 ) / ($(CORES) >= 3 ? 2 : 1))))
verify:
	find . -name '*.dfy' | xargs -n 1 -P $(DAFNY_PROCESSES) -I % dafny \
		-vcsCores:$(Z3_PROCESSES) \
		-compile:0 \
		-definiteAssignment:3 \
		-quantifierSyntax:3 \
		-unicodeChar:0 \
		-functionSyntax:3 \
		-verificationLogger:csv \
		-timeLimit:100 \
		-trace \
		%

# Verify single file FILE with text logger.
# This is useful for debugging resource count usage within a file.
# Use PROC to further scope the verification
verify_single:
	dafny \
		-vcsCores:$(CORES) \
		-compile:0 \
		-definiteAssignment:3 \
		-quantifierSyntax:3 \
		-unicodeChar:0 \
		-functionSyntax:3 \
		-verificationLogger:text \
		-timeLimit:100 \
		-trace \
		$(if ${PROC},-proc:*$(PROC)*,) \
		$(FILE)

#Verify only a specific namespace at env var $(SERVICE)
verify_service:
	@: $(if ${SERVICE},,$(error You must pass the SERVICE to generate for));
	dafny \
		-vcsCores:$(CORES) \
		-compile:0 \
		-definiteAssignment:3 \
		-quantifierSyntax:3 \
		-unicodeChar:0 \
		-functionSyntax:3 \
		-verificationLogger:csv \
		-timeLimit:100 \
		-trace \
		`find ./dafny/$(SERVICE) -name '*.dfy'` \

format:
	dafny format \
		--function-syntax 3 \
		--quantifier-syntax 3 \
		--unicode-char false \
		`find . -name '*.dfy'`

format-check:
	dafny format \
		--check \
		--function-syntax 3 \
		--quantifier-syntax 3 \
		--unicode-char false \
		`find . -name '*.dfy'`

dafny-reportgenerator:
	dafny-reportgenerator \
		summarize-csv-results \
		--max-resource-count $(MAX_RESOURCE_COUNT) \
		TestResults/*.csv

# Dafny helper targets

# On Python, `dafny build` adds Dafny runtime modules (ex. `_dafny.py`).
# Python runs `build` targets for the target module, and `transpile` targets for dependencies and tests.
#build_implementation:
#	dafny build \
#		-t:$(TARGET) \
#		./src/Index.dfy \
#		-o $(OUT) \
#		--quantifier-syntax:3 \
#		--function-syntax:3 \
#		--optimize-erasable-datatype-wrapper:false \
#		--unicode-char:false \
#		$(if $(strip $(STD_LIBRARY)) , --library:$(PROJECT_ROOT)/$(STD_LIBRARY)/src/Index.dfy, ) \
#		$(patsubst %, --library:$(PROJECT_ROOT)/%/src/Index.dfy, $(LIBRARIES))

build_implementation:
	dafny build \
		-t:$(TARGET) \
		./src/Index.dfy \
		-o $(OUT) \
		--quantifier-syntax:3 \
		--function-syntax:3 \
		--optimize-erasable-datatype-wrapper:false \
		--unicode-char:false \
		$(if $(strip $(STD_LIBRARY)) , --library:$(PROJECT_ROOT)/$(STD_LIBRARY)/src/Index.dfy, ) \
		$(patsubst %, --library:$(PROJECT_ROOT)/%/src/Index.dfy, $(LIBRARIES))

# Transpile the entire project's impl
_transpile_implementation_all: TRANSPILE_DEPENDENCIES=$(patsubst %, -library:$(PROJECT_ROOT)/%, $(PROJECT_INDEX))
_transpile_implementation_all: transpile_implementation

# The `$(OUT)` and $(TARGET) variables are problematic.
# Ideally they are different for every target call.
# However the way make evaluates variables
# having a target specific variable is hard.
# This all comes up because a project
# will need to also transpile its dependencies.
# This is worked around for now,
# by the fact that the `TARGET`
# for all these transpile calls will be the same.
# For `OUT` this is solved by making the paths relative.
# So that the runtime is express once
# and can be the same for all such runtimes.
# Since such targets are all shared,
# this is tractable.

# At this time is is *significatly* faster
# to give Dafny a single file
# that includes everything
# than it is to pass each file to the CLI.
# ~2m vs ~10s for our large projects.
# Also the expectation is that verification happens in the `verify` target
transpile_implementation:
	find ./dafny/**/src ./src -name 'Index.dfy' | sed -e 's/^/include "/' -e 's/$$/"/' | dafny \
		-stdin \
		-noVerify \
		-vcsCores:$(CORES) \
		-compileTarget:$(TARGET) \
		-spillTargetCode:3 \
		-compile:0 \
		-optimizeErasableDatatypeWrapper:0 \
		$(COMPILE_SUFFIX_OPTION) \
		-quantifierSyntax:3 \
		-unicodeChar:0 \
		-functionSyntax:3 \
		-useRuntimeLib \
		-out $(OUT) \
		$(if $(strip $(STD_LIBRARY)) , -library:$(PROJECT_ROOT)/$(STD_LIBRARY)/src/Index.dfy, ) \
		$(TRANSPILE_DEPENDENCIES)

# Transpile the entire project's tests
_transpile_test_all: TRANSPILE_DEPENDENCIES=$(if ${DIR_STRUCTURE_V2}, $(patsubst %, -library:dafny/%/src/Index.dfy, $(PROJECT_SERVICES)), -library:src/Index.dfy)
_transpile_test_all: transpile_test

transpile_test:
	find ./dafny/**/test ./test -name "*.dfy" -name '*.dfy' | sed -e 's/^/include "/' -e 's/$$/"/' | dafny \
		-stdin \
		-noVerify \
		-vcsCores:$(CORES) \
		-compileTarget:$(TARGET) \
		-spillTargetCode:3 \
		-runAllTests:1 \
		-compile:0 \
		-optimizeErasableDatatypeWrapper:0 \
		$(COMPILE_SUFFIX_OPTION) \
		-quantifierSyntax:3 \
		-unicodeChar:0 \
		-functionSyntax:3 \
		-useRuntimeLib \
		-out $(OUT) \
		$(if $(strip $(STD_LIBRARY)) , -library:$(PROJECT_ROOT)/$(STD_LIBRARY)/src/Index.dfy, ) \
		$(TRANSPILE_DEPENDENCIES)


# If we are not the StandardLibrary, transpile the StandardLibrary.
# Transpile all other dependencies
transpile_dependencies:
	$(if $(strip $(STD_LIBRARY)), $(MAKE) -C $(PROJECT_ROOT)/$(STD_LIBRARY) transpile_implementation_$(LANG), )
	$(patsubst %, $(MAKE) -C $(PROJECT_ROOT)/% transpile_implementation_$(LANG);, $(PROJECT_DEPENDENCIES))

########################## Code-Gen targets

# StandardLibrary is filtered out from dependent-model patsubst list;
#   Its model is contained in $(LIBRARY_ROOT)/model, not $(LIBRARY_ROOT)/../StandardLibrary/Model.

# The OUTPUT variables are created this way
# so that it is possible to run _parts_ of polymorph.
# Otherwise it is difficult to run/test only a Dafny change.
# Since they are defined per target
# a single target can decide what parts it wants to build.

_polymorph:
	@: $(if ${CODEGEN_CLI_ROOT},,$(error You must pass the path CODEGEN_CLI_ROOT: CODEGEN_CLI_ROOT=/[path]/[to]/smithy-dafny/codegen/smithy-dafny-codegen-cli));
	cd $(CODEGEN_CLI_ROOT); \
	./../gradlew run --args="\
	$(OUTPUT_DAFNY) \
	$(OUTPUT_JAVA) \
	$(OUTPUT_DOTNET) \
	$(OUTPUT_PYTHON) \
	--model $(if $(DIR_STRUCTURE_V2), $(LIBRARY_ROOT)/dafny/$(SERVICE)/Model, $(SMITHY_MODEL_ROOT)) \
	--dependent-model $(PROJECT_ROOT)/$(SMITHY_DEPS) \
	$(patsubst %, --dependent-model $(PROJECT_ROOT)/%/Model, $($(service_deps_var))) \
	--namespace $($(namespace_var)) \
	$(AWS_SDK_CMD) \
	$(OUTPUT_LOCAL_SERVICE_$(SERVICE)) \
	";

# Generates all target runtime code for all namespaces in this project.
.PHONY: polymorph_code_gen
polymorph_code_gen:
	for service in $(PROJECT_SERVICES) ; do \
		export service_deps_var=SERVICE_DEPS_$${service} ; \
		export namespace_var=SERVICE_NAMESPACE_$${service} ; \
		export SERVICE=$${service} ; \
		$(MAKE) _polymorph_code_gen || exit 1; \
	done

_polymorph_code_gen: OUTPUT_DAFNY=\
    --output-dafny $(if $(DIR_STRUCTURE_V2), $(LIBRARY_ROOT)/dafny/$(SERVICE)/Model, $(LIBRARY_ROOT)/Model) \
	--include-dafny $(PROJECT_ROOT)/$(STD_LIBRARY)/src/Index.dfy
_polymorph_code_gen: OUTPUT_DOTNET=\
	$(if $(DIR_STRUCTURE_V2), --output-dotnet $(LIBRARY_ROOT)/runtimes/net/Generated/$(SERVICE)/, --output-dotnet $(LIBRARY_ROOT)/runtimes/net/Generated/)
_polymorph_code_gen: OUTPUT_JAVA=--output-java $(LIBRARY_ROOT)/runtimes/java/src/main/smithy-generated
_polymorph_code_gen: _polymorph

# Generates dafny code for all namespaces in this project
.PHONY: polymorph_dafny
polymorph_dafny:
	for service in $(PROJECT_SERVICES) ; do \
		export service_deps_var=SERVICE_DEPS_$${service} ; \
		export namespace_var=SERVICE_NAMESPACE_$${service} ; \
		export SERVICE=$${service} ; \
		$(MAKE) _polymorph_dafny || exit 1; \
	done

_polymorph_dafny: OUTPUT_DAFNY=\
    --output-dafny $(if $(DIR_STRUCTURE_V2), $(LIBRARY_ROOT)/dafny/$(SERVICE)/Model, $(LIBRARY_ROOT)/Model) \
	--include-dafny $(PROJECT_ROOT)/$(STD_LIBRARY)/src/Index.dfy
_polymorph_dafny: _polymorph

# Generates dotnet code for all namespaces in this project
.PHONY: polymorph_dotnet
polymorph_dotnet:
	for service in $(PROJECT_SERVICES) ; do \
		export service_deps_var=SERVICE_DEPS_$${service} ; \
		export namespace_var=SERVICE_NAMESPACE_$${service} ; \
		export SERVICE=$${service} ; \
		$(MAKE) _polymorph_dotnet || exit 1; \
	done

_polymorph_dotnet: OUTPUT_DOTNET=\
    $(if $(DIR_STRUCTURE_V2), --output-dotnet $(LIBRARY_ROOT)/runtimes/net/Generated/$(SERVICE)/, --output-dotnet $(LIBRARY_ROOT)/runtimes/net/Generated/)
_polymorph_dotnet: _polymorph

# Generates java code for all namespaces in this project
.PHONY: polymorph_java
polymorph_java:
	for service in $(PROJECT_SERVICES) ; do \
		export service_deps_var=SERVICE_DEPS_$${service} ; \
		export namespace_var=SERVICE_NAMESPACE_$${service} ; \
		export SERVICE=$${service} ; \
		$(MAKE) _polymorph_java || exit 1; \
	done

_polymorph_java: OUTPUT_JAVA=--output-java $(LIBRARY_ROOT)/runtimes/java/src/main/smithy-generated
_polymorph_java: _polymorph

.PHONY: polymorph_python
polymorph_python:
	for service in $(PROJECT_SERVICES) ; do \
		export service_deps_var=SERVICE_DEPS_$${service} ; \
		export namespace_var=SERVICE_NAMESPACE_$${service} ; \
		export SERVICE=$${service} ; \
		export snakecase_dir=SNAKECASE_DIR_$${service} ; \
		$(MAKE) _polymorph_python || exit 1; \
	done

_polymorph_python: OUTPUT_PYTHON=--output-python $(LIBRARY_ROOT)/runtimes/python/src/main/smithy-generated
_polymorph_python: _polymorph
# _polymorph_python:
# 	mv $(LIBRARY_ROOT)/runtimes/python/src/main/smithy-generated/$($(snakecase_dir))/*.py $(LIBRARY_ROOT)/runtimes/python/src/$($(snakecase_dir))/smithygenerated

########################## .NET targets

transpile_net: | transpile_implementation_net transpile_test_net transpile_dependencies_net

transpile_implementation_net: TARGET=cs
transpile_implementation_net: OUT=runtimes/net/ImplementationFromDafny
transpile_implementation_net: _transpile_implementation_all

transpile_test_net: TARGET=cs
transpile_test_net: OUT=runtimes/net/tests/TestsFromDafny
transpile_test_net: _transpile_test_all

transpile_dependencies_net: LANG=net
transpile_dependencies_net: transpile_dependencies

test_net_mac_brew: FRAMEWORK=net6.0
test_net:
	dotnet run \
		--project runtimes/net/tests/ \
		--framework $(FRAMEWORK)

test_net_mac_brew: FRAMEWORK=net6.0
test_net_mac_intel:
	DYLD_LIBRARY_PATH="/usr/local/opt/openssl@1.1/lib" dotnet run \
		--project runtimes/net/tests/ \
		--framework $(FRAMEWORK)

test_net_mac_brew: FRAMEWORK=net6.0
test_net_mac_brew:
	DYLD_LIBRARY_PATH="$(shell brew --prefix)/opt/openssl@1.1/lib/" dotnet run \
		--project runtimes/net/tests/ \
		--framework $(FRAMEWORK)

setup_net:
	dotnet restore runtimes/net/

########################## Java targets

build_java: transpile_java mvn_local_deploy_dependencies
	./runtimes/java/gradlew -p runtimes/java build

transpile_java: | transpile_implementation_java transpile_test_java transpile_dependencies_java

transpile_implementation_java: TARGET=java
transpile_implementation_java: OUT=runtimes/java/ImplementationFromDafny
transpile_implementation_java: _transpile_implementation_all _mv_implementation_java

transpile_test_java: TARGET=java
transpile_test_java: OUT=runtimes/java/TestsFromDafny
transpile_test_java: _transpile_test_all _mv_test_java

# Currently Dafny compiles to Java by changing the directory name.
# Java puts things under a `java` directory.
# To avoid `java/implementation-java` the code is generated and then moved.
_mv_implementation_java:
	rm -rf runtimes/java/src/main/dafny-generated
	mv runtimes/java/ImplementationFromDafny-java runtimes/java/src/main/dafny-generated
_mv_test_java:
	rm -rf runtimes/java/src/test/dafny-generated
	mkdir -p runtimes/java/src/test
	mv runtimes/java/TestsFromDafny-java runtimes/java/src/test/dafny-generated

transpile_dependencies_java: LANG=java
transpile_dependencies_java: transpile_dependencies

# If we are not StandardLibrary, locally deploy the StandardLibrary.
# Locally deploy all other dependencies 
mvn_local_deploy_dependencies:
	$(if $(strip $(STD_LIBRARY)), $(MAKE) -C $(PROJECT_ROOT)/$(STD_LIBRARY) mvn_local_deploy, )
	$(patsubst %, $(MAKE) -C $(PROJECT_ROOT)/% mvn_local_deploy;, $(PROJECT_DEPENDENCIES))

# The Java MUST all exist already through the transpile step.
mvn_local_deploy:
	./runtimes/java/gradlew -p runtimes/java publishMavenLocalPublicationToMavenLocal 

# The Java MUST all exsist if we want to publish to CodeArtifact
mvn_ca_deploy:
	./runtimes/java/gradlew -p runtimes/java publishMavenPublicationToPublishToCodeArtifactCIRepository

mvn_staging_deploy:
	./runtimes/java/gradlew -p runtimes/java publishMavenPublicationToPublishToCodeArtifactStagingRepository

test_java:
    # run Dafny generated tests
	./runtimes/java/gradlew -p runtimes/java runTests

########################## Python targets
#build_python: _python_underscore_dependency_extern_names
#build_python: _python_underscore_extern_names
build_python: build_implementation_python
build_python: transpile_test_python
build_python: transpile_dependencies_python
#build_python: _python_revert_underscore_extern_names
#build_python: _python_revert_underscore_dependency_extern_names
build_python: _mv_internaldafny_python
build_python: _remove_src_module_python
build_python: _rename_test_main_python

build_implementation_python: TARGET=py
build_implementation_python: OUT=runtimes/python/dafny_src
build_implementation_python: COMPILE_SUFFIX_OPTION=
build_implementation_python: transpile_implementation

# `transpile_implementation_python` is not directly used, but is indirectly used via `transpile_dependencies`
# The `transpile` target does NOT include the Dafny runtime library (_dafny.py) in the generated code
# while the `build` target does
transpile_implementation_python: transpile_dependencies_python
transpile_implementation_python: transpile_src_python
transpile_implementation_python: transpile_test_python
transpile_implementation_python: _mv_internaldafny_python
transpile_implementation_python: _remove_src_module_python

transpile_src_python: TARGET=py
transpile_src_python: OUT=runtimes/python/dafny_src
transpile_src_python: COMPILE_SUFFIX_OPTION=
transpile_src_python: transpile_implementation

transpile_test_python: TARGET=py
transpile_test_python: OUT=runtimes/python/__main__
transpile_test_python: COMPILE_SUFFIX_OPTION=
transpile_test_python: transpile_test

# Hacky workaround until Dafny supports per-language extern names.
# Replaces `.`s with `_`s in strings like `{:extern ".*"}`.
# This is flawed logic and should be removed, but is a reasonable band-aid for now.
# TODO: Once Dafny supports per-language extern names, remove and replace with Pythonic extern names.
# This is tracked in https://github.com/dafny-lang/dafny/issues/4322.
# This may require new Smithy-Dafny logic to generate Pythonic extern names.
_python_underscore_extern_names:
	find dafny -regex ".*\.dfy" -type f -exec sed -i $(SED_PARAMETER) '/.*{:extern \".*\".*/s/\./_/g' {} \;

#	find src -regex ".*\.dfy" -type f -exec sed -i $(SED_PARAMETER) '/.*{:extern \".*\".*/s/\./_/g' {} \;
#	find Model -regex ".*\.dfy" -type f -exec sed -i $(SED_PARAMETER) '/.*{:extern \".*\.*"/s/\./_/g' {} \;
#	find test -regex ".*\.dfy" -type f -exec sed -i $(SED_PARAMETER) '/.*{:extern \".*\".*/s/\./_/g' {} \;

_python_underscore_dependency_extern_names:
    $(patsubst %, $(MAKE) -C $(PROJECT_ROOT)/% _python_underscore_extern_names;, $(LIBRARIES))

_python_revert_underscore_extern_names:
	find dafny -regex ".*\.dfy" -type f -exec sed -i $(SED_PARAMETER) '/.*{:extern \".*\".*/s/_/\./g' {} \;
#	find src -regex ".*\.dfy" -type f -exec sed -i $(SED_PARAMETER) '/.*{:extern \".*\".*/s/_/\./g' {} \;
#	find Model -regex ".*\.dfy" -type f -exec sed -i $(SED_PARAMETER) '/.*{:extern \".*\".*/s/_/\./g' {} \; 2>/dev/null
#	find test -regex ".*\.dfy" -type f -exec sed -i $(SED_PARAMETER) '/.*{:extern \".*\".*/s/_/\./g' {} \;

_python_revert_underscore_dependency_extern_names:
	$(patsubst %, $(MAKE) -C $(PROJECT_ROOT)/% _python_revert_underscore_extern_names;, $(LIBRARIES))

# Move Dafny-generated code into its expected location in the Python module
_mv_internaldafny_python:
	# Remove any previously generated Dafny code in src/, then copy in newly-generated code
	rm -rf runtimes/python/src/main/internaldafny/generated/
	mkdir runtimes/python/src/main/internaldafny/generated/
	mv runtimes/python/dafny_src-py/*.py runtimes/python/src/main/internaldafny/generated
	rm -rf runtimes/python/dafny_src-py
	# Remove any previously generated Dafny code in test/, then copy in newly-generated code
	rm -rf runtimes/python/test/internaldafny/generated
	mkdir runtimes/python/test/internaldafny/generated
	mv runtimes/python/__main__-py/*.py runtimes/python/test/internaldafny/generated
	rm -rf runtimes/python/__main__-py

# Versions of Dafny as of ~9/28 seem to ALWAYS write output to __main__.py,
#   regardless of the OUT parameter...?
# We should figure out what happened and get a workaround
# For now, always write OUT to __main__, then manually rename the primary file...
# TODO: Resolve this before releasing libraries
# Note the name internaldafny_test_executor is specifically chosen
# so as to not be picked up by pytest,
# which finds test_*.py or *_test.py files.
# This is neither, and will not be picked up by pytest.
# This file SHOULD not be run from a context that has not imported the wrapping shim,
#   otherwise the tests will fail.
# We write an extern which WILL be picked up by pytest.
# This extern will import the wrapping shim, then import this `internaldafny_test_executor` to run the tests.
_rename_test_main_python:
	mv runtimes/python/test/internaldafny/generated/__main__.py runtimes/python/test/internaldafny/generated/internaldafny_test_executor.py

_remove_src_module_python:
	# Remove the src/ `module_.py` file.
	# There is a race condition between the src/ and test/ installation of this file.
	# The file that is installed least recently is overwritten by the file installed most recently.
	# The test/ file contains code to execute tests. The src/ file is largely empty.
	# If the src/ file is installed most recently, tests will fail to run.
	# By removing the src/ file, we ensure the test/ file is always the installed file.
	rm runtimes/python/src/$(PYTHON_MODULE_NAME)/internaldafny/generated/module_.py

transpile_dependencies_python: LANG=python
transpile_dependencies_python: transpile_dependencies

test_python:
	rm -rf runtimes/python/.tox
	tox -c runtimes/python --verbose

########################## local testing targets

# These targets are added as a convenience for local development.
# If you experience weird behavior using these targets,
# fall back to the regular `build` or `test` targets.
# These targets MUST only be used for local testing,
# and MUST NOT be used in CI.

# Targets to transpile single local service for convenience.
# Specify the local service to build by passing a SERVICE env var.
# Note that this does not generate identical files as `transpile_implementation_java`

local_transpile_impl_java_single: TARGET=java
local_transpile_impl_java_single: OUT=runtimes/java/ImplementationFromDafny
local_transpile_impl_java_single: local_transpile_impl_single
	cp -R runtimes/java/ImplementationFromDafny-java/* runtimes/java/src/main/dafny-generated
	rm -rf runtimes/java/ImplementationFromDafny-java/

local_transpile_impl_net_single: TARGET=cs
local_transpile_impl_net_single: OUT=runtimes/net/ImplementationFromDafny
local_transpile_impl_net_single: local_transpile_impl_single

local_transpile_impl_single: deps_var=SERVICE_DEPS_$(SERVICE)
local_transpile_impl_single: TRANSPILE_TARGETS=./dafny/$(SERVICE)/src/$(FILE)
local_transpile_impl_single: TRANSPILE_DEPENDENCIES= \
		$(patsubst %, -library:$(PROJECT_ROOT)/%/src/Index.dfy, $($(deps_var))) \
		$(patsubst %, -library:$(PROJECT_ROOT)/%, $(PROJECT_INDEX)) \
		-library:$(PROJECT_ROOT)/$(STD_LIBRARY)/src/Index.dfy
local_transpile_impl_single: transpile_implementation

# Targets to transpile single local service for convenience.
# Specify the local service to build by passing a SERVICE env var.
# Note that this does not generate identical files as `transpile_test_java`,
# and will clobber tests generated by other services.

local_transpile_test_java_single: TARGET=java
local_transpile_test_java_single: OUT=runtimes/java/TestsFromDafny
local_transpile_test_java_single: local_transpile_test_single
	cp -R runtimes/java/TestsFromDafny-java/* runtimes/java/src/test/dafny-generated
	rm -rf runtimes/java/TestsFromDafny-java

local_transpile_test_net_single: TARGET=cs
local_transpile_test_net_single: OUT=runtimes/net/tests/TestsFromDafny
local_transpile_test_net_single: local_transpile_test_single

local_transpile_test_single: TRANSPILE_TARGETS=./dafny/$(SERVICE)/test/$(FILE)
local_transpile_test_single: TRANSPILE_DEPENDENCIES= \
		$(patsubst %, -library:dafny/%/src/Index.dfy, $(PROJECT_SERVICES)) \
		$(patsubst %, -library:$(PROJECT_ROOT)/%, $(PROJECT_INDEX)) \
		-library:$(PROJECT_ROOT)/$(STD_LIBRARY)/src/Index.dfy
local_transpile_test_single: transpile_test<|MERGE_RESOLUTION|>--- conflicted
+++ resolved
@@ -50,7 +50,6 @@
 # Our target language code still assumes it does,
 # so IF the /compileSuffix option is available in our verion of Dafny
 # we need to provide it.
-<<<<<<< HEAD
 COMPILE_SUFFIX_OPTION_CHECK_EXIT_CODE := $(shell dafny /help | grep -q /compileSuffix; echo $$?)
 ifeq ($(COMPILE_SUFFIX_OPTION_CHECK_EXIT_CODE), 0)
 	COMPILE_SUFFIX_OPTION := -compileSuffix:1
@@ -65,19 +64,6 @@
 else
   SED_PARAMETER :=
 endif
-
-=======
-# on 4.2.0 running on windows this shell command fails; we should fix this so the right
-# thing happens on the right environment
-# COMPILE_SUFFIX_OPTION_CHECK_EXIT_CODE := $(shell dafny /help | grep -q /compileSuffix; echo $$?)
-# ifeq ($(COMPILE_SUFFIX_OPTION_CHECK_EXIT_CODE), 0)
-# 	COMPILE_SUFFIX_OPTION := -compileSuffix:1
-# else
-# 	COMPILE_SUFFIX_OPTION := -compileSuffix:1
-# endif
-# for now we know this will work across the three environmnets we test in (windows, macos, ubuntu)
-COMPILE_SUFFIX_OPTION := -compileSuffix:1
->>>>>>> 9c0efc52
 
 ########################## Dafny targets
 
