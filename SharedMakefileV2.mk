--- conflicted
+++ resolved
@@ -5,594 +5,6 @@
 # This means that these are the project roots
 # that are shared by all libraries in this repo.
 PROJECT_ROOT := $(abspath $(dir $(abspath $(lastword $(MAKEFILE_LIST)))))
-<<<<<<< HEAD
-# This evaluates to the path of the current working directory.
-# i.e. The specific library under consideration.
-LIBRARY_ROOT := $(PWD)
-# Smithy Dafny code gen needs to know
-# where the smithy model is.
-# This is generally in the same directory as the library.
-# However in the case of a wrapped library,
-# such as the test vectors
-# the implementation MAY be in a different library
-# than the model.
-# By having two related variables
-# test vector projects can point to
-# the specific model they need
-# but still build everything in their local library directory.
-SMITHY_MODEL_ROOT := $(LIBRARY_ROOT)/Model
-
-# Later versions of Dafny no longer default to adding "_Compile"
-# to the names of modules when translating.
-# Our target language code still assumes it does,
-# so IF the /compileSuffix option is available in our verion of Dafny
-# we need to provide it.
-COMPILE_SUFFIX_OPTION_CHECK_EXIT_CODE := $(shell dafny /help | grep -q /compileSuffix; echo $$?)
-ifeq ($(COMPILE_SUFFIX_OPTION_CHECK_EXIT_CODE), 0)
-	COMPILE_SUFFIX_OPTION := -compileSuffix:1
-else
-	COMPILE_SUFFIX_OPTION :=
-endif
-
-# On macOS, sed requires an extra parameter of ""
-OS := $(shell uname)
-ifeq ($(OS), Darwin)
-  SED_PARAMETER := ""
-else
-  SED_PARAMETER :=
-endif
-
-# The path to the smithy-dafny code generation CLI.
-# Defaults to the copy in the smithy-dafny submodule but can be overridden.
-CODEGEN_CLI_ROOT := $(PROJECT_ROOT)/smithy-dafny/codegen/smithy-dafny-codegen-cli
-
-########################## Dafny targets
-
-# Proof of correctness for the math below
-#  function Z3_PROCESSES(cpus:nat): nat
-#  { if cpus >= 3 then 2 else 1 }
-
-#  function DAFNY_PROCESSES(cpus: nat): nat
-#   requires 0 < cpus // 0 cpus would do no work!
-#  { (cpus - 1 )/Z3_PROCESSES(cpus) }
-
-#  lemma Correct(cpus:nat)
-#    ensures DAFNY_PROCESSES(cpus) * Z3_PROCESSES(cpus) <= cpus
-#  {}
-
-# Verify the entire project
-verify:Z3_PROCESSES=$(shell echo $$(( $(CORES) >= 3 ? 2 : 1 )))
-verify:DAFNY_PROCESSES=$(shell echo $$(( ($(CORES) - 1 ) / ($(CORES) >= 3 ? 2 : 1))))
-verify:
-	find . -name '*.dfy' | xargs -n 1 -P $(DAFNY_PROCESSES) -I % dafny \
-		-vcsCores:$(Z3_PROCESSES) \
-		-compile:0 \
-		-definiteAssignment:3 \
-		-unicodeChar:0 \
-		-functionSyntax:3 \
-		-verificationLogger:csv \
-		-timeLimit:100 \
-		-trace \
-		%
-
-# Verify single file FILE with text logger.
-# This is useful for debugging resource count usage within a file.
-# Use PROC to further scope the verification
-verify_single:
-	dafny \
-		-vcsCores:$(CORES) \
-		-compile:0 \
-		-definiteAssignment:3 \
-		-unicodeChar:0 \
-		-functionSyntax:3 \
-		-verificationLogger:text \
-		-timeLimit:100 \
-		-trace \
-		$(if ${PROC},-proc:*$(PROC)*,) \
-		$(FILE)
-
-#Verify only a specific namespace at env var $(SERVICE)
-verify_service:
-	@: $(if ${SERVICE},,$(error You must pass the SERVICE to generate for));
-	dafny \
-		-vcsCores:$(CORES) \
-		-compile:0 \
-		-definiteAssignment:3 \
-		-unicodeChar:0 \
-		-functionSyntax:3 \
-		-verificationLogger:csv \
-		-timeLimit:100 \
-		-trace \
-		`find ./dafny/$(SERVICE) -name '*.dfy'` \
-
-format_dafny:
-	dafny format \
-		--function-syntax 3 \
-		--unicode-char false \
-		`find . -name '*.dfy'`
-
-format_dafny-check:
-	dafny format \
-		--check \
-		--function-syntax 3 \
-		--unicode-char false \
-		`find . -name '*.dfy'`
-
-dafny-reportgenerator:
-	dafny-reportgenerator \
-		summarize-csv-results \
-		--max-resource-count $(MAX_RESOURCE_COUNT) \
-		TestResults/*.csv
-
-clean-dafny-report:
-	rm TestResults/*.csv
-
-# Dafny helper targets
-
-# Transpile the entire project's impl
-_transpile_implementation_all: TRANSPILE_DEPENDENCIES=$(patsubst %, -library:$(PROJECT_ROOT)/%, $(PROJECT_INDEX))
-_transpile_implementation_all: transpile_implementation
-
-# The `$(OUT)` and $(TARGET) variables are problematic.
-# Ideally they are different for every target call.
-# However the way make evaluates variables
-# having a target specific variable is hard.
-# This all comes up because a project
-# will need to also transpile its dependencies.
-# This is worked around for now,
-# by the fact that the `TARGET`
-# for all these transpile calls will be the same.
-# For `OUT` this is solved by making the paths relative.
-# So that the runtime is express once
-# and can be the same for all such runtimes.
-# Since such targets are all shared,
-# this is tractable.
-
-# At this time is is *significatly* faster
-# to give Dafny a single file
-# that includes everything
-# than it is to pass each file to the CLI.
-# ~2m vs ~10s for our large projects.
-# Also the expectation is that verification happens in the `verify` target
-transpile_implementation:
-	find ./dafny/**/src ./src -name 'Index.dfy' | sed -e 's/^/include "/' -e 's/$$/"/' | dafny \
-		-stdin \
-		-noVerify \
-		-vcsCores:$(CORES) \
-		-compileTarget:$(TARGET) \
-		-spillTargetCode:3 \
-		-compile:0 \
-		-optimizeErasableDatatypeWrapper:0 \
-		$(COMPILE_SUFFIX_OPTION) \
-		-unicodeChar:0 \
-		-functionSyntax:3 \
-		-useRuntimeLib \
-		-out $(OUT) \
-		$(if $(strip $(STD_LIBRARY)) , -library:$(PROJECT_ROOT)/$(STD_LIBRARY)/src/Index.dfy, ) \
-		$(TRANSPILE_DEPENDENCIES)
-
-# Transpile the entire project's tests
-_transpile_test_all: TRANSPILE_DEPENDENCIES=$(if ${DIR_STRUCTURE_V2}, $(patsubst %, -library:dafny/%/src/Index.dfy, $(PROJECT_SERVICES)), -library:src/Index.dfy)
-_transpile_test_all: transpile_test
-
-transpile_test:
-	find ./dafny/**/test ./test -name "*.dfy" -name '*.dfy' | sed -e 's/^/include "/' -e 's/$$/"/' | dafny \
-		-stdin \
-		-noVerify \
-		-vcsCores:$(CORES) \
-		-compileTarget:$(TARGET) \
-		-spillTargetCode:3 \
-		-runAllTests:1 \
-		-compile:0 \
-		-optimizeErasableDatatypeWrapper:0 \
-		$(COMPILE_SUFFIX_OPTION) \
-		-unicodeChar:0 \
-		-functionSyntax:3 \
-		-useRuntimeLib \
-		-out $(OUT) \
-		$(if $(strip $(STD_LIBRARY)) , -library:$(PROJECT_ROOT)/$(STD_LIBRARY)/src/Index.dfy, ) \
-		$(TRANSPILE_DEPENDENCIES)
-
-
-# If we are not the StandardLibrary, transpile the StandardLibrary.
-# Transpile all other dependencies
-transpile_dependencies:
-	$(if $(strip $(STD_LIBRARY)), $(MAKE) -C $(PROJECT_ROOT)/$(STD_LIBRARY) transpile_implementation_$(LANG), )
-	$(patsubst %, $(MAKE) -C $(PROJECT_ROOT)/% transpile_implementation_$(LANG);, $(PROJECT_DEPENDENCIES))
-
-########################## Code-Gen targets
-
-# StandardLibrary is filtered out from dependent-model patsubst list;
-#   Its model is contained in $(LIBRARY_ROOT)/model, not $(LIBRARY_ROOT)/../StandardLibrary/Model.
-
-# The OUTPUT variables are created this way
-# so that it is possible to run _parts_ of polymorph.
-# Otherwise it is difficult to run/test only a Dafny change.
-# Since they are defined per target
-# a single target can decide what parts it wants to build.
-
-_polymorph:
-	@: $(if ${DAFNY_VERSION},,$(error You must pass the value DAFNY_VERSION : DAFNY_VERSION=4.1));
-	cd $(CODEGEN_CLI_ROOT); \
-	./../gradlew run --args="\
-	--dafny-version $(DAFNY_VERSION) \
-	--library-root $(LIBRARY_ROOT) \
-	--patch-files-dir $(if $(DIR_STRUCTURE_V2),$(LIBRARY_ROOT)/codegen-patches/$(SERVICE),$(LIBRARY_ROOT)/codegen-patches) \
-	$(OUTPUT_DAFNY) \
-	$(INPUT_DAFNY) \
-	$(OUTPUT_JAVA) \
-	$(OUTPUT_DOTNET) \
-	$(OUTPUT_PYTHON) \
-	$(MODULE_NAME) \
-	--model $(if $(DIR_STRUCTURE_V2), $(LIBRARY_ROOT)/dafny/$(SERVICE)/Model, $(SMITHY_MODEL_ROOT)) \
-	--dependent-model $(PROJECT_ROOT)/$(SMITHY_DEPS) \
-	$(patsubst %, --dependent-model $(PROJECT_ROOT)/%/Model, $($(service_deps_var))) \
-	$(DEPENDENCY_MODULE_NAMES) \
-	--namespace $($(namespace_var)) \
-	$(AWS_SDK_CMD) \
-	$(OUTPUT_LOCAL_SERVICE_$(SERVICE)) \
-	$(POLYMORPH_OPTIONS) \
-	";
-
-_polymorph_dependencies:
-	@$(foreach dependency, \
-		$(PROJECT_DEPENDENCIES), \
-		$(MAKE) -C $(PROJECT_ROOT)/$(dependency) polymorph_$(POLYMORPH_LANGUAGE_TARGET); \
-	)
-
-# Generates all target runtime code for all namespaces in this project.
-.PHONY: polymorph_code_gen
-polymorph_code_gen: POLYMORPH_LANGUAGE_TARGET=code_gen
-polymorph_code_gen: _polymorph_dependencies
-polymorph_code_gen:
-	set -e; for service in $(PROJECT_SERVICES) ; do \
-		export service_deps_var=SERVICE_DEPS_$${service} ; \
-		export namespace_var=SERVICE_NAMESPACE_$${service} ; \
-		export SERVICE=$${service} ; \
-		$(MAKE) _polymorph_code_gen ; \
-	done
-
-_polymorph_code_gen: OUTPUT_DAFNY=\
-	--output-dafny $(if $(DIR_STRUCTURE_V2), $(LIBRARY_ROOT)/dafny/$(SERVICE)/Model, $(LIBRARY_ROOT)/Model)
-_polymorph_code_gen: INPUT_DAFNY=\
-	--include-dafny $(PROJECT_ROOT)/$(STD_LIBRARY)/src/Index.dfy
-_polymorph_code_gen: OUTPUT_DOTNET=\
-	$(if $(DIR_STRUCTURE_V2), --output-dotnet $(LIBRARY_ROOT)/runtimes/net/Generated/$(SERVICE)/, --output-dotnet $(LIBRARY_ROOT)/runtimes/net/Generated/)
-_polymorph_code_gen: OUTPUT_JAVA=--output-java $(LIBRARY_ROOT)/runtimes/java/src/main/smithy-generated
-_polymorph_code_gen: _polymorph
-
-check_polymorph_diff:
-	git diff --exit-code $(LIBRARY_ROOT) || (echo "ERROR: polymorph-generated code does not match the committed code - see above for diff. Either commit the changes or regenerate with 'POLYMORPH_OPTIONS=--update-patch-files'." && exit 1)
-
-# Generates dafny code for all namespaces in this project
-.PHONY: polymorph_dafny
-polymorph_dafny: POLYMORPH_LANGUAGE_TARGET=dafny
-polymorph_dafny: _polymorph_dependencies
-polymorph_dafny:
-	set -e; for service in $(PROJECT_SERVICES) ; do \
-		export service_deps_var=SERVICE_DEPS_$${service} ; \
-		export namespace_var=SERVICE_NAMESPACE_$${service} ; \
-		export SERVICE=$${service} ; \
-		$(MAKE) _polymorph_dafny ; \
-	done
-
-_polymorph_dafny: OUTPUT_DAFNY=\
-	--output-dafny $(if $(DIR_STRUCTURE_V2), $(LIBRARY_ROOT)/dafny/$(SERVICE)/Model, $(LIBRARY_ROOT)/Model)
-_polymorph_dafny: INPUT_DAFNY=\
-	--include-dafny $(PROJECT_ROOT)/$(STD_LIBRARY)/src/Index.dfy
-_polymorph_dafny: _polymorph
-
-# Generates dotnet code for all namespaces in this project
-.PHONY: polymorph_dotnet
-polymorph_dotnet: POLYMORPH_LANGUAGE_TARGET=dotnet
-polymorph_dotnet: _polymorph_dependencies
-polymorph_dotnet:
-	set -e; for service in $(PROJECT_SERVICES) ; do \
-		export service_deps_var=SERVICE_DEPS_$${service} ; \
-		export namespace_var=SERVICE_NAMESPACE_$${service} ; \
-		export SERVICE=$${service} ; \
-		$(MAKE) _polymorph_dotnet ; \
-	done
-
-_polymorph_dotnet: OUTPUT_DOTNET=\
-    $(if $(DIR_STRUCTURE_V2), --output-dotnet $(LIBRARY_ROOT)/runtimes/net/Generated/$(SERVICE)/, --output-dotnet $(LIBRARY_ROOT)/runtimes/net/Generated/)
-_polymorph_dotnet: _polymorph
-
-# Generates java code for all namespaces in this project
-.PHONY: polymorph_java
-polymorph_java: POLYMORPH_LANGUAGE_TARGET=java
-polymorph_java: _polymorph_dependencies
-polymorph_java:
-	set -e; for service in $(PROJECT_SERVICES) ; do \
-		export service_deps_var=SERVICE_DEPS_$${service} ; \
-		export namespace_var=SERVICE_NAMESPACE_$${service} ; \
-		export SERVICE=$${service} ; \
-		$(MAKE) _polymorph_java ; \
-	done
-
-_polymorph_java: OUTPUT_JAVA=--output-java $(LIBRARY_ROOT)/runtimes/java/src/main/smithy-generated
-_polymorph_java: _polymorph
-
-.PHONY: polymorph_python
-polymorph_python:
-	for service in $(PROJECT_SERVICES) ; do \
-		export service_deps_var=SERVICE_DEPS_$${service} ; \
-		export namespace_var=SERVICE_NAMESPACE_$${service} ; \
-		export SERVICE=$${service} ; \
-		$(MAKE) _polymorph_python || exit 1; \
-	done
-	rm $(LIBRARY_ROOT)/runtimes/python/src/$(PYTHON_MODULE_NAME)/smithygenerated/pyproject.toml
-	rm $(LIBRARY_ROOT)/runtimes/python/src/$(PYTHON_MODULE_NAME)/smithygenerated/README.md
-
-	
-_polymorph_python: OUTPUT_PYTHON=--output-python $(LIBRARY_ROOT)/runtimes/python/src/$(PYTHON_MODULE_NAME)/smithygenerated
-# TODO-Python: Maybe I can get the module name as the folder just before smithy-generated/ in ^
-_polymorph_python: MODULE_NAME=--module-name $(PYTHON_MODULE_NAME)
-# Python codegen MUST know dependencies' module names...
-# This greps each service dependency's Makefile for two strings:
-# 1. "SERVICE_NAMESPACE_$(dependency)"
-# 2. "PYTHON_MODULE_NAME"
-# , then assembles them together as
-# "SERVICE_NAMESPACE_$(dependency)"="PYTHON_MODULE_NAME"
-# , creating a map from a service namespace to its wrapping module name.
-# We plan to move this information into Dafny project files.
-# This is unfortunately one long line that breaks when I split it up...
-_polymorph_python: DEPENDENCY_MODULE_NAMES=$(PYTHON_DEPENDENCY_MODULE_NAMES)
-_polymorph_python: _polymorph
-
-########################## .NET targets
-
-transpile_net: | transpile_implementation_net transpile_test_net transpile_dependencies_net
-
-transpile_implementation_net: TARGET=cs
-transpile_implementation_net: OUT=runtimes/net/ImplementationFromDafny
-transpile_implementation_net: _transpile_implementation_all
-
-transpile_test_net: TARGET=cs
-transpile_test_net: OUT=runtimes/net/tests/TestsFromDafny
-transpile_test_net: _transpile_test_all
-
-transpile_dependencies_net: LANG=net
-transpile_dependencies_net: transpile_dependencies
-
-test_net_mac_brew: FRAMEWORK=net6.0
-test_net:
-	dotnet run \
-		--project runtimes/net/tests/ \
-		--framework $(FRAMEWORK)
-
-test_net_mac_brew: FRAMEWORK=net6.0
-test_net_mac_intel:
-	DYLD_LIBRARY_PATH="/usr/local/opt/openssl@1.1/lib" dotnet run \
-		--project runtimes/net/tests/ \
-		--framework $(FRAMEWORK)
-
-test_net_mac_brew: FRAMEWORK=net6.0
-test_net_mac_brew:
-	DYLD_LIBRARY_PATH="$(shell brew --prefix)/opt/openssl@1.1/lib/" dotnet run \
-		--project runtimes/net/tests/ \
-		--framework $(FRAMEWORK)
-
-setup_net:
-	dotnet restore runtimes/net/
-
-format_net:
-	dotnet format runtimes/net/*.csproj
-
-format_net-check:
-	dotnet format runtimes/net/*.csproj --verify-no-changes
-
-########################## Java targets
-
-build_java: transpile_java mvn_local_deploy_dependencies
-	./runtimes/java/gradlew -p runtimes/java build
-
-transpile_java: | transpile_implementation_java transpile_test_java transpile_dependencies_java
-
-transpile_implementation_java: TARGET=java
-transpile_implementation_java: OUT=runtimes/java/ImplementationFromDafny
-transpile_implementation_java: _transpile_implementation_all _mv_implementation_java
-
-transpile_test_java: TARGET=java
-transpile_test_java: OUT=runtimes/java/TestsFromDafny
-transpile_test_java: _transpile_test_all _mv_test_java
-
-# Currently Dafny compiles to Java by changing the directory name.
-# Java puts things under a `java` directory.
-# To avoid `java/implementation-java` the code is generated and then moved.
-_mv_implementation_java:
-	rm -rf runtimes/java/src/main/dafny-generated
-	mv runtimes/java/ImplementationFromDafny-java runtimes/java/src/main/dafny-generated
-_mv_test_java:
-	rm -rf runtimes/java/src/test/dafny-generated
-	mkdir -p runtimes/java/src/test
-	mv runtimes/java/TestsFromDafny-java runtimes/java/src/test/dafny-generated
-
-transpile_dependencies_java: LANG=java
-transpile_dependencies_java: transpile_dependencies
-
-# If we are not StandardLibrary, locally deploy the StandardLibrary.
-# Locally deploy all other dependencies 
-mvn_local_deploy_dependencies:
-	$(if $(strip $(STD_LIBRARY)), $(MAKE) -C $(PROJECT_ROOT)/$(STD_LIBRARY) mvn_local_deploy, )
-	$(patsubst %, $(MAKE) -C $(PROJECT_ROOT)/% mvn_local_deploy;, $(PROJECT_DEPENDENCIES))
-
-# The Java MUST all exist already through the transpile step.
-mvn_local_deploy:
-	./runtimes/java/gradlew -p runtimes/java publishMavenLocalPublicationToMavenLocal 
-
-# The Java MUST all exsist if we want to publish to CodeArtifact
-mvn_ca_deploy:
-	./runtimes/java/gradlew -p runtimes/java publishMavenPublicationToPublishToCodeArtifactCIRepository
-
-mvn_staging_deploy:
-	./runtimes/java/gradlew -p runtimes/java publishMavenPublicationToPublishToCodeArtifactStagingRepository
-
-test_java:
-    # run Dafny generated tests
-	./runtimes/java/gradlew -p runtimes/java runTests
-
-########################## Python targets
-
-transpile_python: | transpile_implementation_python transpile_test_python transpile_dependencies_python _mv_internaldafny_python _rename_test_main_python _remove_src_module_python
-
-# transpile_implementation_python: _python_underscore_extern_names
-transpile_implementation_python: TARGET=py
-transpile_implementation_python: OUT=runtimes/python/dafny_src
-transpile_implementation_python: COMPILE_SUFFIX_OPTION=
-transpile_implementation_python: _transpile_implementation_all
-
-transpile_test_python: TARGET=py
-transpile_test_python: OUT=runtimes/python/__main__
-transpile_test_python: COMPILE_SUFFIX_OPTION=
-transpile_test_python: _transpile_test_all
-
-# #transpile_python: _python_underscore_dependency_extern_names
-# #transpile_python: _python_underscore_extern_names
-# transpile_python: build_implementation_python
-# transpile_python: transpile_test_python
-# transpile_python: transpile_dependencies_python
-# #transpile_python: _python_revert_underscore_extern_names
-# #transpile_python: _python_revert_underscore_dependency_extern_names
-# transpile_python: _mv_internaldafny_python
-# transpile_python: _remove_src_module_python
-# transpile_python: _rename_test_main_python
-
-# build_implementation_python: TARGET=py
-# build_implementation_python: OUT=runtimes/python/dafny_src
-# build_implementation_python: COMPILE_SUFFIX_OPTION=
-# build_implementation_python: _transpile_implementation_all
-
-# `transpile_implementation_python` is not directly used, but is indirectly used via `transpile_dependencies`
-# The `transpile` target does NOT include the Dafny runtime library (_dafny.py) in the generated code
-# while the `build` target does
-# transpile_implementation_python: transpile_dependencies_python
-# transpile_implementation_python: transpile_src_python
-# transpile_implementation_python: transpile_test_python
-# transpile_implementation_python: _mv_internaldafny_python
-# transpile_implementation_python: _remove_src_module_python
-
-# transpile_src_python: TARGET=py
-# transpile_src_python: OUT=runtimes/python/dafny_src
-# transpile_src_python: COMPILE_SUFFIX_OPTION=
-# transpile_src_python: transpile_implementation
-
-# transpile_test_python: TARGET=py
-# transpile_test_python: OUT=runtimes/python/__main__
-# transpile_test_python: COMPILE_SUFFIX_OPTION=
-# transpile_test_python: transpile_test
-
-# Hacky workaround until Dafny supports per-language extern names.
-# Replaces `.`s with `_`s in strings like `{:extern ".*"}`.
-# This is flawed logic and should be removed, but is a reasonable band-aid for now.
-# TODO: Once Dafny supports per-language extern names, remove and replace with Pythonic extern names.
-# This is tracked in https://github.com/dafny-lang/dafny/issues/4322.
-# This may require new Smithy-Dafny logic to generate Pythonic extern names.
-_python_underscore_extern_names:
-#	find dafny -regex ".*\.dfy" -type f -exec sed -i $(SED_PARAMETER) '/.*{:extern \".*\".*/s/\./_/g' {} \;
-	find src -regex ".*\.dfy" -type f -exec sed -i $(SED_PARAMETER) '/.*{:extern \".*\".*/s/\./_/g' {} \;
-	find Model -regex ".*\.dfy" -type f -exec sed -i $(SED_PARAMETER) '/.*{:extern \".*\.*"/s/\./_/g' {} \;
-	find test -regex ".*\.dfy" -type f -exec sed -i $(SED_PARAMETER) '/.*{:extern \".*\".*/s/\./_/g' {} \;
-
-_python_underscore_dependency_extern_names:
-    $(patsubst %, $(MAKE) -C $(PROJECT_ROOT)/% _python_underscore_extern_names;, $(LIBRARIES))
-
-_python_revert_underscore_extern_names:
-	find dafny -regex ".*\.dfy" -type f -exec sed -i $(SED_PARAMETER) '/.*{:extern \".*\".*/s/_/\./g' {} \;
-	find src -regex ".*\.dfy" -type f -exec sed -i $(SED_PARAMETER) '/.*{:extern \".*\".*/s/_/\./g' {} \;
-	find Model -regex ".*\.dfy" -type f -exec sed -i $(SED_PARAMETER) '/.*{:extern \".*\".*/s/_/\./g' {} \; 2>/dev/null
-	find test -regex ".*\.dfy" -type f -exec sed -i $(SED_PARAMETER) '/.*{:extern \".*\".*/s/_/\./g' {} \;
-
-_python_revert_underscore_dependency_extern_names:
-	$(patsubst %, $(MAKE) -C $(PROJECT_ROOT)/% _python_revert_underscore_extern_names;, $(LIBRARIES))
-
-# Move Dafny-generated code into its expected location in the Python module
-_mv_internaldafny_python:
-	# Remove any previously generated Dafny code in src/, then copy in newly-generated code
-	rm -rf runtimes/python/src/$(PYTHON_MODULE_NAME)/internaldafny/generated/
-	mkdir runtimes/python/src/$(PYTHON_MODULE_NAME)/internaldafny/generated/
-	mv runtimes/python/dafny_src-py/*.py runtimes/python/src/$(PYTHON_MODULE_NAME)/internaldafny/generated
-	rm -rf runtimes/python/dafny_src-py
-	# Remove any previously generated Dafny code in test/, then copy in newly-generated code
-	rm -rf runtimes/python/test/internaldafny/generated
-	mkdir runtimes/python/test/internaldafny/generated
-	mv runtimes/python/__main__-py/*.py runtimes/python/test/internaldafny/generated
-	rm -rf runtimes/python/__main__-py
-
-# Versions of Dafny as of ~9/28 seem to ALWAYS write output to __main__.py,
-#   regardless of the OUT parameter...?
-# We should figure out what happened and get a workaround
-# For now, always write OUT to __main__, then manually rename the primary file...
-# TODO: Resolve this before releasing libraries
-# Note the name internaldafny_test_executor is specifically chosen
-# so as to not be picked up by pytest,
-# which finds test_*.py or *_test.py files.
-# This is neither, and will not be picked up by pytest.
-# This file SHOULD not be run from a context that has not imported the wrapping shim,
-#   otherwise the tests will fail.
-# We write an extern which WILL be picked up by pytest.
-# This extern will import the wrapping shim, then import this `internaldafny_test_executor` to run the tests.
-_rename_test_main_python:
-	mv runtimes/python/test/internaldafny/generated/__main__.py runtimes/python/test/internaldafny/generated/internaldafny_test_executor.py
-
-_remove_src_module_python:
-	# Remove the src/ `module_.py` file.
-	# There is a race condition between the src/ and test/ installation of this file.
-	# The file that is installed least recently is overwritten by the file installed most recently.
-	# The test/ file contains code to execute tests. The src/ file is largely empty.
-	# If the src/ file is installed most recently, tests will fail to run.
-	# By removing the src/ file, we ensure the test/ file is always the installed file.
-	rm runtimes/python/src/$(PYTHON_MODULE_NAME)/internaldafny/generated/module_.py
-
-transpile_dependencies_python: LANG=python
-transpile_dependencies_python: transpile_dependencies
-
-test_python:
-	rm -rf runtimes/python/.tox
-	tox -c runtimes/python --verbose
-
-########################## local testing targets
-
-# These targets are added as a convenience for local development.
-# If you experience weird behavior using these targets,
-# fall back to the regular `build` or `test` targets.
-# These targets MUST only be used for local testing,
-# and MUST NOT be used in CI.
-
-# Targets to transpile single local service for convenience.
-# Specify the local service to build by passing a SERVICE env var.
-# Note that this does not generate identical files as `transpile_implementation_java`
-
-local_transpile_impl_java_single: TARGET=java
-local_transpile_impl_java_single: OUT=runtimes/java/ImplementationFromDafny
-local_transpile_impl_java_single: local_transpile_impl_single
-	cp -R runtimes/java/ImplementationFromDafny-java/* runtimes/java/src/main/dafny-generated
-	rm -rf runtimes/java/ImplementationFromDafny-java/
-
-local_transpile_impl_net_single: TARGET=cs
-local_transpile_impl_net_single: OUT=runtimes/net/ImplementationFromDafny
-local_transpile_impl_net_single: local_transpile_impl_single
-
-local_transpile_impl_single: deps_var=SERVICE_DEPS_$(SERVICE)
-local_transpile_impl_single: TRANSPILE_TARGETS=./dafny/$(SERVICE)/src/$(FILE)
-local_transpile_impl_single: TRANSPILE_DEPENDENCIES= \
-		$(patsubst %, -library:$(PROJECT_ROOT)/%/src/Index.dfy, $($(deps_var))) \
-		$(patsubst %, -library:$(PROJECT_ROOT)/%, $(PROJECT_INDEX)) \
-		-library:$(PROJECT_ROOT)/$(STD_LIBRARY)/src/Index.dfy
-local_transpile_impl_single: transpile_implementation
-
-# Targets to transpile single local service for convenience.
-# Specify the local service to build by passing a SERVICE env var.
-# Note that this does not generate identical files as `transpile_test_java`,
-# and will clobber tests generated by other services.
-
-local_transpile_test_java_single: TARGET=java
-local_transpile_test_java_single: OUT=runtimes/java/TestsFromDafny
-local_transpile_test_java_single: local_transpile_test_single
-	cp -R runtimes/java/TestsFromDafny-java/* runtimes/java/src/test/dafny-generated
-	rm -rf runtimes/java/TestsFromDafny-java
-=======
->>>>>>> 64f72c12
 
 SMITHY_DAFNY_ROOT := $(PROJECT_ROOT)/smithy-dafny
 GRADLEW := ./runtimes/java/gradlew
